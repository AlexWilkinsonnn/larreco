#ifndef DPRAWHITFINDER_H
#define DPRAWHITFINDER_H

////////////////////////////////////////////////////////////////////////
//
// DPRawHitFinder class
//
// christoph.alt@cern.ch
//
// This algorithm is designed to find hits on raw waveforms in collection planes (dual phase/single phase)
// It is based on GausHitFinder.
// -----------------------------------
// 
// The algorithm walks along the wire and looks for pulses above threshold.
// The algorithm then attempts to fit n double exponentials to these 
// pulses where n is set by the number of peaks found in the pulse.
// If the Chi2/NDF returned is "bad" it attempts to fit n+1 double exponentials
// to the pulse. If this is a better fit it then uses the parameters of this
// fit to characterize the "hit" object. The parameters of the fit are saved
// in a feature vector by using MVAWriter.
//
////////////////////////////////////////////////////////////////////////


// C/C++ standard library
#include <algorithm> // std::accumulate()
#include <vector>
#include <string>
#include <memory> // std::unique_ptr()
#include <utility> // std::move()
#include <cmath>

// Framework includes
#include "art/Framework/Core/ModuleMacros.h"
#include "art/Framework/Core/EDProducer.h"
#include "canvas/Persistency/Common/FindOneP.h"
#include "canvas/Utilities/InputTag.h"
#include "art/Framework/Principal/Event.h"
#include "art/Framework/Services/Optional/TFileService.h"
#include "art/Framework/Services/System/TriggerNamesService.h"
#include "fhiclcpp/ParameterSet.h"


// LArSoft Includes
#include "larcoreobj/SimpleTypesAndConstants/RawTypes.h" // raw::ChannelID_t
#include "larcore/Geometry/Geometry.h"
#include "larcorealg/Geometry/CryostatGeo.h"
#include "larcorealg/Geometry/TPCGeo.h"
#include "larcorealg/Geometry/PlaneGeo.h"
#include "lardataobj/RecoBase/Wire.h"
#include "lardataobj/RecoBase/Hit.h"
#include "lardata/ArtDataHelper/HitCreator.h"
#include "larreco/HitFinder/HitFilterAlg.h"
#include "lardata/ArtDataHelper/MVAWriter.h"

// ROOT Includes
#include "TGraphErrors.h"
#include "TH1D.h"
#include "TDecompSVD.h"
#include "TMath.h"
#include "TF1.h"
#include "TTree.h"
#include "TStopwatch.h"

namespace hit{
  class DPRawHitFinder : public art::EDProducer {
    
  public:
    
    explicit DPRawHitFinder(fhicl::ParameterSet const& pset); 
         
    void produce(art::Event& evt) override;
    void beginJob() override;
    void endJob() override;
    void reconfigure(fhicl::ParameterSet const& p) override;

  private:

    using TimeValsVec      = std::vector<std::tuple<int,int,int>>;
    using PeakTimeWidVec   = std::vector<std::tuple<int,int,int,int>>;
    using MergedTimeWidVec = std::vector<std::tuple<int,int,PeakTimeWidVec>>;
    using PeakDevVec	   = std::vector<std::tuple<double,int,int,int>>;
    using ParameterVec 	   = std::vector<std::pair<double,double>>;  //< parameter/error vec 
   
    void findCandidatePeaks(std::vector<float>::const_iterator startItr,
                            std::vector<float>::const_iterator stopItr,
                            TimeValsVec&                       timeValsVec,
                            float&                             PeakMin,
                            int                                firstTick) const;
    
    void mergeCandidatePeaks(const std::vector<float>&, TimeValsVec&, MergedTimeWidVec&) const;

    // ### This function will fit N-Exponentials to a TH1D where N is set ###
    // ###            by the number of peaks found in the pulse         ###
      
    void FitExponentials(const std::vector<float> fSignalVector,
                         const PeakTimeWidVec     fPeakVals,
                         int                      fStartTime,
                         int                      fEndTime,
                         ParameterVec&            fparamVec,
                         double&                  fchi2PerNDF,
                         int&                     fNDF,
			 std::vector<float>*	  fSignalCorrection,
			 bool			  fDoSignalCorrection);
    
    void FindPeakWithMaxDeviation(const std::vector<float> fSignalVector,
			  	  int			   fNPeaks,
                          	  int                      fStartTime,
                          	  int                      fEndTime,
                          	  ParameterVec             fparamVec,
                         	  PeakTimeWidVec           fpeakVals,
			  	  PeakDevVec& 		   fPeakDev);

    std::string CreateFitFunction(int fNPeaks);

    void AddPeak(std::tuple<double,int,int,int> fPeakDevCand,
		 PeakTimeWidVec& fpeakValsTemp);

    void SplitPeak(std::tuple<double,int,int,int> fPeakDevCand,
		   PeakTimeWidVec& fpeakValsTemp);

    double WidthFunc(double fPeakMean,
		   double fPeakAmp,
		   double fPeakTau1,
		   double fPeakTau2,
		   double fStartTime,
		   double fEndTime,
		   double fPeakMeanTrue);

    double ChargeFunc(double fPeakMean,
		      double fPeakAmp,
		      double fPeakTau1,
		      double fPeakTau2,
		      double fChargeNormFactor,
		      double fPeakMeanTrue);

    void FillOutHitParameterVector(const std::vector<double>& input,
				   std::vector<double>& output);
      
    void doBinAverage(const std::vector<float>& inputVec,
                      std::vector<float>&       outputVec,
                      size_t                    binsToAverage) const;
      
    void reBin(const std::vector<float>& inputVec,
               std::vector<float>&       outputVec,
               size_t                    nBinsToCombine) const;


    struct Comp {
    // important: we need two overloads, because the comparison
    // needs to be done both ways to check for equality

    bool operator()(std::tuple<int,int,int,int> p, int s) const
    { return std::get<0>(p) < s; }
    bool operator()(int s, std::tuple<int,int,int,int> p) const
    { return s < std::get<0>(p); }
    };
    
    std::string      fCalDataModuleLabel;

<<<<<<< HEAD
=======
    //FHiCL parameter
    int  fLogLevel;                   ///<signal height threshold
>>>>>>> b2476c68
    float  fMinSig;                   ///<signal height threshold
    int    fTicksToStopPeakFinder;    ///<Number of ticks with same or higher ADC count that the current tick is needed to be followed by to define start and end of peak 
    int    fMinWidth;                 ///<Minimum hit width
    double fMinADCSum;                 ///<Minimum hit ADC sum
    double fMinADCSumOverWidth;        ///<Minimum hit width
    unsigned int fMaxMultiHit;        ///<maximum hits for multi fit
    double	 fChargeNorm;         ///<factors for converting area to same units as peak height
    bool	 fTryNplus1Fits;      ///<whether we will (true) or won't (false) try n+1 fits
    double	 fChi2NDFRetry;       ///<Value at which a second n+1 Fit will be tried
    double	 fChi2NDF;            ///maximum Chisquared / NDF allowed for a hit to be saved
    size_t       fNumBinsToAverage;   ///< If bin averaging for peak finding, number bins to average
    double   fMinTau;                 
    double   fMaxTau;      
    double   fFitPeakMeanRange;           
    int   fGroupMaxDistance;
    double fGroupMinADC;           
    bool  fDoMergePeaks;
    double fMergeADCSumThreshold;
    double fMergeMaxADCThreshold;
    double fWidthNormalization;

    std::unique_ptr<HitFilterAlg> fHitFilterAlg;   ///algorithm used to filter out noise hits

    art::InputTag fNewHitsTag;              // tag of hits produced by this module, need to have it for fit parameter data products 
    anab::FVectorWriter<3> fHitParamWriter; // helper for saving hit fit parameters in data products
    
    TH1F* fFirstChi2;
    TH1F* fChi2;
		
  protected: 
    
  
  }; // class DPRawHitFinder
  

//-------------------------------------------------
//-------------------------------------------------
DPRawHitFinder::DPRawHitFinder(fhicl::ParameterSet const& pset) :
	fNewHitsTag(
	    pset.get<std::string>("module_label"), "",
	    art::ServiceHandle<art::TriggerNamesService>()->getProcessName()),
	fHitParamWriter(this)
{
    this->reconfigure(pset);
  
    // let HitCollectionCreator declare that we are going to produce
    // hits and associations with wires and raw digits
    // (with no particular product label)
    recob::HitCollectionCreator::declare_products(*this);

    // declare that data products with feature vectors describing
    // hits is going to be produced
    fHitParamWriter.produces_using< recob::Hit >();

} // DPRawHitFinder::DPRawHitFinder()


//-------------------------------------------------
//-------------------------------------------------
void DPRawHitFinder::FillOutHitParameterVector(const std::vector<double>& input,
                                              std::vector<double>&       output)
{
    if(input.size()==0)
        throw std::runtime_error("DPRawHitFinder::FillOutHitParameterVector ERROR! Input config vector has zero size.");

    art::ServiceHandle<geo::Geometry> geom;
    const unsigned int N_PLANES = geom->Nplanes();

    if(input.size()==1)
        output.resize(N_PLANES,input[0]);
    else if(input.size()==N_PLANES)
        output = input;
    else
        throw std::runtime_error("DPRawHitFinder::FillOutHitParameterVector ERROR! Input config vector size !=1 and !=N_PLANES.");
      
}
						
  
//-------------------------------------------------
//-------------------------------------------------
void DPRawHitFinder::reconfigure(fhicl::ParameterSet const& p)
{
    // Implementation of optional member function here.
    fLogLevel              = p.get< int >("LogLevel");
    fCalDataModuleLabel    = p.get< std::string  >("CalDataModuleLabel");
    fMaxMultiHit      	   = p.get< int    >("MaxMultiHit");
    fTryNplus1Fits    	   = p.get< bool   >("TryNplus1Fits");
    fChi2NDFRetry     	   = p.get< double >("Chi2NDFRetry");
    fChi2NDF          	   = p.get< double >("Chi2NDF");
    fNumBinsToAverage 	   = p.get< size_t >("NumBinsToAverage");
    fMinSig           	   = p.get< float    >("MinSig");
    fMinWidth         	   = p.get< int >("MinWidth");
    fMinADCSum		   = p.get< double >("MinADCSum");
    fMinADCSumOverWidth    = p.get< double >("MinADCSumOverWidth");
    fChargeNorm       	   = p.get< double >("ChargeNorm");
    fTicksToStopPeakFinder = p.get< double >("TicksToStopPeakFinder");
    fMinTau          	   = p.get< double >("MinTau");
    fMaxTau           	   = p.get< double >("MaxTau");
    fFitPeakMeanRange	   = p.get< double >("FitPeakMeanRange");
    fGroupMaxDistance      = p.get< int >("GroupMaxDistance");
    fGroupMinADC           = p.get< int >("GroupMinADC");
    fDoMergePeaks	   = p.get< bool   >("DoMergePeaks");
    fMergeADCSumThreshold  = p.get< double >("MergeADCSumThreshold");
    fMergeMaxADCThreshold  = p.get< double >("MergeMaxADCThreshold");
<<<<<<< HEAD
=======
    fWidthNormalization    = p.get< double >("WidthNormalization");
>>>>>>> b2476c68
}  

//-------------------------------------------------
//-------------------------------------------------
void DPRawHitFinder::beginJob()
{
    // get access to the TFile service
    art::ServiceHandle<art::TFileService> tfs;
   
    // ======================================
    // === Hit Information for Histograms ===
    fFirstChi2 = tfs->make<TH1F>("fFirstChi2", "#chi^{2}", 10000, 0, 5000);
    fChi2      = tfs->make<TH1F>("fChi2", "#chi^{2}", 10000, 0, 5000);
}

//-------------------------------------------------
//-------------------------------------------------
void DPRawHitFinder::endJob()
{

}

//-------------------------------------------------
void DPRawHitFinder::produce(art::Event& evt)
{
    //==================================================================================================
    TH1::AddDirectory(kFALSE);
   
    //Instantiate and Reset a stop watch
    //TStopwatch StopWatch;
    //StopWatch.Reset();
   
    // ################################
    // ### Calling Geometry service ###
    // ################################
    art::ServiceHandle<geo::Geometry> geom;

    // ###############################################
    // ### Making a ptr vector to put on the event ###
    // ###############################################
    // this contains the hit collection
    // and its associations to wires and raw digits
    recob::HitCollectionCreator hcol(*this, evt);
    
    // start collection of fit parameters, initialize metadata describing it
    auto hitID = fHitParamWriter.initOutputs<recob::Hit>(fNewHitsTag, { "t0", "tau1", "tau2" });
   
    // ##########################################
    // ### Reading in the Wire List object(s) ###
    // ##########################################
    art::Handle< std::vector<recob::Wire> > wireVecHandle;
    evt.getByLabel(fCalDataModuleLabel,wireVecHandle);
   
    // #################################################################
    // ### Reading in the RawDigit associated with these wires, too  ###
    // #################################################################
    art::FindOneP<raw::RawDigit> RawDigits
        (wireVecHandle, evt, fCalDataModuleLabel);
    // Channel Number
    raw::ChannelID_t channel = raw::InvalidChannelID;
    
    //##############################
    //### Looping over the wires ###
    //##############################
    for(size_t wireIter = 0; wireIter < wireVecHandle->size(); wireIter++)
    {
        // ####################################
        // ### Getting this particular wire ###
        // ####################################
        art::Ptr<recob::Wire>   wire(wireVecHandle, wireIter);
        art::Ptr<raw::RawDigit> rawdigits = RawDigits.at(wireIter);
        // --- Setting Channel Number and Signal type ---
        channel = wire->Channel();        
        // get the WireID for this hit
        std::vector<geo::WireID> wids = geom->ChannelToWire(channel);
        // for now, just take the first option returned from ChannelToWire
        geo::WireID wid  = wids[0];

        // #################################################
        // ### Set up to loop over ROI's for this wire   ###
        // #################################################
        const recob::Wire::RegionsOfInterest_t& signalROI = wire->SignalROI();
       
        for(const auto& range : signalROI.get_ranges())
        {
            // #################################################
            // ### Getting a vector of signals for this wire ###
            // #################################################
            const std::vector<float>& signal = range.data();

            // ##########################################################
            // ### Making an iterator for the time ticks of this wire ###
            // ##########################################################
            std::vector<float>::const_iterator timeIter;  	    // iterator for time bins
           
            // ROI start time
            raw::TDCtick_t roiFirstBinTick = range.begin_index();
            MergedTimeWidVec mergedVec;
            
            // ###########################################################
            // ### If option set do bin averaging before finding peaks ###
            // ###########################################################
            
            if (fNumBinsToAverage > 1)
            {
                std::vector<float> timeAve;
                doBinAverage(signal, timeAve, fNumBinsToAverage);
            
                // ###################################################################
                // ### Search current averaged ROI for candidate peaks and widths  ###
                // ###################################################################
                TimeValsVec timeValsVec;
                findCandidatePeaks(timeAve.begin(),timeAve.end(),timeValsVec,fMinSig,0);
                
                // ####################################################
                // ### If no startTime hit was found skip this wire ###
                // ####################################################
                if (timeValsVec.empty()) continue;
                
                // #############################################################
                // ### Merge potentially overlapping peaks and do multi fit  ###
                // #############################################################
                mergeCandidatePeaks(timeAve, timeValsVec, mergedVec);
            }
            
            // ###########################################################
            // ### Otherwise, operate directonly on signal vector      ###
            // ###########################################################
            else
            {
                // ##########################################################
                // ### Search current ROI for candidate peaks and widths  ###
                // ##########################################################
                TimeValsVec timeValsVec;
                findCandidatePeaks(signal.begin(),signal.end(),timeValsVec,fMinSig,0);

                // ####################################################
                // ### If no startTime hit was found skip this wire ###
                // ####################################################
                if (timeValsVec.empty()) continue;
            
                // #############################################################
                // ### Merge potentially overlapping peaks and do multi fit  ###
                // #############################################################
                mergeCandidatePeaks(signal, timeValsVec, mergedVec);
            }
            
            // #######################################################
            // ### Creating the parameter vector for the new pulse ###
            // #######################################################
            ParameterVec paramVec;

            // === Number of Exponentials to try ===
            unsigned int nExponentialsForFit=0;
            double       chi2PerNDF;
            int          NDF;

	    bool DoSignalCorrection = false;
	    unsigned int NumberOfMergedVecs = mergedVec.size();
	    int EndTOfLastMergedVec = std::get<1>(mergedVec.at(NumberOfMergedVecs-1));
	    std::vector<float> SignalCorrection;
	    SignalCorrection.resize(EndTOfLastMergedVec+1, 0.);

            // #######################################################
            // ### Lets loop over the pulses we found on this wire ###
            // #######################################################

            for(unsigned int j=0; j < NumberOfMergedVecs; j++)
            {
                int             startT   = std::get<0>(mergedVec.at(j));
                int             endT     = std::get<1>(mergedVec.at(j));
		int		width = endT + 1 - startT;
                PeakTimeWidVec& peakVals = std::get<2>(mergedVec.at(j));

                // ### Getting rid of noise hits ###
                if (width < fMinWidth || (double)std::accumulate(signal.begin()+startT, signal.begin()+endT+1, 0) < fMinADCSum || (double)std::accumulate(signal.begin()+startT, signal.begin()+endT+1, 0)/width < fMinADCSumOverWidth) continue;

		    if(j>=1 && nExponentialsForFit>0)
		    {
			DoSignalCorrection = true;
			std::string eqn = CreateFitFunction(nExponentialsForFit);
    			TF1 Exponentials("Exponentials",eqn.c_str(),startT,EndTOfLastMergedVec+1);
 			for(size_t i = 0; i < paramVec.size(); i++)
    			{
    			    Exponentials.SetParameter(i, paramVec[i].first);
			}
	
			for(int i = startT; i < EndTOfLastMergedVec+1; i++)
			{
			    SignalCorrection.at(i)+=Exponentials(i+0.5);
			}
		    }

		    // #####################################################
                    // ### Calling the function for fitting Exponentials ###
                    // #####################################################
		    paramVec.clear();
                    nExponentialsForFit = peakVals.size();
                    chi2PerNDF=0.;
                    NDF=0;
                    FitExponentials(signal, peakVals, startT, endT, paramVec, chi2PerNDF, NDF, &SignalCorrection, DoSignalCorrection);
                    // If the chi2 is infinite then there is a real problem so we bail

                    if (!(chi2PerNDF < std::numeric_limits<double>::infinity())) continue;
                   
                    fFirstChi2->Fill(chi2PerNDF);
                
                    // ########################################################
                    // ### Trying extra Exponentials for an initial bad fit ###
                    // ########################################################

		    if( (chi2PerNDF > fChi2NDFRetry && fTryNplus1Fits && nExponentialsForFit == 1)||
                        (chi2PerNDF > fChi2NDFRetry && fTryNplus1Fits && nExponentialsForFit > 1) )
                    {
		    unsigned int nExponentialsBeforeRefit=nExponentialsForFit;  
		    unsigned int nExponentialsAfterRefit=nExponentialsForFit; 
                    double chi2PerNDF2;
                    int    NDF2;
		    bool   RefitSuccess;
		    PeakTimeWidVec peakValsTemp;
		    	while(nExponentialsAfterRefit < 3*nExponentialsBeforeRefit && chi2PerNDF > fChi2NDFRetry && nExponentialsAfterRefit < 2*fMaxMultiHit)
		    	{
			RefitSuccess = false;
			PeakDevVec PeakDev;
			FindPeakWithMaxDeviation(signal, nExponentialsForFit, startT, endT, paramVec, peakVals, PeakDev);

			    //Add peak and re-fit
			    for(auto& PeakDevCand : PeakDev)
			    {
                            chi2PerNDF2=0.;
                            NDF2=0.;
                            ParameterVec paramVecRefit;
		    	    peakValsTemp = peakVals;

			    AddPeak(PeakDevCand, peakValsTemp);
                            FitExponentials(signal, peakValsTemp, startT, endT, paramVecRefit, chi2PerNDF2, NDF2, &SignalCorrection, DoSignalCorrection);

				if (chi2PerNDF2 < chi2PerNDF)
                           	{
			    	paramVec 	    = paramVecRefit;
             		   	peakVals	    = peakValsTemp;
                           	nExponentialsForFit = peakVals.size();
                            	chi2PerNDF  	    = chi2PerNDF2;
                            	NDF         	    = NDF2;
			    	nExponentialsAfterRefit++;
				RefitSuccess = true;
				break;
                            	}
			    }
			
			    //Split peak and re-fit
			    if(RefitSuccess == false)
			    {
			    	for(auto& PeakDevCand : PeakDev)
			    	{
                            	chi2PerNDF2=0.;
                            	NDF2=0.;
                            	ParameterVec paramVecRefit;
		    	    	peakValsTemp=peakVals;

				SplitPeak(PeakDevCand, peakValsTemp);
                            	FitExponentials(signal, peakValsTemp, startT, endT, paramVecRefit, chi2PerNDF2, NDF2, &SignalCorrection, DoSignalCorrection);

				    if (chi2PerNDF2 < chi2PerNDF)
                           	    {
			    	    paramVec 	        = paramVecRefit;
             		   	    peakVals	        = peakValsTemp;
                           	    nExponentialsForFit = peakVals.size();
                            	    chi2PerNDF  	= chi2PerNDF2;
                            	    NDF         	= NDF2;
			    	    nExponentialsAfterRefit++;
				    RefitSuccess = true;
				    break;
                            	    }
			    	}
			    }

			    if(RefitSuccess == false)
			    {
			    break;
			    }	
			}
                    }
	    
                // #######################################################
                // ### Loop through returned peaks and make recob hits ###
                // #######################################################
                
                int numHits(0);

                for(unsigned int i = 0; i < nExponentialsForFit; i++)
                {
                    //Extract fit parameters for this hit
		    double peakTau1 = paramVec[0].first;
		    double peakTau2 = paramVec[1].first;
                    double peakAmp   = paramVec[2*(i+1)].first;
                    double peakMean  = paramVec[2*(i+1)+1].first;

		    //Calculate mean
		    TF1 Exponentials("Exponentials","( [0] * exp(0.4*(x-[1])/[2]) / ( 1 + exp(0.4*(x-[1])/[3]) ) )",startT,endT);
        	    Exponentials.SetParameter(0, peakAmp);
        	    Exponentials.SetParameter(1, peakMean);
        	    Exponentials.SetParameter(2, peakTau1);
        	    Exponentials.SetParameter(3, peakTau2);
		    double peakMeanTrue = Exponentials.GetMaximumX(startT,endT);
		    Exponentials.Delete();

		    //Calculate width (=FWHM)
		    double peakWidth = WidthFunc(peakMean, peakAmp, peakTau1, peakTau2, startT, endT, peakMeanTrue);
		    peakWidth /= fWidthNormalization; //from FWHM to "standard deviation": standard deviation = FWHM/(2*sqrt(2*ln(2)))

                    // Extract fit parameters errors
                    double peakAmpErr   = paramVec[2*(i+1)].second;
                    double peakMeanErr  = paramVec[2*(i+1)+1].second;
                    double peakWidthErr = 0.1*peakWidth;

                    // ### Charge ###
                    double charge = ChargeFunc(peakMean, peakAmp, peakTau1, peakTau2, fChargeNorm, peakMeanTrue);
                    double chargeErr = std::sqrt(TMath::Pi()) * (peakAmpErr*peakWidthErr + peakWidthErr*peakAmpErr);    

                    // ### limits for getting sum of ADC counts
	            int startTthisHit = std::get<2>(peakVals.at(i));
	            int endTthisHit = std::get<3>(peakVals.at(i));
                    std::vector<float>::const_iterator sumStartItr = signal.begin() + startTthisHit;
                    std::vector<float>::const_iterator sumEndItr   = signal.begin() + endTthisHit;

                    // ### Sum of ADC counts
                    double sumADC = std::accumulate(sumStartItr, sumEndItr, 0.);


		    //Check if fit returns reasonable values
		    if(peakWidth <= 0 || charge <= 0. || charge != charge)
		    {
		      if(fLogLevel == 1)
		      {
			std::cout << "Fit failed" << std::endl;
		      }
		      peakWidth = ( ( (double)endTthisHit - (double)startTthisHit )/4. ) / fWidthNormalization; //~4 is the factor between FWHM and full width of the hit (last bin - first bin). no drift: 4.4, 6m drift: 3.7
		      peakWidth *= 2;	//double the peak width again (overestimating the width is safer than underestimating it)
		      charge = sumADC;
		      peakMeanTrue = std::get<0>(peakVals.at(i));
		      //set the fit values to make it visible in the event display that this fit failed
                      peakMean = -50000;
                      peakTau1 = 1;
                      peakTau2 = 1;
		    }

		    if(fLogLevel == 1)
		    {
		      std::cout << "channel: " << channel << std::endl;
		      std::cout << "charge: " << charge << std::endl;
		      std::cout << "sumADC: " << sumADC << std::endl;
		      std::cout << "peakAmp: " << peakAmp << std::endl;
		      std::cout << "startT: " << startT+roiFirstBinTick << std::endl;
		      std::cout << "peakMeanTrue: " << peakMeanTrue+roiFirstBinTick << std::endl;
		      std::cout << "endT: " << endT+roiFirstBinTick << std::endl;
		      std::cout << "peakWidth: " << peakWidth << std::endl;
		      std::cout << std::endl;
		    }

                    // Create the hit
                    recob::HitCreator hitcreator(*wire,                            // wire reference
                                                 wid,                              // wire ID
                                                 startT+roiFirstBinTick,           // start_tick TODO check
                                                 endT+roiFirstBinTick,             // end_tick TODO check
                                                 peakWidth,                        // rms
                                                 peakMeanTrue+roiFirstBinTick,     // peak_time
                                                 peakMeanErr,                      // sigma_peak_time
                                                 peakAmp,                          // peak_amplitude
                                                 peakAmpErr,                       // sigma_peak_amplitude
                                                 charge,                           // hit_integral
                                                 chargeErr,                        // hit_sigma_integral
                                                 sumADC,                           // summedADC FIXME
                                                 nExponentialsForFit,              // multiplicity
                                                 numHits,                          // local_index TODO check that the order is correct
                                                 chi2PerNDF,                       // goodness_of_fit
                                                 NDF                               // dof
                                                 );

                    const recob::Hit hit(hitcreator.move());
		    
                    hcol.emplace_back(std::move(hit), wire, rawdigits);
                    // add fit parameters associated to the hit just pushed to the collection
                    std::array<float, 3> fitParams;
                    fitParams[0] = peakMean+roiFirstBinTick;
                    fitParams[1] = peakTau1;
                    fitParams[2] = peakTau2;
                    fHitParamWriter.addVector(hitID, fitParams);
                    numHits++;
                } // <---End loop over Exponentials
                
                fChi2->Fill(chi2PerNDF);
	    
           }//<---End loop over merged candidate hits

       } //<---End looping over ROI's

   }//<---End looping over all the wires


    //==================================================================================================
    // End of the event
   
    // move the hit collection and the associations into the event
    hcol.put_into(evt);

    // and put hit fit parameters together with metadata into the event
    fHitParamWriter.saveOutputs(evt);

} // End of produce() 
    
// --------------------------------------------------------------------------------------------
// Initial finding of candidate peaks
// --------------------------------------------------------------------------------------------
void hit::DPRawHitFinder::findCandidatePeaks(std::vector<float>::const_iterator   startItr,
                                            std::vector<float>::const_iterator    stopItr,
                                            std::vector<std::tuple<int,int,int>>& timeValsVec,
                                            float&                                PeakMin,
                                            int                                   firstTick) const
{
    // Need a minimum number of ticks to do any work here
    if (std::distance(startItr,stopItr) > 4)
    {
        // Find the highest peak in the range given
        auto maxItr = std::max_element(startItr, stopItr);
        
        float maxValue = *maxItr;
        int   maxTime  = std::distance(startItr,maxItr);
        
        if (maxValue >= PeakMin)
        {
            // backwards to find first bin for this candidate hit
            auto firstItr = std::distance(startItr,maxItr) > 2 ? maxItr - 1 : startItr;
	    bool PeakStartIsHere = true;

            while(firstItr != startItr)
            {    
                //Check for inflection point & ADC count <= 0
		PeakStartIsHere = true;
		for(int i=1; i <= fTicksToStopPeakFinder; i++)
		{
		    if( *firstItr >= *(firstItr-i) )
		    {
		    PeakStartIsHere = false;
		    break;
		    }
	
		}
                if (*firstItr <= 0 || PeakStartIsHere) break;
                firstItr--;
            }

            int firstTime = std::distance(startItr,firstItr);
            
            // Recursive call to find all candidate hits earlier than this peak
            findCandidatePeaks(startItr, firstItr - 1, timeValsVec, PeakMin, firstTick);
            
            // forwards to find last bin for this candidate hit
            auto lastItr = std::distance(maxItr,stopItr) > 2 ? maxItr + 1 : stopItr - 1;
	    bool PeakEndIsHere = true;

            while(lastItr != stopItr)
            {     
                //Check for inflection point & ADC count <= 0
		PeakEndIsHere = true;
		for(int i=1; i <= fTicksToStopPeakFinder; i++)
		{
		    if( *lastItr >= *(lastItr+i) )
		    {
		    PeakEndIsHere = false;
		    break;
		    }
		}
                if (*lastItr <= 0 || PeakEndIsHere) break;
                lastItr++;
            }

            int lastTime = std::distance(startItr,lastItr);
            
            // Now save this candidate's start and max time info
            timeValsVec.push_back(std::make_tuple(firstTick+firstTime,firstTick+maxTime,firstTick+lastTime));
            
            // Recursive call to find all candidate hits later than this peak
            findCandidatePeaks(lastItr + 1, stopItr, timeValsVec, PeakMin, firstTick + std::distance(startItr,lastItr + 1));
        }
    }
    
    return;
}
    
// --------------------------------------------------------------------------------------------
// Merging of nearby candidate peaks
// --------------------------------------------------------------------------------------------
    
void hit::DPRawHitFinder::mergeCandidatePeaks(const std::vector<float>& signalVec, TimeValsVec& timeValsVec, MergedTimeWidVec& mergedVec) const
{
    // ################################################################
    // ### Lets loop over the candidate pulses we found in this ROI ###
    // ################################################################
    auto timeValsVecItr = timeValsVec.begin();
    unsigned int PeaksInThisMergedPeak = 0;
    //int EndTickOfPreviousMergedPeak=0;
    while(timeValsVecItr != timeValsVec.end())
    {
        PeakTimeWidVec peakVals;
        
        // Setting the start, peak, and end time of the pulse
        auto& timeVal = *timeValsVecItr++;
        int startT = std::get<0>(timeVal);
        int maxT   = std::get<1>(timeVal);
        int endT   = std::get<2>(timeVal);
        int widT   = endT - startT;
	int FinalStartT=startT;
	int FinalEndT=endT;

        peakVals.emplace_back(maxT,widT,startT,endT);
        
        // See if we want to merge pulses together
        // First check if we have more than one pulse on the wire
        bool checkNextHit = timeValsVecItr != timeValsVec.end();

        // Loop until no more merged pulses (or candidates in this ROI)
        while(checkNextHit)
        {
            // If: start time of the next pulse is < end time + fGroupMaxDistance of last ppulse or if: intermediate signal between two pulses doesn't go below fMinBinToGroup merge until fMaxMultiHit is reached.
            int NextStartT = std::get<0>(*timeValsVecItr);
	    
	    double MinADC = signalVec[endT];
	    for(int i = endT; i <= NextStartT; i++)
	    {
		if(signalVec[i]<MinADC)
		{
		MinADC = signalVec[i];
		}
	    }
	    
	    // Group peaks (grouped peaks are fitted together and can be merged)
            if( MinADC >= fGroupMinADC && NextStartT - endT <= fGroupMaxDistance && PeaksInThisMergedPeak < fMaxMultiHit-1 )
            {
	    	int PrevStartT=startT;
	    	int PrevMaxT=maxT;
	    	int PrevEndT=endT;
	    	//int PrevWidT=widT;

                timeVal = *timeValsVecItr++;
                int NextMaxT = std::get<1>(timeVal);
                int NextEndT = std::get<2>(timeVal);
                int NextWidT = NextEndT - NextStartT;
	    	FinalEndT=NextEndT;

		int PrevSumADC = 0;
		for(int i = PrevStartT; i<= PrevEndT; i++)
		{
		    PrevSumADC+=signalVec[i];
		} 

		int NextSumADC = 0;
		for (int i = NextStartT; i<= NextEndT; i++)
		{
		    NextSumADC+=signalVec[i];
		} 
		
		//Merge peaks within a group
		if(fDoMergePeaks)
		{
<<<<<<< HEAD
//		    if( signalVec[NextMaxT] <= signalVec[PrevMaxT] && (signalVec[NextMaxT]-signalVec[PrevEndT]) < fMergeMaxADCThreshold*(signalVec[PrevMaxT]-signalVec[PrevEndT]) &&  NextSumADC < fMergeADCSumThreshold*PrevSumADC )
=======
>>>>>>> b2476c68
		    if( signalVec[NextMaxT] <= signalVec[PrevMaxT] && signalVec[NextMaxT] < fMergeMaxADCThreshold*signalVec[PrevMaxT] &&  NextSumADC < fMergeADCSumThreshold*PrevSumADC )
		    {
		    	maxT=PrevMaxT;
		    	startT=PrevStartT;
		    	endT=NextEndT;
		    	widT=endT - startT;
		    	peakVals.pop_back();
                    	peakVals.emplace_back(maxT,widT,startT,endT);
		    }
<<<<<<< HEAD
//		    else if( signalVec[NextMaxT] > signalVec[PrevMaxT] && (signalVec[PrevMaxT]-signalVec[NextStartT]) < fMergeMaxADCThreshold*(signalVec[NextMaxT]-signalVec[NextStartT]) &&  PrevSumADC < fMergeADCSumThreshold*NextSumADC  )
=======
>>>>>>> b2476c68
		    else if( signalVec[NextMaxT] > signalVec[PrevMaxT] && signalVec[PrevMaxT] < fMergeMaxADCThreshold*signalVec[NextMaxT] &&  PrevSumADC < fMergeADCSumThreshold*NextSumADC  )
		    {
		    	maxT=NextMaxT;
		    	startT=PrevStartT;
		    	endT=NextEndT;
		    	widT=endT - startT;
		    	peakVals.pop_back();
                    	peakVals.emplace_back(maxT,widT,startT,endT);
		    }
		    else
		    {
		    	maxT=NextMaxT;
		    	startT=NextStartT;
		    	endT=NextEndT;
		    	widT=NextWidT;
                    	peakVals.emplace_back(maxT,widT,startT,endT);
		    	PeaksInThisMergedPeak++;
                    }
		}
		else
		{
		    maxT=NextMaxT;
		    startT=NextStartT;
		    endT=NextEndT;
		    widT=NextWidT;
                    peakVals.emplace_back(maxT,widT,startT,endT);
		    PeaksInThisMergedPeak++;
		}
                checkNextHit = timeValsVecItr != timeValsVec.end();
            }//<---Checking adjacent pulses
            else 
	    {
		checkNextHit = false;
		PeaksInThisMergedPeak = 0;
	    }
            
        }//<---End checking if there is more than one pulse on the wire
        
        // Add these to our merged vector
        mergedVec.emplace_back(FinalStartT, FinalEndT, peakVals);
    }
    
    return;
}

// --------------------------------------------------------------------------------------------
// Fit Exponentials
// --------------------------------------------------------------------------------------------
void hit::DPRawHitFinder::FitExponentials(const std::vector<float>  fSignalVector,
                                          const PeakTimeWidVec      fPeakVals,
                                          int                       fStartTime,
                                          int                       fEndTime,
                                          ParameterVec&             fparamVec,
                                          double&                   fchi2PerNDF,
                                          int&                      fNDF,
					  std::vector<float>*	    fSignalCorrection,
					  bool			    fDoSignalCorrection)
{
    int size = fEndTime - fStartTime + 1;
    int NPeaks = fPeakVals.size();

    // #############################################
    // ### If size < 0 then set the size to zero ###
    // #############################################
    if(fEndTime - fStartTime < 0){size = 0;}
   
    // --- TH1D HitSignal ---
    TH1F hitSignal("hitSignal","",std::max(size,1),fStartTime,fEndTime+1);
    hitSignal.Sumw2();
   
    // #############################
    // ### Filling the histogram ###
    // #############################
    for(int i = fStartTime; i < fEndTime+1; i++)
    {
	if(!fDoSignalCorrection){hitSignal.Fill(i,fSignalVector[i]);}
	else{hitSignal.Fill(i,fSignalVector[i]-fSignalCorrection->at(i));}
	hitSignal.SetBinError(i,0.288675); //1/sqrt(12)
    }

    // ################################################
    // ### Building TFormula for basic Exponentials ###
    // ################################################
    std::string eqn = CreateFitFunction(NPeaks);

    // --------------------------------------
    // --- TF1 function for Exponentials  ---
    // --------------------------------------

    TF1 Exponentials("Exponentials",eqn.c_str(),fStartTime,fEndTime+1);

    Exponentials.SetParameter(0, 0.5);
    Exponentials.SetParameter(1, 0.5);
    Exponentials.SetParLimits(0, fMinTau, fMaxTau);
    Exponentials.SetParLimits(1, fMinTau, fMaxTau);
    double amplitude=0;
    double peakMean=0;

    double peakMeanShift=2;
    double peakMeanSeed=0;
    double peakMeanRangeLow=0;
    double peakMeanRangeHi=0;
    double peakStart=0;
    double peakEnd=0;

    	for(int i = 0; i < NPeaks; i++)
    	{
        peakMean = std::get<0>(fPeakVals.at(i));
	peakStart = std::get<2>(fPeakVals.at(i));
	peakEnd = std::get<3>(fPeakVals.at(i));
        peakMeanSeed=peakMean-peakMeanShift;
        peakMeanRangeLow = std::max(peakStart-peakMeanShift, peakMeanSeed-fFitPeakMeanRange);
        peakMeanRangeHi = std::min(peakEnd, peakMeanSeed+fFitPeakMeanRange);
        amplitude = fSignalVector[peakMean];

	Exponentials.SetParameter(2*(i+1), 1.65*amplitude);
	Exponentials.SetParLimits(2*(i+1), 0.1*amplitude, 2*1.65*amplitude);
	Exponentials.SetParameter(2*(i+1)+1, peakMeanSeed);

	    if(NPeaks == 1)
	    {
	    Exponentials.SetParLimits(2*(i+1)+1, peakMeanRangeLow, peakMeanRangeHi);
	    }
	    else if(NPeaks >= 2 && i == 0)
	    {
	    double HalfDistanceToNextMean = 0.5*(std::get<0>(fPeakVals.at(i+1)) - peakMean);
	    Exponentials.SetParLimits( 2*(i+1)+1, peakMeanRangeLow, std::min(peakMeanRangeHi, peakMeanSeed+HalfDistanceToNextMean) );
	    }
	    else if(NPeaks >= 2 && i == NPeaks-1)
	    {
	    double HalfDistanceToPrevMean = 0.5*(peakMean - std::get<0>(fPeakVals.at(i-1)));
	    Exponentials.SetParLimits(2*(i+1)+1, std::max(peakMeanRangeLow, peakMeanSeed-HalfDistanceToPrevMean), peakMeanRangeHi );
	    }
	    else
	    {
	    double HalfDistanceToNextMean = 0.5*(std::get<0>(fPeakVals.at(i+1)) - peakMean);
	    double HalfDistanceToPrevMean = 0.5*(peakMean - std::get<0>(fPeakVals.at(i-1)));
	    Exponentials.SetParLimits(2*(i+1)+1, std::max(peakMeanRangeLow, peakMeanSeed-HalfDistanceToPrevMean), std::min(peakMeanRangeHi, peakMeanSeed+HalfDistanceToNextMean) );
	    }	
	}

    // ###########################################
    // ### PERFORMING THE TOTAL FIT OF THE HIT ###
    // ###########################################
    try
      { hitSignal.Fit(&Exponentials,"QNRWM","", fStartTime, fEndTime+1);}
    catch(...)
      {mf::LogWarning("DPRawHitFinder") << "Fitter failed finding a hit";}
   
    // ##################################################
    // ### Getting the fitted parameters from the fit ###
    // ##################################################
    fchi2PerNDF = (Exponentials.GetChisquare() / Exponentials.GetNDF());
    fNDF        = Exponentials.GetNDF();

    fparamVec.emplace_back(Exponentials.GetParameter(0),Exponentials.GetParError(0));
    fparamVec.emplace_back(Exponentials.GetParameter(1),Exponentials.GetParError(1));
 
    for(int i = 0; i < NPeaks; i++)
    {
        fparamVec.emplace_back(Exponentials.GetParameter(2*(i+1)),Exponentials.GetParError(2*(i+1)));
        fparamVec.emplace_back(Exponentials.GetParameter(2*(i+1)+1),Exponentials.GetParError(2*(i+1)+1));
    }
    Exponentials.Delete();
    hitSignal.Delete();
}//<----End FitExponentials


//---------------------------------------------------------------------------------------------
void hit::DPRawHitFinder::FindPeakWithMaxDeviation(const std::vector<float> fSignalVector,
			  	  		   int			    fNPeaks,
                          	  		   int                      fStartTime,
                          	  		   int                      fEndTime,
                          	  		   ParameterVec             fparamVec,
                         	  		   PeakTimeWidVec           fpeakVals,
			  	 		   PeakDevVec& 		    fPeakDev)
{
//   int size = fEndTime - fStartTime + 1;
//    if(fEndTime - fStartTime < 0){size = 0;}

    std::string eqn = CreateFitFunction(fNPeaks);  // string for equation of Exponentials fit

    TF1 Exponentials("Exponentials",eqn.c_str(),fStartTime,fEndTime+1);

 	for(size_t i=0; i < fparamVec.size(); i++)
    	{
    	Exponentials.SetParameter(i, fparamVec[i].first);
	}

    // ##########################################################################
    // ### Finding the peak with the max chi2 fit and signal ###
    // ##########################################################################
    double Chi2PerNDFPeak;
    double MaxPosDeviation;
    double MaxNegDeviation;
    int BinMaxPosDeviation;
    int BinMaxNegDeviation;
    for(int i = 0; i < fNPeaks; i++)
    {
	Chi2PerNDFPeak = 0.;
	MaxPosDeviation=0.;
	MaxNegDeviation=0.;
	BinMaxPosDeviation=0;
	BinMaxNegDeviation=0;

    	for(int j = std::get<2>(fpeakVals.at(i)); j < std::get<3>(fpeakVals.at(i))+1; j++)
	{
            if( (Exponentials(j+0.5)-fSignalVector[j]) > MaxPosDeviation && j != std::get<0>(fpeakVals.at(i)) )
	    {
	    MaxPosDeviation = Exponentials(j+0.5)-fSignalVector[j];
	    BinMaxPosDeviation = j;
	    }
	    if( (Exponentials(j+0.5)-fSignalVector[j]) < MaxNegDeviation && j != std::get<0>(fpeakVals.at(i)) )
	    {
	    MaxNegDeviation = Exponentials(j+0.5)-fSignalVector[j];
	    BinMaxNegDeviation = j;
	    }
	Chi2PerNDFPeak += pow((Exponentials(j+0.5)-fSignalVector[j])/sqrt(fSignalVector[j]),2);
	}

	if(BinMaxNegDeviation != 0)
	{
	Chi2PerNDFPeak /= static_cast<double>((std::get<3>(fpeakVals.at(i))-std::get<2>(fpeakVals.at(i))));
	fPeakDev.emplace_back(Chi2PerNDFPeak,i,BinMaxNegDeviation,BinMaxPosDeviation);
	}
    }

std::sort(fPeakDev.begin(),fPeakDev.end(), [](std::tuple<double,int,int,int> const &t1, std::tuple<double,int,int,int> const &t2) {return std::get<0>(t1) > std::get<0>(t2);} );	
Exponentials.Delete();
}

//---------------------------------------------------------------------------------------------
std::string hit::DPRawHitFinder::CreateFitFunction(int fNPeaks)
{
    std::string feqn = "";  // string for equation for Exponentials fit
    std::stringstream numConv;
    
    for(int i = 0; i < fNPeaks; i++)
    {
        feqn.append("+( [");
        numConv.str("");
        numConv << 2*(i+1);
        feqn.append(numConv.str());
        feqn.append("] * exp(0.4*(x-[");
        numConv.str("");
        numConv << 2*(i+1)+1;
        feqn.append(numConv.str());
        feqn.append("])/[");
        numConv.str("");
        numConv << 0;
        feqn.append(numConv.str());    
        feqn.append("]) / ( 1 + exp(0.4*(x-[");
        numConv.str("");
        numConv << 2*(i+1)+1;
        feqn.append(numConv.str()); 
        feqn.append("])/[");       
        numConv.str("");
        numConv << 1;
        feqn.append(numConv.str()); 
    feqn.append("]) ) )");
    }

return feqn;
}


//---------------------------------------------------------------------------------------------
void hit::DPRawHitFinder::AddPeak(std::tuple<double,int,int,int> fPeakDevCand,
				  PeakTimeWidVec& fpeakValsTemp)
{
int PeakNumberWithNewPeak = std::get<1>(fPeakDevCand);
int NewPeakMax = std::get<2>(fPeakDevCand);
int OldPeakMax = std::get<0>(fpeakValsTemp.at(PeakNumberWithNewPeak));
int OldPeakOldStart = std::get<2>(fpeakValsTemp.at(PeakNumberWithNewPeak));
int OldPeakOldEnd = std::get<3>(fpeakValsTemp.at(PeakNumberWithNewPeak));
			    
int NewPeakStart=0;
int NewPeakEnd=0;
int OldPeakNewStart=0;
int OldPeakNewEnd=0;
int DistanceBwOldAndNewPeak=0;

    if(NewPeakMax<OldPeakMax)
    {
    NewPeakStart = OldPeakOldStart;
    OldPeakNewEnd = OldPeakOldEnd;
    DistanceBwOldAndNewPeak = OldPeakMax - NewPeakMax;
    NewPeakEnd = NewPeakMax+0.5*(DistanceBwOldAndNewPeak-(DistanceBwOldAndNewPeak%2));
    if(DistanceBwOldAndNewPeak%2 == 0) NewPeakEnd -= 1; 
    OldPeakNewStart = NewPeakEnd+1;
    }
    else if(OldPeakMax<NewPeakMax)
    {
    NewPeakEnd = OldPeakOldEnd;
    OldPeakNewStart = OldPeakOldStart;
    DistanceBwOldAndNewPeak = NewPeakMax - OldPeakMax;
    OldPeakNewEnd = OldPeakMax+0.5*(DistanceBwOldAndNewPeak-(DistanceBwOldAndNewPeak%2));
    if(DistanceBwOldAndNewPeak%2 == 0) OldPeakNewEnd -= 1;
    NewPeakStart = OldPeakNewEnd+1;
    }
    else if(OldPeakMax==NewPeakMax){return;} //This shouldn't happen

fpeakValsTemp.at(PeakNumberWithNewPeak) = std::make_tuple(OldPeakMax,0,OldPeakNewStart,OldPeakNewEnd);
fpeakValsTemp.emplace_back(NewPeakMax,0,NewPeakStart,NewPeakEnd);
std::sort(fpeakValsTemp.begin(),fpeakValsTemp.end(), [](std::tuple<int,int,int,int> const &t1, std::tuple<int,int,int,int> const &t2) {return std::get<0>(t1) < std::get<0>(t2);} );

return;
}


//---------------------------------------------------------------------------------------------
void hit::DPRawHitFinder::SplitPeak(std::tuple<double,int,int,int> fPeakDevCand,
				    PeakTimeWidVec& fpeakValsTemp)
{
int PeakNumberWithNewPeak = std::get<1>(fPeakDevCand);
int OldPeakOldStart = std::get<2>(fpeakValsTemp.at(PeakNumberWithNewPeak));
int OldPeakOldEnd = std::get<3>(fpeakValsTemp.at(PeakNumberWithNewPeak));
int WidthOldPeakOld = OldPeakOldEnd - OldPeakOldStart;

if(WidthOldPeakOld<3) {return;} //can't split peaks with widths < 3

int NewPeakMax = 0;
int NewPeakStart = 0;
int NewPeakEnd = 0;
int OldPeakNewMax = 0; 
int OldPeakNewStart = 0;
int OldPeakNewEnd = 0;


OldPeakNewStart = OldPeakOldStart;
NewPeakEnd = OldPeakOldEnd;

OldPeakNewEnd = OldPeakNewStart + 0.5*(WidthOldPeakOld + (WidthOldPeakOld%2));
NewPeakStart = OldPeakNewEnd+1;

int WidthOldPeakNew = OldPeakNewEnd-OldPeakNewStart;
int WidthNewPeak = NewPeakEnd-NewPeakStart;

OldPeakNewMax = OldPeakNewStart + 0.5*(WidthOldPeakNew - (WidthOldPeakNew%2));
NewPeakMax = NewPeakStart + 0.5*(WidthNewPeak - (WidthNewPeak%2));

fpeakValsTemp.at(PeakNumberWithNewPeak) = std::make_tuple(OldPeakNewMax,0,OldPeakNewStart,OldPeakNewEnd);
fpeakValsTemp.emplace_back(NewPeakMax,0,NewPeakStart,NewPeakEnd);
std::sort(fpeakValsTemp.begin(),fpeakValsTemp.end(), [](std::tuple<int,int,int,int> const &t1, std::tuple<int,int,int,int> const &t2) {return std::get<0>(t1) < std::get<0>(t2);} );

return;
}

//---------------------------------------------------------------------------------------------
double hit::DPRawHitFinder::WidthFunc(double fPeakMean,
		    		      double fPeakAmp,
		    		      double fPeakTau1,
		    		      double fPeakTau2,
				      double fStartTime,
				      double fEndTime,
			    	      double fPeakMeanTrue)
{
double MaxValue = ( fPeakAmp * exp(0.4*(fPeakMeanTrue-fPeakMean)/fPeakTau1)) / ( 1 + exp(0.4*(fPeakMeanTrue-fPeakMean)/fPeakTau2) );
double FuncValue = 0.;
double HalfMaxLeftTime = 0.;
double HalfMaxRightTime = 0.;
double ReBin=10.;

    //First iteration (+- 1 bin)
    for(double x = fPeakMeanTrue; x > fStartTime-1000.; x--)
    {
    FuncValue = ( fPeakAmp * exp(0.4*(x-fPeakMean)/fPeakTau1)) / ( 1 + exp(0.4*(x-fPeakMean)/fPeakTau2) ); 
	if( FuncValue < 0.5*MaxValue )
	{
	HalfMaxLeftTime = x;
	break;
	}
    }

    for(double x = fPeakMeanTrue; x < fEndTime+1000.; x++)
    {
    FuncValue = ( fPeakAmp * exp(0.4*(x-fPeakMean)/fPeakTau1)) / ( 1 + exp(0.4*(x-fPeakMean)/fPeakTau2) ); 
	if( FuncValue < 0.5*MaxValue )
	{
	HalfMaxRightTime = x;
	break;
	}
    }

    //Second iteration (+- 0.1 bin)
    for(double x = HalfMaxLeftTime+1; x > HalfMaxLeftTime; x-=(1/ReBin))
    {
    FuncValue = ( fPeakAmp * exp(0.4*(x-fPeakMean)/fPeakTau1)) / ( 1 + exp(0.4*(x-fPeakMean)/fPeakTau2) ); 
	if( FuncValue < 0.5*MaxValue )
	{
	HalfMaxLeftTime = x;
	break;
	}
    }

    for(double x = HalfMaxRightTime-1; x < HalfMaxRightTime; x+=(1/ReBin))
    {
    FuncValue = ( fPeakAmp * exp(0.4*(x-fPeakMean)/fPeakTau1)) / ( 1 + exp(0.4*(x-fPeakMean)/fPeakTau2) ); 
	if( FuncValue < 0.5*MaxValue )
	{
	HalfMaxRightTime = x;
	break;
	}
    }

    //Third iteration (+- 0.01 bin)
    for(double x = HalfMaxLeftTime+1/ReBin; x > HalfMaxLeftTime; x-=1/(ReBin*ReBin))
    {
    FuncValue = ( fPeakAmp * exp(0.4*(x-fPeakMean)/fPeakTau1)) / ( 1 + exp(0.4*(x-fPeakMean)/fPeakTau2) ); 
	if( FuncValue < 0.5*MaxValue )
	{
	HalfMaxLeftTime = x;
	break;
	}
    }

    for(double x = HalfMaxRightTime-1/ReBin; x < HalfMaxRightTime; x+=1/(ReBin*ReBin))
    {
    FuncValue = ( fPeakAmp * exp(0.4*(x-fPeakMean)/fPeakTau1)) / ( 1 + exp(0.4*(x-fPeakMean)/fPeakTau2) ); 
	if( FuncValue < 0.5*MaxValue )
	{
	HalfMaxRightTime = x;
	break;
	}
    }

return HalfMaxRightTime-HalfMaxLeftTime;
}

//---------------------------------------------------------------------------------------------
double hit::DPRawHitFinder::ChargeFunc(double fPeakMean,
		      		       double fPeakAmp,
		      		       double fPeakTau1,
		      		       double fPeakTau2,
				       double fChargeNormFactor,
				       double fPeakMeanTrue)

{
double ChargeSum = 0.;
double Charge = 0.;
double ReBin = 10.;

bool ChargeBigEnough=true;
    for(double x = fPeakMeanTrue - 1/ReBin; ChargeBigEnough && x > fPeakMeanTrue-1000.; x-=1.)
    {
	for(double i=0.; i > -1.; i-=(1/ReBin))
	{
    	Charge = ( fPeakAmp * exp(0.4*(x+i-fPeakMean)/fPeakTau1)) / ( 1 + exp(0.4*(x+i-fPeakMean)/fPeakTau2) );
	ChargeSum += Charge;
    	}
	if(Charge < 0.01) ChargeBigEnough = false;
    }

ChargeBigEnough=true;
    for(double x = fPeakMeanTrue; ChargeBigEnough && x < fPeakMeanTrue+1000.; x+=1.)
    {
	for(double i=0.; i < 1.; i+=(1/ReBin))
	{
    	Charge = ( fPeakAmp * exp(0.4*(x+i-fPeakMean)/fPeakTau1)) / ( 1 + exp(0.4*(x+i-fPeakMean)/fPeakTau2) );
	ChargeSum += Charge;
    	}
	if(Charge < 0.01) ChargeBigEnough = false;
    }


return ChargeSum*fChargeNormFactor/ReBin;
}

//---------------------------------------------------------------------------------------------
void hit::DPRawHitFinder::doBinAverage(const std::vector<float>& inputVec,
                                      std::vector<float>&       outputVec,
                                      size_t                    binsToAverage) const
{
    size_t halfBinsToAverage(binsToAverage/2);
    
    float runningSum(0.);
    
    for(size_t idx = 0; idx < halfBinsToAverage; idx++) runningSum += inputVec[idx];
    
    outputVec.resize(inputVec.size());
    std::vector<float>::iterator outputVecItr = outputVec.begin();
    
    // First pass through to build the erosion vector
    for(std::vector<float>::const_iterator inputItr = inputVec.begin(); inputItr != inputVec.end(); inputItr++)
    {
        size_t startOffset = std::distance(inputVec.begin(),inputItr);
        size_t stopOffset  = std::distance(inputItr,inputVec.end());
        size_t count       = std::min(2 * halfBinsToAverage, std::min(startOffset + halfBinsToAverage + 1, halfBinsToAverage + stopOffset - 1));
        
        if (startOffset >= halfBinsToAverage) runningSum -= *(inputItr - halfBinsToAverage);
        if (stopOffset  >  halfBinsToAverage) runningSum += *(inputItr + halfBinsToAverage);
        
        *outputVecItr++ = runningSum / float(count);
    }
    
    return;
}
    
//---------------------------------------------------------------------------------------------    
void hit::DPRawHitFinder::reBin(const std::vector<float>& inputVec,
                               std::vector<float>&       outputVec,
                               size_t                    nBinsToCombine) const
{
    size_t nNewBins = inputVec.size() / nBinsToCombine;
    
    if (inputVec.size() % nBinsToCombine > 0) nNewBins++;
    
    outputVec.resize(nNewBins, 0.);
    
    size_t outputBin = 0;
    
    for(size_t inputIdx = 0; inputIdx < inputVec.size();)
    {
        outputVec[outputBin] += inputVec[inputIdx++];
        
        if (inputIdx % nBinsToCombine == 0) outputBin++;
        
        if (outputBin > outputVec.size())
        {
            std::cout << "***** DISASTER!!! ****** outputBin: " << outputBin << ", inputIdx = " << inputIdx << std::endl;
            break;
        }
    }
    
    return;
}


  DEFINE_ART_MODULE(DPRawHitFinder)

} // end of hit namespace
#endif // DPRawHitFinder_H<|MERGE_RESOLUTION|>--- conflicted
+++ resolved
@@ -158,11 +158,8 @@
     
     std::string      fCalDataModuleLabel;
 
-<<<<<<< HEAD
-=======
     //FHiCL parameter
     int  fLogLevel;                   ///<signal height threshold
->>>>>>> b2476c68
     float  fMinSig;                   ///<signal height threshold
     int    fTicksToStopPeakFinder;    ///<Number of ticks with same or higher ADC count that the current tick is needed to be followed by to define start and end of peak 
     int    fMinWidth;                 ///<Minimum hit width
@@ -267,10 +264,7 @@
     fDoMergePeaks	   = p.get< bool   >("DoMergePeaks");
     fMergeADCSumThreshold  = p.get< double >("MergeADCSumThreshold");
     fMergeMaxADCThreshold  = p.get< double >("MergeMaxADCThreshold");
-<<<<<<< HEAD
-=======
     fWidthNormalization    = p.get< double >("WidthNormalization");
->>>>>>> b2476c68
 }  
 
 //-------------------------------------------------
@@ -836,10 +830,6 @@
 		//Merge peaks within a group
 		if(fDoMergePeaks)
 		{
-<<<<<<< HEAD
-//		    if( signalVec[NextMaxT] <= signalVec[PrevMaxT] && (signalVec[NextMaxT]-signalVec[PrevEndT]) < fMergeMaxADCThreshold*(signalVec[PrevMaxT]-signalVec[PrevEndT]) &&  NextSumADC < fMergeADCSumThreshold*PrevSumADC )
-=======
->>>>>>> b2476c68
 		    if( signalVec[NextMaxT] <= signalVec[PrevMaxT] && signalVec[NextMaxT] < fMergeMaxADCThreshold*signalVec[PrevMaxT] &&  NextSumADC < fMergeADCSumThreshold*PrevSumADC )
 		    {
 		    	maxT=PrevMaxT;
@@ -849,10 +839,6 @@
 		    	peakVals.pop_back();
                     	peakVals.emplace_back(maxT,widT,startT,endT);
 		    }
-<<<<<<< HEAD
-//		    else if( signalVec[NextMaxT] > signalVec[PrevMaxT] && (signalVec[PrevMaxT]-signalVec[NextStartT]) < fMergeMaxADCThreshold*(signalVec[NextMaxT]-signalVec[NextStartT]) &&  PrevSumADC < fMergeADCSumThreshold*NextSumADC  )
-=======
->>>>>>> b2476c68
 		    else if( signalVec[NextMaxT] > signalVec[PrevMaxT] && signalVec[PrevMaxT] < fMergeMaxADCThreshold*signalVec[NextMaxT] &&  PrevSumADC < fMergeADCSumThreshold*NextSumADC  )
 		    {
 		    	maxT=NextMaxT;
