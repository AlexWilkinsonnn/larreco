--- conflicted
+++ resolved
@@ -480,13 +480,8 @@
     /**
      *   Algorithm parameters
      */
-<<<<<<< HEAD
-    bool  m_onlyMakSpacePoints;   ///< If true we don't do the full cluster 3D processing
-    bool  m_enableMonitoring;     ///< Turn on monitoring of this algorithm
-=======
     bool m_onlyMakSpacePoints;    ///< If true we don't do the full cluster 3D processing
     bool m_enableMonitoring;      ///< Turn on monitoring of this algorithm
->>>>>>> 8e6e2973
     float m_parallelHitsCosAng;   ///< Cut for PCA 3rd axis angle to X axis
     float m_parallelHitsTransWid; ///< Cut on transverse width of cluster (PCA 2nd eigenvalue)
 
@@ -494,10 +489,10 @@
      *   Tree variables for output
      */
     TTree* m_pRecoTree;            ///<
-    int   m_run;                   ///<
-    int   m_event;                 ///<
-    int   m_hits;                  ///< Keeps track of the number of hits seen
-    int   m_hits3D;                ///< Keeps track of the number of 3D hits made
+    int m_run;                     ///<
+    int m_event;                   ///<
+    int m_hits;                    ///< Keeps track of the number of hits seen
+    int m_hits3D;                  ///< Keeps track of the number of 3D hits made
     float m_totalTime;             ///< Keeps track of total execution time
     float m_artHitsTime;           ///< Keeps track of time to recover hits
     float m_makeHitsTime;          ///< Keeps track of time to build 3D hits
@@ -506,22 +501,26 @@
     float m_clusterMergeTime;      ///< Keeps track of the time to merge clusters
     float m_pathFindingTime;       ///< Keeps track of the path finding time
     float m_finishTime;            ///< Keeps track of time to run output module
-
     std::string m_pathInstance;    ///< Special instance for path points
     std::string m_vertexInstance;  ///< Special instance name for vertex points
     std::string m_extremeInstance; ///< Instance name for the extreme points
 
     // Algorithms
-    std::unique_ptr<lar_cluster3d::IHit3DBuilder>             m_hit3DBuilderAlg;  ///<  Builds the 3D hits to operate on
-    std::unique_ptr<lar_cluster3d::IClusterAlg>               m_clusterAlg;       ///<  Algorithm to do 3D space point clustering
-    std::unique_ptr<lar_cluster3d::IClusterModAlg>            m_clusterMergeAlg;  ///<  Algorithm to do cluster merging
-    std::unique_ptr<lar_cluster3d::IClusterModAlg>            m_clusterPathAlg;   ///<  Algorithm to do cluster path finding
-    std::unique_ptr<lar_cluster3d::IClusterParametersBuilder> m_clusterBuilder;   ///<  Common cluster builder tool
-    PrincipalComponentsAlg                                    m_pcaAlg;           ///<  Principal Components algorithm
-    SkeletonAlg                                               m_skeletonAlg;      ///<  Skeleton point finder
-    HoughSeedFinderAlg                                        m_seedFinderAlg;    ///<  Seed finder
-    PCASeedFinderAlg                                          m_pcaSeedFinderAlg; ///<  Use PCA axis to find seeds
-    ParallelHitsSeedFinderAlg                                 m_parallelHitsAlg;  ///<  Deal with parallel hits clusters
+    std::unique_ptr<lar_cluster3d::IHit3DBuilder>
+      m_hit3DBuilderAlg; ///<  Builds the 3D hits to operate on
+    std::unique_ptr<lar_cluster3d::IClusterAlg>
+      m_clusterAlg; ///<  Algorithm to do 3D space point clustering
+    std::unique_ptr<lar_cluster3d::IClusterModAlg>
+      m_clusterMergeAlg; ///<  Algorithm to do cluster merging
+    std::unique_ptr<lar_cluster3d::IClusterModAlg>
+      m_clusterPathAlg; ///<  Algorithm to do cluster path finding
+    std::unique_ptr<lar_cluster3d::IClusterParametersBuilder>
+      m_clusterBuilder;                          ///<  Common cluster builder tool
+    PrincipalComponentsAlg m_pcaAlg;             ///<  Principal Components algorithm
+    SkeletonAlg m_skeletonAlg;                   ///<  Skeleton point finder
+    HoughSeedFinderAlg m_seedFinderAlg;          ///<  Seed finder
+    PCASeedFinderAlg m_pcaSeedFinderAlg;         ///<  Use PCA axis to find seeds
+    ParallelHitsSeedFinderAlg m_parallelHitsAlg; ///<  Deal with parallel hits clusters
   };
 
   DEFINE_ART_MODULE(Cluster3D)
@@ -541,25 +540,24 @@
     , m_pcaSeedFinderAlg(pset.get<fhicl::ParameterSet>("PCASeedFinderAlg"))
     , m_parallelHitsAlg(pset.get<fhicl::ParameterSet>("ParallelHitsAlg"))
   {
-<<<<<<< HEAD
-    m_onlyMakSpacePoints   = pset.get<bool>("MakeSpacePointsOnly", false);
-    m_enableMonitoring     = pset.get<bool>("EnableMonitoring", false);
-    m_parallelHitsCosAng   = pset.get<float>("ParallelHitsCosAng", 0.999);
-=======
     m_onlyMakSpacePoints = pset.get<bool>("MakeSpacePointsOnly", false);
     m_enableMonitoring = pset.get<bool>("EnableMonitoring", false);
     m_parallelHitsCosAng = pset.get<float>("ParallelHitsCosAng", 0.999);
->>>>>>> 8e6e2973
     m_parallelHitsTransWid = pset.get<float>("ParallelHitsTransWid", 25.0);
-    m_pathInstance         = pset.get<std::string>("PathPointsName", "Path");
-    m_vertexInstance       = pset.get<std::string>("VertexPointsName", "Vertex");
-    m_extremeInstance      = pset.get<std::string>("ExtremePointsName", "Extreme");
-
-    m_hit3DBuilderAlg = art::make_tool<lar_cluster3d::IHit3DBuilder>(pset.get<fhicl::ParameterSet>("Hit3DBuilderAlg"));
-    m_clusterAlg      = art::make_tool<lar_cluster3d::IClusterAlg>(pset.get<fhicl::ParameterSet>("ClusterAlg"));
-    m_clusterMergeAlg = art::make_tool<lar_cluster3d::IClusterModAlg>(pset.get<fhicl::ParameterSet>("ClusterMergeAlg"));
-    m_clusterPathAlg  = art::make_tool<lar_cluster3d::IClusterModAlg>(pset.get<fhicl::ParameterSet>("ClusterPathAlg"));
-    m_clusterBuilder  = art::make_tool<lar_cluster3d::IClusterParametersBuilder>(pset.get<fhicl::ParameterSet>("ClusterParamsBuilder"));
+    m_pathInstance = pset.get<std::string>("PathPointsName", "Path");
+    m_vertexInstance = pset.get<std::string>("VertexPointsName", "Vertex");
+    m_extremeInstance = pset.get<std::string>("ExtremePointsName", "Extreme");
+
+    m_hit3DBuilderAlg = art::make_tool<lar_cluster3d::IHit3DBuilder>(
+      pset.get<fhicl::ParameterSet>("Hit3DBuilderAlg"));
+    m_clusterAlg =
+      art::make_tool<lar_cluster3d::IClusterAlg>(pset.get<fhicl::ParameterSet>("ClusterAlg"));
+    m_clusterMergeAlg = art::make_tool<lar_cluster3d::IClusterModAlg>(
+      pset.get<fhicl::ParameterSet>("ClusterMergeAlg"));
+    m_clusterPathAlg = art::make_tool<lar_cluster3d::IClusterModAlg>(
+      pset.get<fhicl::ParameterSet>("ClusterPathAlg"));
+    m_clusterBuilder = art::make_tool<lar_cluster3d::IClusterParametersBuilder>(
+      pset.get<fhicl::ParameterSet>("ClusterParamsBuilder"));
 
     // Handle special case of Space Point building outputting a new hit collection
     m_hit3DBuilderAlg->produces(producesCollector());
@@ -629,22 +627,6 @@
     // Get instances of the primary data structures needed
     reco::ClusterParametersList clusterParametersList;
     IHit3DBuilder::RecobHitToPtrMap clusterHitToArtPtrMap;
-<<<<<<< HEAD
-    std::unique_ptr<reco::HitPairList> hitPairList(new reco::HitPairList); // Potentially lots of hits, use heap instead of stack
-
-    // Call the algorithm that builds 3D hits and stores the hit collection
-    m_hit3DBuilderAlg->Hit3DBuilder(evt, *hitPairList, clusterHitToArtPtrMap);
-
-    // Only do the rest if we are not in the mode of only building space points (requested by ML folks)
-    if (!m_onlyMakSpacePoints)
-    {
-      // Call the main workhorse algorithm for building the local version of candidate 3D clusters
-      m_clusterAlg->Cluster3DHits(*hitPairList, clusterParametersList);
-
-      // Try merging clusters
-      m_clusterMergeAlg->ModifyClusters(clusterParametersList);
-
-=======
     std::unique_ptr<reco::HitPairList> hitPairList(
       new reco::HitPairList); // Potentially lots of hits, use heap instead of stack
 
@@ -659,7 +641,6 @@
       // Try merging clusters
       m_clusterMergeAlg->ModifyClusters(clusterParametersList);
 
->>>>>>> 8e6e2973
       // Run the path finding
       m_clusterPathAlg->ModifyClusters(clusterParametersList);
     }
@@ -685,21 +666,12 @@
       theClockFinish.stop();
       theClockTotal.stop();
 
-      m_run                   = evt.run();
-      m_event                 = evt.id().event();
-      m_totalTime             = theClockTotal.accumulated_real_time();
-      m_artHitsTime           = m_hit3DBuilderAlg->getTimeToExecute(IHit3DBuilder::COLLECTARTHITS);
-      m_makeHitsTime          = m_hit3DBuilderAlg->getTimeToExecute(IHit3DBuilder::BUILDTHREEDHITS);
+      m_run = evt.run();
+      m_event = evt.id().event();
+      m_totalTime = theClockTotal.accumulated_real_time();
+      m_artHitsTime = m_hit3DBuilderAlg->getTimeToExecute(IHit3DBuilder::COLLECTARTHITS);
+      m_makeHitsTime = m_hit3DBuilderAlg->getTimeToExecute(IHit3DBuilder::BUILDTHREEDHITS);
       m_buildNeighborhoodTime = m_clusterAlg->getTimeToExecute(IClusterAlg::BUILDHITTOHITMAP);
-<<<<<<< HEAD
-      m_dbscanTime            = m_clusterAlg->getTimeToExecute(IClusterAlg::RUNDBSCAN) +
-                                m_clusterAlg->getTimeToExecute(IClusterAlg::BUILDCLUSTERINFO);
-      m_clusterMergeTime      = m_clusterMergeAlg->getTimeToExecute();
-      m_pathFindingTime       = m_clusterPathAlg->getTimeToExecute();
-      m_finishTime            = theClockFinish.accumulated_real_time();
-      m_hits                  = static_cast<int>(clusterHitToArtPtrMap.size());
-      m_hits3D                = static_cast<int>(hitPairList->size());
-=======
       m_dbscanTime = m_clusterAlg->getTimeToExecute(IClusterAlg::RUNDBSCAN) +
                      m_clusterAlg->getTimeToExecute(IClusterAlg::BUILDCLUSTERINFO);
       m_clusterMergeTime = m_clusterMergeAlg->getTimeToExecute();
@@ -707,7 +679,6 @@
       m_finishTime = theClockFinish.accumulated_real_time();
       m_hits = static_cast<int>(clusterHitToArtPtrMap.size());
       m_hits3D = static_cast<int>(hitPairList->size());
->>>>>>> 8e6e2973
       m_pRecoTree->Fill();
 
       mf::LogDebug("Cluster3D") << "*** Cluster3D total time: " << m_totalTime
@@ -744,8 +715,6 @@
     m_pRecoTree->Branch("finishTime", &m_finishTime, "time/F");
 
     m_clusterPathAlg->initializeHistograms(*tfs.get());
-
-    return;
   }
 
   //------------------------------------------------------------------------------------------------------------------------------------------
@@ -837,19 +806,16 @@
       // We use a set here because our 3D hits can share 2D hits
       // The set will make sure we get unique combinations of 2D hits
       std::set<art::Ptr<recob::Hit>> seedHitSet;
-
       for (const auto& hit3D : seedHitPair.second) {
         for (const auto& hit2D : hit3D->getHits()) {
           if (!hit2D) continue;
 
           const recob::Hit* recobHit = hit2D->getHit();
-
           seedHitSet.insert(hitToPtrMap[recobHit]);
         }
       }
 
       RecobHitVector seedHitVec;
-
       for (const auto& hit2D : seedHitSet)
         seedHitVec.push_back(hit2D);
 
@@ -1043,8 +1009,6 @@
                                                                     hitPairListPtr.begin());
 
     hitPairListPtr.erase(newListEnd, hitPairListPtr.end());
-
-    return;
   }
 
   class CopyIfInRange {
@@ -1203,8 +1167,6 @@
       clusterParameters.getFullPCA() = originalParams.getFullPCA();
       clusterParameters.getSkeletonPCA() = secondHitListPCA;
     }
-
-    return;
   }
 
   void
@@ -1263,8 +1225,7 @@
                                 clusterParameters.getConvexHull().getConvexHullKinkPoints());
         }
         // Otherwise, the cluster has daughters so we handle specially
-        else
-        {
+        else {
           // Set up to keep track of parent/daughters
           IdxToPCAMap idxToPCAMap;
           size_t numTotalDaughters = countUltimateDaughters(clusterParameters);
@@ -1583,14 +1544,12 @@
     reco::HitPairListPtr* hit3DListPtr = &clusterParameters.getHitPairListPtr();
     Hit3DToSPPtrMap* hit3DToPtrMap = &hit3DToSPPtrMap;
 
-    std::vector<recob::SpacePoint>* spVector = output.artSpacePointVector.get();
-    std::vector<recob::Edge>* edgeVector = output.artEdgeVector.get();
-    art::Assns<recob::Edge, recob::PFParticle>* pfPartEdgeAssns =
-      output.artPFPartEdgeAssociations.get();
-    art::Assns<recob::SpacePoint, recob::Edge>* spEdgeAssns = output.artEdgeSPAssociations.get();
-    art::Assns<recob::Hit, recob::SpacePoint>* spHitAssns = output.artSPHitAssociations.get();
-    art::Assns<recob::SpacePoint, recob::PFParticle>* pfPartSPAssns =
-      output.artPFPartSPAssociations.get();
+    auto spVector = output.artSpacePointVector.get();
+    auto edgeVector = output.artEdgeVector.get();
+    auto pfPartEdgeAssns = output.artPFPartEdgeAssociations.get();
+    auto spEdgeAssns = output.artEdgeSPAssociations.get();
+    auto spHitAssns = output.artSPHitAssociations.get();
+    auto pfPartSPAssns = output.artPFPartSPAssociations.get();
 
     // Make associations to all space points for this cluster
     int spacePointStart = spVector->size();
