#include "clusteralgorithms.fcl"
#include "showeralgorithms.fcl"

BEGIN_PROLOG

standard_trajcluster:
{
  module_type:          "TrajCluster"
  TrajClusterAlg:       @local::standard_trajclusteralg
  # don't recosntruct a slice if it has more than MaxSliceHits
  MaxSliceHits:     50000
  DoWireAssns: true
  DoRawDigitAssns: false
  SaveAll2DVertices: false
<<<<<<< HEAD
  HitModuleLabel:           "hitpdune"
=======
  HitModuleLabel:           "gaushit"
>>>>>>> 616c5989
  SpacePointModuleLabel:    "NA"
  SpacePointHitAssnLabel:    "hitpdune"
} # standard_trajcluster

standard_blurredcluster:
{
 module_type:              "BlurredClustering"
 CreateDebugPDF:           false
 MergeClusters:            false
 GlobalTPCRecon:           true
 ShowerReconOnly:          false
 HitsModuleLabel:          "gaushit"
 TrackModuleLabel:         "pmtrack"
 VertexModuleLabel:        "linecluster"
 PFParticleModuleLabel:    "pandora"
 BlurredClusterAlg:        @local::standard_blurredclusteralg
 MergeClusterAlg:          @local::standard_mergeclusteralg
 TrackShowerSeparationAlg: @local::standard_trackshowersepalg
}

standard_clusterpca:
{
 module_type:        "ClusterPCA"
 ClusterModuleLabel: "dbcluster"
 NormPC:             true
}

standard_dbcluster:
{
 module_type:     "DBcluster"
 HitsModuleLabel: "ffthit"
 DBScanAlg:       @local::standard_dbscanalg
}

standard_dbcluster3d:
{
 module_type:                 "DBCluster3D"
 HitModuleLabel:              "hitpdune"
 SpacePointModuleLabel:       "reco3d"
 SPHitAssnLabel:              "hitpdune"
 DBScan3DAlg:                 @local::standard_dbscan3dalg
 MinHitDis:                   10
}

standard_clustercrawler:
{
 module_type:         "ClusterCrawler"
 ClusterCrawlerAlg:   @local::standard_clustercrawleralg
 CCHitFinderAlg:      @local::standard_cchitfinderalg
}

standard_linecluster:
{
# this is the cluster finding component of former ClusterCrawler
  module_type:          "LineCluster"
  HitFinderModuleLabel: "gaushit"
  DoWireAssns: true
  DoRawDigitAssns: false
  ClusterCrawlerAlg:    @local::standard_clustercrawleralg
} # standard_linecluster


standard_simplelinecluster:
{
# this is the cluster finding component of former ClusterCrawler
  module_type:          "SimpleLineCluster"
  HitFinderModuleLabel: "hitpdune"
  PFParticleModuleLabel: "dbcluster"
  ClusterCrawlerAlg:    @local::standard_clustercrawleralg
} # standard_linecluster

standard_fuzzycluster:
{
 module_type:     "fuzzyCluster"
 HitsModuleLabel: "gaushit"
 HoughSeed:       10      # The user supplied seed the generator uses for the
                         # Hough transform, if it is zero a seed is randomly created
 fuzzyClusterAlg: @local::standard_fuzzyclusteralg
}

standard_cluster3d:
{
  module_type:            "Cluster3D"
  HitFinderModuleLabel:   "gaushit"
  EnableMonitoring:       false
  EnableProduction:       false
  Hit3DBuilderAlg:        @local::standard_standardhit3dbuilder
  ClusterAlg:             @local::standard_cluster3dminSpanTreeAlg
  ClusterMergeAlg:        @local::standard_cluster3dMergeAlg
  ClusterPathAlg:         @local::standard_cluster3dPathAlg
  ClusterParamsBuilder:   @local::standard_cluster3dParamsBuilder
  PrincipalComponentsAlg: @local::standard_cluster3dprincipalcomponentsalg
  SkeletonAlg:            @local::standard_cluster3dskeletonalg
  SeedFinderAlg:          @local::standard_cluster3dhoughseedfinderalg
  PCASeedFinderAlg:       @local::standard_cluster3dpcaseedfinderalg
  ParallelHitsAlg:        @local::standard_cluster3dparallelhitsseedfinderalg
}

standard_clustertrackana:
{
  module_type:              "ClusterTrackAna"
  HitModuleLabel:           "gaushit"
  ClusterModuleLabel:       "trajcluster"   # specify a cluster collection
  TrackModuleLabel:         "NA" # OR specify a track collection
  TruthOrigin:              0 # [0 (everything) 1(nu), 2(cosmic), 3(SN nu), 4(SingleParticle)]
  PrintLevel:               0
  # 0 = job summary, 1 = only BadEP clusters, 2 = all clusters, 3 = all planes, 4 = all MCParticles
  BadEP:                    0.0 # print cluster/track details if Efficiency * Purity is < BadEP
  #InTPC:                    1 # only consider cluster hits or track hits in one TPC (debugging)
}

standard_clusterana:
{
 module_type:              "ClusterAna"
 HitsModuleLabel:          "cccluster"
 ClusterModuleLabel:       "cccluster"
 VertexModuleLabel:        "cccluster"
 ElecKERange:              [50, 10000] # Min, max KE (MeV) for matching Primary only
 MuonKERange:              [50, 10000] # Min, max KE (MeV) for matching
 PionKERange:              [50, 10000] # Min, max KE (MeV) for matching
 KaonKERange:              [50, 10000] # Min, max KE (MeV) for matching
 ProtKERange:              [50, 10000] # Min, max KE (MeV) for matching
 TrackWeightOption:        1 # 0 = equal weighting, 1 = weight by kinetic energy
 MergeDaughters:           true # merge daughter MC particles with mothers (not electrons)
 SkipCosmics:              true # do not evaluate cosmic rays
 PrintLevel:               0 # 0 = none, 1 = event summary, 2 += each MC particle, 3 += truth
}

standard_clusteringvalidation:
{
 module_type:        "ClusteringValidation"
 MinHitsInPlane:     0
 HitsModuleLabel:    "dcheat"
 ClusterModuleLabel: [ "dbcluster", "blurredclustering" ]
}

standard_dbclusterana:
{
 module_type:              "DBclusterAna"
 DigitModuleLabel:         "daq"
 HitsModuleLabel:          "ffthit"
 LArGeantModuleLabel:      "largeant"
 CalDataModuleLabel:       "caldata"
 GenieGenModuleLabel:      "generator"
 ClusterFinderModuleLabel: "dbcluster"
}

standard_houghlinefinder:
{
 module_type:          "HoughLineFinder"
 DBScanModuleLabel:    "dbcluster"
 HoughSeed:       0      # The user supplied seed the generator uses for the
                         # Hough transform, if it is zero a seed is randomly created
 MaxLines:             5
 MinHits:              3
 SaveAccumulator:      0
 NumAngleCells:        5000
 RhoResolutionFactor:  5
 SmootherSigma:        0.
 MaxDistance:          5.
 RhoZeroOutRange:      0
 ThetaZeroOutRange:    0
 HitsPerCluster:       1
 HoughBaseAlg:         @local::standard_houghbasealg
}

standard_houghlinefinderana:
{
 module_type:         "HoughLineFinderAna"
 DigitModuleLabel:    "wiresim"
 HitsModuleLabel:     "ffthit"
 DBScanModuleLabel:   "fuzzycluster"
 HoughModuleLabel:    "hough"
}

standard_linemerger:
{
 module_type:        "LineMerger"
 ClusterModuleLabel: "hough"
 Slope:              0.35
 EndpointWindow:     50.
}

standard_endpointmod:
{
 module_type:       "EndPointModule"
 DBScanModuleLabel: "fuzzycluster"
 EndPointAlg:       @local::standard_endpointalg
}

standard_kingacluster:
{
 module_type:          "KingaCluster"
 DBScanModuleLabel:    "dbcluster"
 EndPoint2DModuleLabel: "vertex2d"
}

standard_kingaclusterana:
{
 module_type:               "KingaClusterAna"
 LineMergerModuleLabel:     "linemerger"
 EndPoint2DModuleLabel:     "vertex2d"
 ClusterCheaterModuleLabel: "cluster"
 KingaModuleLabel:          "kingacluster"
 GenieGenModuleLabel:       "generator"
 LArGeantModuleLabel:       "largeant"
}

standard_showeranglecluster:
{
 module_type:              "ShowerAngleCluster"
 ClusterModuleLabel:       "dbcluster"
 ClusterParamsAlg: 	   @local::standard_clusterparamsalg
 ClusterMatchAlg:          @local::standard_clustermatchalg
 ClusterMergeAlg:          @local::standard_clustermergealg
 ExternalStartPoints:	   false
 MinHitListSize:	  15
}


standard_showerangleclusterana:
{
 module_type:              "ShowerAngleClusterAna"
 ClusterModuleLabel:       "dbcluster"
 ClusterParamsAlg: 	   @local::standard_clusterparamsalg
 ExternalStartPoints:	   false
 MinHitListSize:	  15
}

standard_simpleclustermerger:
{
 module_type:       "SimpleClusterMerger"
 InputClusterLabel: "fuzzycluster"
}


standard_fuzzyclustermerger:
{
 module_type:       "FuzzyClusterMerger"
 InputClusterLabel: "fuzzycluster"
 TSep1UseEP:  true
 OOCS1MaxAngle:   20.     # OutOfConeSeparate 1st stage

 SDMinHits:      10.     # CBAlgoShortestDist # SetMinHits; SetSquaredDistanceCut
 SDSqDistCut:     5.

 # 2nd stage merge
#TSep2Debug:         false      # CBAlgoTrackSeparate // SetDebug(false); SetVerbose(false); SetUseEP(true);
# TSep2Verbose:          false
 TSep2UseEP:        true

# OOCS2Debug:         false        # CBAlgoOutOfConeSeparate // SetDebug(false); SetVerbose(false); SetMaxAngleSep(20.);
# OOCS2Verbose:       false
 OOCS2MaxAngle:      20.

 AI2MinHits:         50            # CBAlgoAngleIncompat // SetMinHits(50); SetAllow180Ambig(true); SetUseOpeningAngle(false);
 AI2Allow180Ambig:   true         #                     // SetAngleCut(10.); SetMinLength(20.); SetDebug(false);
 AI2UseOpeningAngle: false
 AI2AngleCut:        10.
 AI2MinLength:       20.
# AI2Debug:           false

# COM2Debug:         false      # CBAlgoCenterOfMass // SetDebug(false); SetVerbose(false); UseCOMInPoly(true);
# COM2Verbose:       false      # 		 	   //	UseCOMInCone(true); UseCOMNearClus(true); SetLengthReach(3.);
 COM2UseCOMInPoly:  true
 COM2UseCOMInCone:  true
 COM2UseCOMNearClus: true
 COM2SetLengthReach:  3.

 PO2MinHits:        0          # CBAlgoPolyOverlap  // SetMinNumHits(0);

 PSD2MinHits:        30        # CCBAlgoPolyShortestDist; // SetMinNumHits(30); SetMaxNumHits(9999); SetMinDistSquared(1.); SetDebug(false);
 PSD2MaxHits:        9999
 PSD2MinDistSqd:    1




}


standard_smallclusterfinder:
{
 module_type:			"SmallClusterFinder"
 HitFinderModuleLabel:	"hitfinder"
 smallClustAlg:			@local::standard_smallclustalg
 Verbose:				false
}


standard_clustercheater:
{
 module_type:    	"ClusterCheater"
 MCGeneratorLabel:      "generator"    #needed for MC vertex extraction
 HitModuleLabel: 	"hit"
 G4ModuleLabel:  	"largeant"
 HoughBaseAlg:   	@local::standard_houghbasealg
}

jp250L_dbcluster:                    @local::standard_dbcluster
jp250L_fuzzycluster:                 @local::standard_fuzzycluster
jp250L_fuzzycluster.HoughBaseAlg:    @local::standard_houghbasealg
jp250L_dbcluster.DBScanAlg:          @local::jp250L_dbscanalg
jp250L_dbclusterana:                 @local::standard_dbclusterana
jp250L_kingacluster:                 @local::standard_kingacluster
jp250L_kingaclusterana:              @local::standard_kingaclusterana
jp250L_houghlinefinder:              @local::standard_houghlinefinder
jp250L_houghlinefinder.HoughBaseAlg: @local::jp250L_houghbasealg
jp250L_houghlinefinderana:           @local::standard_houghlinefinderana
jp250L_linemerger:                   @local::standard_linemerger
jp250L_endpointmod:                  @local::standard_endpointmod
jp250L_endpointmod.EndPointAlg:      @local::jp250L_endpointalg
jp250L_showeranglecluster:           @local::standard_showeranglecluster


bo_clustercrawler:               @local::standard_clustercrawler
bo_dbcluster:                    @local::standard_dbcluster
bo_fuzzycluster:                 @local::standard_fuzzycluster
bo_fuzzycluster.HoughBaseAlg:    @local::standard_houghbasealg
bo_dbcluster.DBScanAlg:          @local::bo_dbscanalg
bo_dbclusterana:                 @local::standard_dbclusterana
bo_kingacluster:                 @local::standard_kingacluster
bo_kingaclusterana:              @local::standard_kingaclusterana
bo_houghlinefinder:              @local::standard_houghlinefinder
bo_houghlinefinder.HoughBaseAlg: @local::bo_houghbasealg
bo_houghlinefinderana:           @local::standard_houghlinefinderana
bo_linemerger:                   @local::standard_linemerger
bo_endpointmod:                  @local::standard_endpointmod
bo_endpointmod.EndPointAlg:      @local::bo_endpointalg
bo_showeranglecluster:           @local::standard_showeranglecluster


argoneut_clustercrawler:               @local::standard_clustercrawler
argoneut_dbcluster:                    @local::standard_dbcluster
argoneut_fuzzycluster:                 @local::standard_fuzzycluster
argoneut_fuzzycluster.HoughBaseAlg:    @local::standard_houghbasealg
argoneut_dbcluster.DBScanAlg:          @local::argoneut_dbscanalg
argoneut_dbclusterana:                 @local::standard_dbclusterana
argoneut_kingacluster:                 @local::standard_kingacluster
argoneut_kingaclusterana:              @local::standard_kingaclusterana
argoneut_houghlinefinder:              @local::standard_houghlinefinder
argoneut_houghlinefinder.HoughBaseAlg: @local::argoneut_houghbasealg
argoneut_houghlinefinderana:           @local::standard_houghlinefinderana
argoneut_linemerger:                   @local::standard_linemerger
argoneut_endpointmod:                  @local::standard_endpointmod
argoneut_endpointmod.EndPointAlg:      @local::argoneut_endpointalg
argoneut_showeranglecluster:           @local::standard_showeranglecluster
argoneut_smallclusterfinder:		   @local::standard_smallclusterfinder
argoneut_showerangleclusterana:           @local::standard_showerangleclusterana
argoneut_showerangleclusterana.ClusterParamsAlg:           @local::argoneut_clusterparamsalg

END_PROLOG<|MERGE_RESOLUTION|>--- conflicted
+++ resolved
@@ -12,11 +12,7 @@
   DoWireAssns: true
   DoRawDigitAssns: false
   SaveAll2DVertices: false
-<<<<<<< HEAD
-  HitModuleLabel:           "hitpdune"
-=======
   HitModuleLabel:           "gaushit"
->>>>>>> 616c5989
   SpacePointModuleLabel:    "NA"
   SpacePointHitAssnLabel:    "hitpdune"
 } # standard_trajcluster
