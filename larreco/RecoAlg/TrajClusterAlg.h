--- conflicted
+++ resolved
@@ -60,17 +60,12 @@
 
     void RunTrajClusterAlg(art::Event & evt);
 
-<<<<<<< HEAD
     void DefineShTree(TTree* t);
     
-=======
-    void DefineTree(TTree* t);
-
     void DefineCRTree(TTree* t);
 
     TjStuff const& GetTJS() const {return tjs;}
 
->>>>>>> 28db81a9
     std::vector<short> const& GetinClus() const {return tjs.inClus; }
     
     /// Returns (and loses) the art::Ptr collection of previously reconstructed hits (e.g. gaushit)
