--- conflicted
+++ resolved
@@ -224,7 +224,6 @@
   // author: Leonidas N. Kalousis (July 2015)
 
   // email: kalousis@vt.edu
-<<<<<<< HEAD
 
   double
   TrackMomentumCalculator::GetMomentumMultiScatterLLHD(
@@ -290,132 +289,6 @@
           logL = fv;
           // errs = res_test;
         }
-=======
-  
-  Double_t TrackMomentumCalculator::GetMomentumMultiScatterLLHD( const art::Ptr<recob::Track> &trk )
-  {
-    Double_t p = -1.0; 
-    
-    std::vector<Float_t> recoX; std::vector<Float_t> recoY; std::vector<Float_t> recoZ;
-    
-    recoX.clear(); recoY.clear(); recoZ.clear();
-    
-    Int_t n_points = trk->NumberTrajectoryPoints();
-        
-    for ( Int_t i=0; i<n_points; i++ )
-      {
-	const auto &pos = trk->LocationAtPoint( i );
-	
-	recoX.push_back( pos.X() ); recoY.push_back( pos.Y() ); recoZ.push_back( pos.Z() ); 
-	
-	// cout << " posX, Y, Z : " << pos.X() << ", " << pos.Y() << ", " << pos.Z() << endl; getchar();
-	
-      }
-    
-    Int_t my_steps = recoX.size();
-    
-    if ( my_steps<2 ) return -1.0;
-    
-    Int_t check0 = GetRecoTracks( recoX, recoY, recoZ );
-    
-    if ( check0!=0 ) return -1.0;
-        
-    seg_size = steps_size2; 
-    
-    Int_t check1 = GetSegTracks2( recoX, recoY, recoZ ); 
-    
-    if ( check1!=0 ) return -1.0;
-        
-    Int_t seg_steps = segx.size();
-    
-    if ( seg_steps<2 ) return -1;
-    
-    Int_t seg_steps0 = seg_steps-1;
-    
-    Double_t recoL = segL.at(seg_steps0);
-    
-    if ( recoL<minLength || recoL>maxLength ) return -1;
-    
-    Int_t check2 = GetDeltaThetaij( dEi, dEj, dthij, seg_size, ind ); 
-    
-    if ( check2!=0 ) return -1.0;
-    
-    Double_t logL = 1e+16; 
-    
-    Double_t bf = -666.0; // Double_t errs = -666.0;
-        
-    Double_t start1 = 0.0; Double_t end1 = 750.0; 
-	      
-    Double_t start2 = 0.0; Int_t end2 = 0.0; // 800.0; 
-        
-    for ( Int_t k=start1; k<=end1; k++ )
-      {
-	Double_t p_test = 0.001+k*0.01; 
-	
-	for ( Int_t l=start2; l<=end2; l++ )
-	  {
-	    Double_t res_test = 2.0; // 0.001+l*1.0; 
-	    
-	    Double_t fv = my_mcs_llhd( p_test, res_test ); 
-	    	    
-	    if ( fv<logL )
-	      {
-		bf = p_test;
-		
-		logL = fv;
-		
-		// errs = res_test;
-		
-	      }
-	    
-	  }
-	
-      }
-    
-    p_mcs_2 = bf; LLbf = logL;
-    
-    p = p_mcs_2;
-    
-    return p;
-    
-  }
-  
-  TVector3 TrackMomentumCalculator::GetMultiScatterStartingPoint( const art::Ptr<recob::Track> &trk )
-  {
-    TVector3 start;
-    
-    Double_t LLHDp = GetMuMultiScatterLLHD3( trk, true );
-    
-    Double_t LLHDm = GetMuMultiScatterLLHD3( trk, false );
-    
-    if ( LLHDp!=-1 && LLHDm!=-1 )
-      {
-	if ( LLHDp>LLHDm )
-	  {
-	    Int_t n_points = trk->NumberTrajectoryPoints();
-	    
-	    const auto &pos = trk->LocationAtPoint( n_points-1 );
-		
-	    start.SetXYZ( pos.X(), pos.Y(), pos.Z() );
-	    
-	  }
-	else 
-	  { 
-	    const auto &pos = trk->LocationAtPoint( 0 );
-	    
-	    start.SetXYZ( pos.X(), pos.Y(), pos.Z() );
-	    
-	  }
-        
-      }
-    
-    else 
-      { 
-	const auto &pos = trk->LocationAtPoint( 0 );
-		
-	start.SetXYZ( pos.X(), pos.Y(), pos.Z() );
-	
->>>>>>> 9be8d538
       }
     }
     return bf;
@@ -430,9 +303,9 @@
 
     if (LLHDp != -1 && LLHDm != -1 && LLHDp > LLHDm) {
       int const n_points = trk->NumberTrajectoryPoints();
-      return trk->LocationAtPoint(n_points - 1);
+      return trk->LocationAtPoint<TVector3>(n_points - 1);
     } else {
-      return trk->LocationAtPoint(0);
+      return trk->LocationAtPoint<TVector3>(0);
     }
 
     // Should never get here
@@ -497,7 +370,6 @@
                                             Segments const& segments,
                                             double const thick) const
   {
-<<<<<<< HEAD
     int const a1 = segments.x.size();
     int const a2 = segments.y.size();
     int const a3 = segments.z.size();
@@ -533,41 +405,6 @@
         // cout << " It switched ! Isn't this lovely !!! " << endl; //
         vec_y = basez.Cross(vec_z).Unit();
         vec_x = vec_y.Cross(vec_z);
-=======
-    Double_t LLHD = -1.0; 
-    
-    std::vector<Float_t> recoX; std::vector<Float_t> recoY; std::vector<Float_t> recoZ;
-    
-    recoX.clear(); recoY.clear(); recoZ.clear();
-    
-    Int_t n_points = trk->NumberTrajectoryPoints();
-        
-    if ( dir )
-      {
-	for ( Int_t i=0; i<n_points; i++ )
-	  {
-	    const auto &pos = trk->LocationAtPoint( i );
-	    
-	    recoX.push_back( pos.X() ); recoY.push_back( pos.Y() ); recoZ.push_back( pos.Z() ); 
-	    
-	    // cout << " posX, Y, Z : " << pos.X() << ", " << pos.Y() << ", " << pos.Z() << endl;
-	    
-	  }
-	
-      }
-    else 
-      {
-	for ( Int_t i=0; i<n_points; i++ )
-	  {
-	    const auto &pos = trk->LocationAtPoint( n_points-1-i );
-	    
-	    recoX.push_back( pos.X() ); recoY.push_back( pos.Y() ); recoZ.push_back( pos.Z() ); 
-	    
-	    // cout << " posX, Y, Z : " << pos.X() << ", " << pos.Y() << ", " << pos.Z() << endl;
-	    
-	  }
-	
->>>>>>> 9be8d538
       }
 
       TVector3 const Rx{vec_x.Dot(basex), vec_x.Dot(basey), vec_x.Dot(basez)};
@@ -632,7 +469,6 @@
   TrackMomentumCalculator::GetMomentumMultiScatterChi2(
     const art::Ptr<recob::Track>& trk)
   {
-<<<<<<< HEAD
     std::vector<float> recoX;
     std::vector<float> recoY;
     std::vector<float> recoZ;
@@ -681,24 +517,6 @@
       if (std::isnan(mean) || std::isinf(mean)) {
         mf::LogDebug("TrackMomentumCalculator") << "Returned mean is either nan or infinity.";
         continue;
-=======
-    Double_t p = -1.0; 
-    
-    std::vector<Float_t> recoX; std::vector<Float_t> recoY; std::vector<Float_t> recoZ;
-    
-    recoX.clear(); recoY.clear(); recoZ.clear();
-        	  
-    Int_t n_points = trk->NumberTrajectoryPoints();
-        
-    for ( Int_t i=0; i<n_points; i++ )
-      {
-	const auto &pos = trk->LocationAtPoint( i );
-	
-	recoX.push_back( pos.X() ); recoY.push_back( pos.Y() ); recoZ.push_back( pos.Z() ); 
-	
-	// cout << " posX, Y, Z : " << pos.X() << ", " << pos.Y() << ", " << pos.Z() << endl;
-	
->>>>>>> 9be8d538
       }
       if (std::isnan(rms) || std::isinf(rms)) {
         mf::LogDebug("TrackMomentumCalculator") << "Returned rms is either nan or infinity.";
