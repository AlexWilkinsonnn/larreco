--- conflicted
+++ resolved
@@ -407,10 +407,7 @@
         std::cout<<"\n";
       } // ctp
     } // temp testing
-<<<<<<< HEAD
     */
-=======
->>>>>>> 12a035dc
 
     std::vector<std::vector<int>> tjList;
     TagShowerTjs(tjs, inCTP, tjList);
@@ -434,13 +431,6 @@
         myprt<<"\n";
       } // tjl
     } // prt
-<<<<<<< HEAD
-    MergeTjList2(tjs, tjList, prt);
-=======
->>>>>>> 12a035dc
-    
-    // save stage 3 info
-    SaveTjInfo(tjs, inCTP, tjList, 3);
 
     // remove Tjs that don't have enough neighbors = ShowerTag[7] unless the shower
     // has few Tjs
