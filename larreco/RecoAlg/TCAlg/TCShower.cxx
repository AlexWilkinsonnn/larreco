--- conflicted
+++ resolved
@@ -1944,16 +1944,10 @@
           // Add the tj but don't update yet
           if(!AddTj(fcnLabel, slc, tjid, ss, false, prt)) return false;
         } // parent not in ss
-<<<<<<< HEAD
         // Don't define it to be the parent if it is short and the pfp projection in this plane is low 
         auto pos = PosAtEnd(pfp, 0);
         auto dir = DirAtEnd(pfp, 0);
         auto tp = MakeBareTP(slc, pos, dir, tj.CTP);
-=======
-        // Don't define it to be the parent if it is short and the pfp projection in this plane is low
-        unsigned short pEnd = FarEnd(slc, pfp, ss3.ChgPos);
-        auto tp = MakeBareTP(slc, pfp.XYZ[0], pfp.Dir[pEnd], tj.CTP);
->>>>>>> 41a52d8d
         unsigned short npts = tj.EndPt[1] - tj.EndPt[0] + 1;
         if(tp.Delta > 0.5 || npts > 20) {
           if(prt) mf::LogVerbatim("TC")<<fcnLabel<<" 3S"<<ss3.ID<<" parent P"<<pfp.ID<<" -> T"<<tjid<<" -> 2S"<<ss.ID<<" parent";
@@ -1985,32 +1979,7 @@
 
     return true;
   } // SetParent
-<<<<<<< HEAD
-/*
-=======
-
->>>>>>> 41a52d8d
-  ////////////////////////////////////////////////
-  PFPStruct CreateFakePFP(TCSlice& slc, const ShowerStruct3D& ss3)
-  {
-    // Creates a fake PFParticle on the shower axis with a TP3S point every cm. This is
-    // used to find the separation between the shower core and a PFParticle or trajectory
-    auto pfp = CreatePFP(slc);
-    pfp.XYZ[0] = ss3.Start;
-    pfp.Dir[0] = ss3.Dir;
-    pfp.XYZ[1] = ss3.End;
-    pfp.Dir[1] = ss3.Dir;
-    pfp.Dir[0] = PointDirection(ss3.Start, ss3.End);
-    unsigned short npts = ss3.Len;
-    if(npts < 2) return pfp;
-    pfp.Tp3s.resize(npts);
-    pfp.Tp3s[0].Pos = ss3.Start;
-    for(unsigned short ipt = 1; ipt < npts; ++ipt) {
-      for(unsigned short xyz = 0; xyz < 3; ++xyz) pfp.Tp3s[ipt].Pos[xyz] = pfp.Tp3s[ipt-1].Pos[xyz] + pfp.Dir[0][xyz];
-    } // ipt
-    return pfp;
-  } // CreateFakePFP
-*/
+
   ////////////////////////////////////////////////
   bool IsShowerLike(TCSlice& slc, const std::vector<int> TjIDs)
   {
@@ -3724,34 +3693,7 @@
         tj.AlgMod[kShowerLike] = true;
       } // tjid
     } // tjl
-<<<<<<< HEAD
-/* BB: March 19, 2019 This is the wrong place to do this
-=======
-
->>>>>>> 41a52d8d
-    // kill vertices with more than 1 shower-like tj that is close to the
-    // vertex
-    unsigned short nkill = 0;
-    for(auto& vx2 : slc.vtxs) {
-      if(vx2.ID == 0) continue;
-      if(vx2.CTP != inCTP) continue;
-      auto TInV2 = GetAssns(slc, "2V", vx2.ID, "T");
-      unsigned short nsl = 0;
-      bool has111 = false;
-      for(auto tid : TInV2) {
-        auto& tj = slc.tjs[tid - 1];
-        if(tj.PDGCode == 111) has111 = true;
-        if(tj.AlgMod[kShowerLike]) {
-          unsigned short nearEnd = 1 - FarEnd(slc, tj, vx2.Pos);
-          if(PosSep(tj.Pts[tj.EndPt[nearEnd]].Pos, vx2.Pos) < 6) ++nsl;
-        }
-      } // tid
-      if(nsl < 2) continue;
-      if(has111) continue;
-      MakeVertexObsolete("TSL", slc, vx2, true);
-      ++nkill;
-    } // vx2
-*/
+
     if(prt) mf::LogVerbatim("TC")<<"TagShowerLike tagged "<<nsh<<" Tjs vertices in CTP "<<inCTP;
   } // TagShowerLike
 
@@ -4434,18 +4376,11 @@
 
     // set the 2S -> 3S assns
     for(auto cid : ss3.CotIDs) slc.cots[cid - 1].SS3ID = ss3.ID;
-<<<<<<< HEAD
     
     ++evt.global3S_UID;
     ss3.UID = evt.global3S_UID;
     
-=======
-
-    ++evt.globalS3ID;
-    ss3.UID = evt.globalS3ID;
-
->>>>>>> 41a52d8d
-    slc.showers.push_back(ss3);
+   slc.showers.push_back(ss3);
     return true;
 
   } // StoreShower
@@ -4487,17 +4422,10 @@
       tj.AlgMod[kShwrParent] = false;
       if(tj.ID == ss.ParentID) tj.AlgMod[kShwrParent] = true;
     } // tjID
-<<<<<<< HEAD
     
     ++evt.global2S_UID;
     ss.UID = evt.global2S_UID;
     
-=======
-
-    ++evt.globalS2ID;
-    ss.UID = evt.globalS2ID;
-
->>>>>>> 41a52d8d
     slc.cots.push_back(ss);
     return true;
 
