--- conflicted
+++ resolved
@@ -265,12 +265,6 @@
       for(auto& tjl : bigList[plane]) {
         for(auto& tjID : tjl) tjs.allTraj[tjID - 1].AlgMod[kInShower] = true;
       } // tjl
-<<<<<<< HEAD
-//      CTP_t inCTP = EncodeCTP(tpcid.Cryostat, tpcid.TPC, plane);
-//      if (tjs.SaveShowerTree) SaveTjInfo(tjs, inCTP, bigList[plane], "MTJL");
-=======
-      SaveTjInfo(tjs, inCTP, bigList[plane], "MTJL");
->>>>>>> e8c1e3fc
     } // plane
 
     for(unsigned short plane = 0; plane < TPC.Nplanes(); ++plane) {
