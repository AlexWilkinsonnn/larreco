--- conflicted
+++ resolved
@@ -176,255 +176,6 @@
 
   } // MatchTrueHits
 
-<<<<<<< HEAD
-/*
-  //////////////////////////////////////////
-  void TruthMatcher::MatchTrueHits(const HistStuff& hist)
-  {
-    // Matches reco hits to MC true tracks and puts the association into
-    // TCHit TruTrkID. This code is almost identical to the first part of MatchTruth.
-    
-    if(tjs.MatchTruth[0] < 0) return;
-    if(tjs.fHits.empty()) return;
-    
-    art::ServiceHandle<cheat::BackTrackerService> bt_serv;
-    art::ServiceHandle<cheat::ParticleInventoryService> pi_serv;
-    // list of all true particles
-    sim::ParticleList const& plist = pi_serv->ParticleList();
-    if(plist.empty()) return;
-    
-    if(plist.size() > USHRT_MAX) {
-      std::cout<<"MatchTrueHits: plist too large for this code\n";
-      return;
-    }
-    
-    tjs.MCPartList.clear();
-    
-    // MC Particles for the desired true particles
-    int sourcePtclTrackID = -1;
-    fSourceParticleEnergy = -1;
-    
-    simb::Origin_t sourceOrigin = simb::kUnknown;
-    // partList is the vector of MC particles that we want to use
-    tjs.MCPartList.reserve(plist.size());
-    for(sim::ParticleList::const_iterator ipart = plist.begin(); ipart != plist.end(); ++ipart) {
-      simb::MCParticle* mcp = (*ipart).second;
-      int trackID = mcp->TrackId();
-      art::Ptr<simb::MCTruth> theTruth = pi_serv->TrackIdToMCTruth(trackID);
-      if(sourcePtclTrackID < 0) {
-        if(tjs.MatchTruth[0] == 1) {
-          // Look for beam neutrino or single particle
-          if(theTruth->Origin() == simb::kBeamNeutrino) {
-            fSourceParticleEnergy = 1000 * mcp->E();
-            sourcePtclTrackID = trackID;
-            sourceOrigin = simb::kBeamNeutrino;
-            if(tjs.MatchTruth[1] > 2) std::cout<<"Found beam neutrino sourcePtclTrackID "<<trackID<<" PDG code "<<mcp->PdgCode()<<"\n";
-          } // beam neutrino
-          if(theTruth->Origin() == simb::kSingleParticle) {
-            fSourceParticleEnergy = 1000 * mcp->E();
-            sourcePtclTrackID = trackID;
-            sourceOrigin = simb::kSingleParticle;
-            if(tjs.MatchTruth[1] > 0) {
-              TVector3 dir;
-              dir[0] = mcp->Px(); dir[1] = mcp->Py(); dir[2] = mcp->Pz();
-              dir.SetMag(1);
-              std::cout<<"Found single particle sourcePtclTrackID "<<trackID<<" PDG code "<<mcp->PdgCode()<<" Vx "<<(int)mcp->Vx()<<" Vy "<<(int)mcp->Vy()<<" Vz "<<(int)mcp->Vz()<<" dir "<<dir[0]<<" "<<dir[1]<<" "<<dir[2]<<"\n";
-            }
-          } // single particle
-          if(sourceOrigin == simb::kBeamNeutrino) {
-            // histogram the vertex position difference
-            if(tjs.MatchTruth[1] > 2) std::cout<<"True vertex position "<<(int)mcp->Vx()<<" "<<(int)mcp->Vy()<<" "<<(int)mcp->Vz()<<"\n";
-          } // sourceOrigin != simb::kUnknown
-        } else {
-          // look for cosmic rays
-          if(theTruth->Origin() == simb::kCosmicRay) {
-            sourcePtclTrackID = trackID;
-            sourceOrigin = simb::kCosmicRay;
-          }
-        }
-      }
-      if(trackID == 2474363) std::cout<<"Found it "<<mcp->PdgCode()<<" origin "<<theTruth->Origin()<<" "<<1000 * mcp->E()<<"\n";
-      // ignore anything that has the incorrect origin
-      if(theTruth->Origin() != sourceOrigin) continue;
-      // ignore processes that aren't a stable final state particle
-      if(mcp->Process() == "neutronInelastic") continue;
-      if(mcp->Process() == "hadElastic") continue;
-      // ignore anything that isn't charged
-      unsigned short pdg = abs(mcp->PdgCode());
-      bool isCharged = (pdg == 11) || (pdg == 13) || (pdg == 211) || (pdg == 321) || (pdg == 2212);
-      if(!isCharged) continue;
-      tjs.MCPartList.push_back(mcp);
-    } // ipart
-    
-    tjs.MCPartList.shrink_to_fit();
-    
-    // vector of (mother, daughter) pairs of partList indices
-    std::vector<std::pair<unsigned short, unsigned short>> moda;
-    
-    if(sourcePtclTrackID > 0) {
-      // enter grandmother-daughter pairs for primary electrons if we are using shower finding code
-      if(tjs.ShowerTag[0] > 1) {
-        for(unsigned short ii = 0; ii < tjs.MCPartList.size(); ++ii) {
-          // check for the end of the primary particles
-          if(tjs.MCPartList[ii]->Mother() != 0) break;
-          // check for an electron
-          if(abs(tjs.MCPartList[ii]->PdgCode()) != 11) continue;
-          int primElectronTrackID = tjs.MCPartList[ii]->TrackId();
-          for(unsigned short jj = ii + 1; jj < tjs.MCPartList.size(); ++jj) {
-            int trackID = tjs.MCPartList[jj]->TrackId();
-            const simb::MCParticle* gmom = pi_serv->TrackIdToMotherParticle(trackID);
-            if(gmom == 0 || gmom->TrackId() != primElectronTrackID) continue;
-            moda.push_back(std::make_pair(ii, jj));
-          } // jj
-        } // ii
-      } // Shower finding mode
-      // Now enter mother-daughter pairs for soft interactions.
-      // Daughters appear later in the list so reverse iterate
-      for(unsigned short ii = 0; ii < tjs.MCPartList.size(); ++ii) {
-        unsigned short dpl = tjs.MCPartList.size() - 1 - ii;
-        if(tjs.MCPartList[dpl]->Mother() == 0) continue;
-        // ignore previous entries
-        int trackID = tjs.MCPartList[ii]->TrackId();
-        bool skipit = false;
-        for(auto& md : moda) if(md.second == trackID) skipit = true;
-        if(skipit) continue;
-        int motherID = tjs.MCPartList[dpl]->Mother() + sourcePtclTrackID - 1;
-        // count the number of daughters
-        unsigned short ndtr = 0;
-        for(unsigned short jj = 0; jj < tjs.MCPartList.size(); ++jj) {
-          // some processes to ignore. Delta-rays
-          if(tjs.MCPartList[jj]->Process() == "hIoni") continue;
-          if(tjs.MCPartList[jj]->Process() == "eIoni") continue;
-          if(tjs.MCPartList[jj]->Mother() == tjs.MCPartList[dpl]->Mother()) ++ndtr;
-        } // jj
-        // require only one daughter
-        if(ndtr != 1) continue;
-        // Then find the mother index
-        unsigned short momIndex = USHRT_MAX;
-        for(unsigned short jj = 0; jj < tjs.MCPartList.size(); ++jj) {
-          if(tjs.MCPartList[jj]->TrackId() == motherID) {
-            momIndex = jj;
-            break;
-          }
-        } // jj
-        // Mother not found for some reason
-        if(momIndex == USHRT_MAX) continue;
-        // ensure that mother and daughter have the same PDG code
-        if(tjs.MCPartList[momIndex]->PdgCode() != tjs.MCPartList[dpl]->PdgCode()) continue;
-        moda.push_back(std::make_pair(ii, dpl));
-      } // ii
-    } // sourcePtclTrackID >= 0
-    
-    for(unsigned int iht = 0; iht < tjs.fHits.size(); ++iht) {
-      std::vector<const sim::IDE*> ides;
-      auto& tcHit = tjs.fHits[iht];
-      geo::PlaneID planeID = geo::PlaneID(tcHit.WireID.Cryostat, tcHit.WireID.TPC, tcHit.WireID.Plane);
-      raw::ChannelID_t channel = tjs.geom->PlaneWireToChannel((int)tcHit.WireID.Plane, (int)tcHit.WireID.Wire, (int)tcHit.WireID.TPC, (int)tcHit.WireID.Cryostat);
-      auto rhit = recob::Hit(channel,
-                 tcHit.StartTick, tcHit.EndTick,
-                 tcHit.PeakTime, tcHit.SigmaPeakTime,
-                 tcHit.RMS,
-                 tcHit.PeakAmplitude, tcHit.SigmaPeakAmp,
-                 tcHit.Integral, tcHit.Integral, tcHit.SigmaIntegral,
-                 tcHit.Multiplicity, tcHit.LocalIndex,
-                 tcHit.GoodnessOfFit, tcHit.NDOF,
-                 tjs.geom->View(channel),
-                 tjs.geom->SignalType(planeID),
-                 tcHit.WireID);
-      try {
-        ides = bt_serv->HitToSimIDEs_Ps(rhit);
-      }
-      catch(...) {}
-      if(ides.empty()) continue;
-      float energy = 0;
-      for(auto ide : ides) energy += ide->energy;
-      if(energy == 0) continue;
-      // require 1/2 of the energy be due to one MC particle
-      energy /= 2;
-      int hitTruTrkID = 0;
-      for(auto ide : ides) {
-        if(ide->energy > energy) {
-          hitTruTrkID = ide->trackID;
-          break;
-        }
-      } // ide
-      if(hitTruTrkID == 0) continue;
-      unsigned int partListIndex;
-      for(partListIndex = 0; partListIndex < tjs.MCPartList.size(); ++partListIndex) if(hitTruTrkID == tjs.MCPartList[partListIndex]->TrackId()) break;
-      if(partListIndex == tjs.MCPartList.size()) continue;
-      
-      // Try to re-assign it to a mother. Note that the mother-daughter pairs
-      // are in reverse order, so this loop will transfer all-generation daughters
-      // to the (grand) mother
-      for(auto& md : moda) if(md.second == partListIndex) partListIndex = md.first;
-      tcHit.MCPartListIndex = partListIndex;
-    } // iht
-    
-    // Dump all MC particle info 
-    if(tjs.MatchTruth[1] > 1) {
-      mf::LogVerbatim myprt("TC");
-      myprt<<"part   PDG     TrkID     MomID momIndex KE(MeV) ____Process______   ________Start________  ___Direction____\n";
-      for(unsigned short ipart = 0; ipart < tjs.MCPartList.size(); ++ipart) {
-        auto& mcp = tjs.MCPartList[ipart];
-        unsigned short pdg = abs(mcp->PdgCode());
-        bool isCharged = (pdg == 11) || (pdg == 13) || (pdg == 211) || (pdg == 321) || (pdg == 2212);
-        if(!isCharged) continue;
-        // Kinetic energy in MeV
-        int TMeV = 1000 * (mcp->E() - mcp->Mass());
-        int motherID = mcp->Mother() + sourcePtclTrackID - 1;
-        myprt<<std::setw(4)<<ipart;
-        myprt<<std::setw(6)<<mcp->PdgCode();
-        myprt<<std::setw(10)<<mcp->TrackId();
-        myprt<<std::setw(10)<<motherID;
-        const simb::MCParticle* momMCP = pi_serv->TrackIdToMotherParticle(mcp->TrackId());
-        myprt<<std::setw(9)<<momMCP->TrackId();
-        myprt<<std::setw(9)<<momMCP->PdgCode();
-        myprt<<std::setw(6)<<TMeV;
-        myprt<<std::setw(20)<<mcp->Process();
-        myprt<<std::fixed<<std::setprecision(1);
-        myprt<<std::setw(8)<<mcp->Vx();
-        myprt<<std::setw(8)<<mcp->Vy();
-        myprt<<std::setw(8)<<mcp->Vz();
-        TVector3 dir;
-        dir[0] = mcp->Px(); dir[1] = mcp->Py(); dir[2] = mcp->Pz();
-        dir.SetMag(1);
-        myprt<<std::fixed<<std::setprecision(2);
-        myprt<<std::setw(6)<<dir[0];
-        myprt<<std::setw(6)<<dir[1];
-        myprt<<std::setw(6)<<dir[2];
-        myprt<<" hits: ";
-        std::vector<unsigned int> mhits;
-        for(unsigned int iht = 0; iht < tjs.fHits.size(); ++iht) {
-          auto& hit = tjs.fHits[iht];
-          if(hit.MCPartListIndex == ipart) mhits.push_back(iht);
-        }
-        if(!mhits.empty()) {
-          if(mhits.size() < 5) {
-            myprt<<" hits:";
-            for(auto iht : mhits) myprt<<" "<<PrintHit(tjs.fHits[iht]);
-          } else {
-            myprt<<" nhits = "<<mhits.size();
-          }
-        }
-        myprt<<"\n";
-      } // ipart
-    }
-
-    // Look for hits without an MC match 
-    unsigned int nomat = 0;
-    for(auto& hit : tjs.fHits) {
-      if(hit.Multiplicity > 1) continue;
-      if(hit.GoodnessOfFit <= 0) continue;
-      if(hit.MCPartListIndex == USHRT_MAX) ++nomat;
-    } // hit
-    float noMatFrac = (float)nomat / (float)tjs.fHits.size();
-    hist.fUnMatchedHitFrac->Fill(noMatFrac);
-//    if(nomat > 0.1) std::cout<<"MTH: reco-true unmatched hitfraction  "<<std::fixed<<std::setprecision(3)<<noMatFrac<<"\n";
-
-  } // MatchTrueHits
-*/
-=======
->>>>>>> 5247123a
   //////////////////////////////////////////
   void TruthMatcher::MatchTruth(const HistStuff& hist, bool fStudyMode)
   {
