#include "larreco/RecoAlg/TCAlg/TCTruth.h"
#include "larreco/RecoAlg/TCAlg/Utils.h"


#include "messagefacility/MessageLogger/MessageLogger.h"
#include "art/Framework/Services/Registry/ServiceHandle.h"

#include "art/Framework/Services/Optional/TFileService.h"
#include "art/Framework/Services/Optional/TFileDirectory.h"
#include "larsim/MCCheater/BackTrackerService.h"
#include "larsim/MCCheater/ParticleInventoryService.h"

#include "lardata/RecoObjects/TrackStatePropagator.h"
#include "lardata/DetectorInfoServices/DetectorClocksService.h"
#include "larevt/SpaceChargeServices/SpaceChargeService.h"

namespace tca {

  //////////////////////////////////////////
  void TruthMatcher::Initialize()
  {
     // Initialize the variables used to calculate Efficiency * Purity (aka EP) for matching to truth
    EPCnts.fill(0); 
    TSums.fill(0.0);
    EPTSums.fill(0.0);
    TruVxCounts.fill(0);
    nBadEP = 0;
  } // Initialize

  //////////////////////////////////////////
  void TruthMatcher::MatchTrueHits()
  {
    // Matches reco hits to MC true tracks and puts the association into
    // TCHit TruTrkID. This code is almost identical to the first part of MatchTruth.
    
    tjs.MCPartList.clear();

    if(tjs.MatchTruth[0] < 0) return;
    if(tjs.fHits.empty()) return;
    
    art::ServiceHandle<cheat::BackTrackerService> bt_serv;
    art::ServiceHandle<cheat::ParticleInventoryService> pi_serv;
    // list of all true particles
    sim::ParticleList const& plist = pi_serv->ParticleList();
    if(plist.empty()) return;
    
    // MC Particles for the desired true particles
    int sourcePtclTrackID = -1;

    // first find the source particle 
    simb::Origin_t sourceOrigin = simb::kUnknown;
    for(sim::ParticleList::const_iterator ipart = plist.begin(); ipart != plist.end(); ++ipart) {
      simb::MCParticle* mcp = (*ipart).second;
      int trackID = mcp->TrackId();
      art::Ptr<simb::MCTruth> theTruth = pi_serv->TrackIdToMCTruth_P(trackID);
      if(tjs.MatchTruth[0] == 1) {
        // Look for beam neutrino or single particle
        if(theTruth->Origin() == simb::kBeamNeutrino) {
          sourcePtclTrackID = trackID;
          sourceOrigin = simb::kBeamNeutrino;
          if(tjs.MatchTruth[1] > 0) {
            Vector3_t dir {mcp->Px(), mcp->Py(), mcp->Pz()};
            SetMag(dir, 1);
            std::cout<<"Found beam neutrino sourcePtclTrackID "<<trackID<<" PDG code "<<mcp->PdgCode();
            std::cout<<" Vx "<<std::fixed<<std::setprecision(1)<<mcp->Vx()<<" Vy "<<mcp->Vy()<<" Vz "<<mcp->Vz();
            std::cout<<" dir "<<std::setprecision(3)<<dir[0]<<" "<<dir[1]<<" "<<dir[2]<<"\n";
          }
          break;
        } // beam neutrino
        if(theTruth->Origin() == simb::kSingleParticle) {
          sourcePtclTrackID = trackID;
          sourceOrigin = simb::kSingleParticle;
          if(tjs.MatchTruth[1] > 0) {
            Vector3_t dir {mcp->Px(), mcp->Py(), mcp->Pz()};
            SetMag(dir, 1);
            std::cout<<"Found single particle sourcePtclTrackID "<<trackID<<" PDG code "<<mcp->PdgCode();
            std::cout<<" Vx "<<std::fixed<<std::setprecision(1)<<mcp->Vx()<<" Vy "<<mcp->Vy()<<" Vz "<<mcp->Vz();
            std::cout<<" dir "<<std::setprecision(3)<<dir[0]<<" "<<dir[1]<<" "<<dir[2]<<"\n";
            break;
          }
        } // single particle
      } else if(tjs.MatchTruth[0] == 2 && theTruth->Origin() == simb::kCosmicRay) {
        sourcePtclTrackID = trackID;
        sourceOrigin = simb::kCosmicRay;
      }
    } // ipart
    
    if(sourcePtclTrackID == -1) {
      if(tjs.MatchTruth[1] > 0) std::cout<<"MatchTrueHits: SourcePtcl not found\n";
      return;
    }
    
    if(tjs.MatchTruth[1] > 2) {
      // print out a whole bunch of information
      mf::LogVerbatim myprt("TC");
      myprt<<"Displaying all neutrino origin MCParticles with T > 50 MeV\n";
      myprt<<" trackID PDGCode Mother T(MeV) ________dir_______            Process\n";
      for(sim::ParticleList::const_iterator ipart = plist.begin(); ipart != plist.end(); ++ipart) {
        simb::MCParticle* mcp = (*ipart).second;
        int trackID = mcp->TrackId();
        art::Ptr<simb::MCTruth> theTruth = pi_serv->TrackIdToMCTruth_P(trackID);
        if(theTruth->Origin() != simb::kBeamNeutrino) continue;
        // Kinetic energy in MeV
        int TMeV = 1000 * (mcp->E() - mcp->Mass());
        if(TMeV < 50) continue;
        myprt<<std::setw(8)<<trackID;
        myprt<<std::setw(8)<<mcp->PdgCode();
        myprt<<std::setw(8)<<mcp->Mother();
        myprt<<std::setw(6)<<TMeV;
        Point3_t pos;
        pos[0] = mcp->Vx();
        pos[1] = mcp->Vy();
        pos[2] = mcp->Vz();
        Vector3_t dir {mcp->Px(), mcp->Py(), mcp->Pz()};
        SetMag(dir, 1);
        myprt<<std::setprecision(2);
        for(unsigned short xyz = 0; xyz < 3; ++xyz) myprt<<std::setw(6)<<dir[xyz];
        myprt<<std::setw(22)<<mcp->Process();
        myprt<<"\n";
      } // ipart
    } // big print
      
    // flag MCParticles to select for measuring performance. 
    std::vector<bool> select(plist.size(), false);
    // ensure that we get all of the primary particles
    unsigned int indx = 0;
    for(sim::ParticleList::const_iterator ipart = plist.begin(); ipart != plist.end(); ++ipart) {
      simb::MCParticle* mcp = (*ipart).second;
      art::Ptr<simb::MCTruth> theTruth = pi_serv->TrackIdToMCTruth_P(mcp->TrackId());
      if(theTruth->Origin() != sourceOrigin) continue;
      select[indx] = true;
      ++indx;
    }

    // make a temp vector of hit -> geant trackID
    std::vector<int> gtid(tjs.fHits.size(), 0);
    // find hits that match to the source particle
    for(unsigned int iht = 0; iht < tjs.fHits.size(); ++iht) {
      std::vector<sim::TrackIDE> ides;
      auto& tcHit = tjs.fHits[iht];
      raw::ChannelID_t channel = tjs.geom->PlaneWireToChannel(tcHit.ArtPtr->WireID());
      geo::PlaneID planeID = geo::PlaneID(tcHit.ArtPtr->WireID().Cryostat, tcHit.ArtPtr->WireID().TPC, tcHit.ArtPtr->WireID().Plane);
      auto rhit = recob::Hit(channel,
                             tcHit.StartTick, tcHit.EndTick,
                             tcHit.PeakTime, tcHit.SigmaPeakTime,
                             tcHit.RMS,
                             tcHit.PeakAmplitude, tcHit.SigmaPeakAmp,
                             tcHit.Integral, tcHit.Integral, tcHit.SigmaIntegral,
                             tcHit.Multiplicity, tcHit.LocalIndex,
                             tcHit.GoodnessOfFit, tcHit.NDOF,
                             tjs.geom->View(channel),
                             tjs.geom->SignalType(planeID),
                             tcHit.ArtPtr->WireID());
      try {
        ides = bt_serv->HitToTrackIDEs(rhit);
      }
      catch(...) {}
      if(ides.empty()) continue;
      float energy = 0;
      for(auto ide : ides) energy += ide.energy;
      if(energy == 0) continue;
      // require 1/2 of the energy be due to one MC particle
      energy /= 2;
      int hitTruTrkID = 0;
      for(auto ide : ides) {
        if(ide.energy > energy) {
          hitTruTrkID = ide.trackID;
          break;
        }
      } // ide
      if(hitTruTrkID == 0) continue;
      // ensure it has the correct source
      art::Ptr<simb::MCTruth> theTruth = pi_serv->TrackIdToMCTruth_P(hitTruTrkID);
      if(theTruth->Origin() != sourceOrigin) continue;
      unsigned int indx = 0;
      for(sim::ParticleList::const_iterator ipart = plist.begin(); ipart != plist.end(); ++ipart) {
        ++indx;
        simb::MCParticle* mcp = (*ipart).second;
        if(mcp->TrackId() != hitTruTrkID) continue;
        select[indx - 1] = true;
        gtid[iht] = mcp->TrackId();
        // find the eve particle and select it as well
        const simb::MCParticle* momMCP = pi_serv->TrackIdToMotherParticle_P(mcp->TrackId());
        if(!momMCP) continue;
        if(momMCP->TrackId() == mcp->TrackId()) break;
        unsigned int mindx = 0;
        for(sim::ParticleList::const_iterator mpart = plist.begin(); mpart != plist.end(); ++mpart) {
          simb::MCParticle* mmcp = (*mpart).second;
          if(mmcp->TrackId() == momMCP->TrackId()) {
            select[mindx] = true;
            break;
          }
          ++mindx;
        } // mpart
        break;
      } // ipart
    } // iht

    // save the selected MCParticles in tjs
    indx = 0;
    for(sim::ParticleList::const_iterator ipart = plist.begin(); ipart != plist.end(); ++ipart) {
      if(select[indx]) {
        simb::MCParticle* mcp = (*ipart).second;
        tjs.MCPartList.push_back(mcp);
      }
      ++indx;
    } // ipart
    
    if(tjs.MCPartList.size() > UINT_MAX) {
      std::cout<<"MatchTrueHits: Crazy large number of MCParticles "<<tjs.MCPartList.size()<<". Ignoring this event\n";
      tjs.MCPartList.clear();
      return;
    }
    
    // define MCPartListIndex for the hits
    unsigned int nMatch = 0;
    for(unsigned int iht = 0; iht < tjs.fHits.size(); ++iht) {
      if(gtid[iht] == 0) continue;
      auto& hit = tjs.fHits[iht];
      for(unsigned int indx = 0; indx < tjs.MCPartList.size(); ++indx) {
        auto& mcp = tjs.MCPartList[indx];
        if(mcp->TrackId() != gtid[iht]) continue;
        hit.MCPartListIndex = indx;
        ++nMatch;
        break;
      } // indx
    } // iht
    
    
    std::cout<<"MatchTrueHits: MCPartList size "<<tjs.MCPartList.size()<<" nMatched hits "<<nMatch<<"\n";

  } // MatchTrueHits
  
  //////////////////////////////////////////
  void TruthMatcher::StudyElectrons(const HistStuff& hist)
  {
    // study tjs matched to electrons to develop an electron tag
    
//    float likely;
//    bool flipDirection;
    for(auto& tj : tjs.allTraj) {
      if(tj.AlgMod[kKilled]) continue;
      if(tj.MCPartListIndex == UINT_MAX) continue;
      unsigned short npts = tj.EndPt[1] - tj.EndPt[0] + 1;
      if(npts < 10) continue;
//      PrimaryElectronLikelihood(tjs, tj, likely, flipDirection, true);
      auto& mcp = tjs.MCPartList[tj.MCPartListIndex];
      unsigned short pdgIndex = PDGCodeIndex(tjs, mcp->PdgCode());
      if(pdgIndex > 4) continue;
      unsigned short midpt = 0.5 * (tj.EndPt[0] + tj.EndPt[1]);
      float mom1 = MCSMom(tjs, tj, tj.EndPt[0], midpt);
      float mom2 = MCSMom(tjs, tj, midpt, tj.EndPt[1]);
      float asym = std::abs(mom1 - mom2) / (mom1 + mom2);
      hist.fChgRMS[pdgIndex]->Fill(tj.ChgRMS);
      hist.fMomAsym[pdgIndex]->Fill(asym);
      float elike = asym * tj.ChgRMS;
      hist.fElectronLike[pdgIndex]->Fill(elike);
      float len = PosSep(tj.Pts[tj.EndPt[0]].Pos, tj.Pts[tj.EndPt[1]].Pos);
      hist.fElectronLike_Len[pdgIndex]->Fill(len, elike);
    } // tj
  } // StudyElectrons
  
  //////////////////////////////////////////
  void TruthMatcher::StudyPiZeros(const HistStuff& hist)
  {
    art::ServiceHandle<cheat::BackTrackerService> bt_serv;
    art::ServiceHandle<cheat::ParticleInventoryService> pi_serv;
    sim::ParticleList const& plist = pi_serv->ParticleList();

    unsigned short cnt = 0;
    for(sim::ParticleList::const_iterator ipart = plist.begin(); ipart != plist.end(); ++ipart) {
      ++cnt;
      const simb::MCParticle* p = (*ipart).second;
      int pdg = abs(p->PdgCode());
      if(cnt == 1 && pdg != 111) {
        std::cout<<"First MC particle isn't a pizero\n";
        return;
      }
      if(cnt == 1) continue;
      if(pdg != 22) break;
      double photE = 1000 * p->E();
      if(photE < 50) continue;
//      Point3_t photStart {p->Vx(), p->Vy(), p->Vz()};
      Vector3_t photDir {p->Px(), p->Py(), p->Pz()};
      SetMag(photDir, 1);
      // sum up the charge for all hits that are daughters of this photon
      std::vector<float> chgSum(3);
      for(unsigned int iht = 0; iht < tjs.fHits.size(); ++iht) {
        auto mcpIndex = tjs.fHits[iht].MCPartListIndex;
        if(mcpIndex ==  UINT_MAX) continue;
        auto& mcp = tjs.MCPartList[mcpIndex];
        int eveID = pi_serv->ParticleList().EveId(mcp->TrackId());
        if(eveID != p->TrackId()) continue;
        unsigned short plane = tjs.fHits[iht].ArtPtr->WireID().Plane;
        chgSum[plane] += tjs.fHits[iht].Integral;
      } // iht
      for(unsigned short plane = 0; plane < 3; ++plane) {
        if(chgSum[plane] == 0) continue;
        float chgCal = photE / chgSum[plane];
        hist.fChgToMeV[plane]->Fill(chgCal);
        hist.fChgToMeV_Etru->Fill(photE, chgCal);
      } // plane
    } // ipart

  } // StudyPiZeros

  //////////////////////////////////////////
  void TruthMatcher::MatchTruth(const HistStuff& hist, bool fStudyMode)
  {
    // The hits have already been matched to the truth in MatchTrueHits. Here we match reconstructed objects
    // to the truth-matched hits to measure performance    
    
    if(tjs.MatchTruth[0] < 0) return;
    if(tjs.MCPartList.empty()) return;
    for(auto& pfp : tjs.pfps) pfp.EffPur = 0;

    art::ServiceHandle<cheat::ParticleInventoryService> pi_serv;
    geo::Vector_t posOffsets;
    auto const* SCE = lar::providerFrom<spacecharge::SpaceChargeService>();

    // these are only applicable to neutrinos
    bool neutrinoVxReconstructable = false;
    bool vxReconstructedNearNuVx = false;
    bool neutrinoPFPCorrect = false;
<<<<<<< HEAD
    Point3_t primVx {-666};
=======
    // BUG the double brace syntax is required to work around clang bug 21629
    // (https://bugs.llvm.org/show_bug.cgi?id=21629)
    Point3_t primVx {{-666.0, -666.0, -666.0}};
        
//    art::ServiceHandle<cheat::ParticleInventoryService> pi_serv;
>>>>>>> b2d871c0

    // Look for the MC truth process that should be considered (beam neutrino,
    // single particle, cosmic rays), then form a list of selected MCParticles 
    // that will be used to measure performance. Feb 16: Changed GetHitCollection to only
    // store the MCParticles for the desired MCTruth collection
    std::vector<unsigned int> mcpSelect;
    // vector of reconstructable primary particles
    std::vector<unsigned int> primMCPs;
    geo::TPCID inTPCID = tjs.TPCID;
    for(unsigned int part = 0; part < tjs.MCPartList.size(); ++part) {
      auto& mcp = tjs.MCPartList[part];
      // require it is charged
      int pdg = abs(mcp->PdgCode());
      bool isCharged = (pdg == 11) || (pdg == 13) || (pdg == 211) || (pdg == 321) || (pdg == 2212);
      if(!isCharged) continue;
      // require that it can be reconstructed in 3D
      if(!CanReconstruct(part, 3, inTPCID)) continue;
      mcpSelect.push_back(part);
      // Now require MCParticle primaries
      if(mcp->Mother() != 0) continue;
      // add to the list of primaries
      primMCPs.push_back(part);
      // use the first primary mcp to find the interaction vertex
      if(primVx[0] == -666) {
        primVx[0] = mcp->Vx();
        primVx[1] = mcp->Vy();
        primVx[2] = mcp->Vz();
        if(!InsideTPC(tjs, primVx, inTPCID)) {
          if(tjs.MatchTruth[1] > 0) std::cout<<"Found a primary particle but it is not inside any TPC\n";
          return;
        }
        neutrinoVxReconstructable = true;
      } // first primary mcp
    } // part
    if(mcpSelect.empty()) return;
    tjs.SelectEvent = true;
//    mf::LogVerbatim("TC")<<"SelectEvent "<<tjs.Run<<" "<<tjs.SubRun<<" "<<tjs.Event;

    if(neutrinoVxReconstructable) ++TruVxCounts[0];
    
    // Form a list of mother-daughter pairs that should be considered as a single particle
    std::vector<std::pair<unsigned int, unsigned int>> moda;
    for(unsigned int part = 0; part < mcpSelect.size(); ++part) {
      auto& mcp = tjs.MCPartList[mcpSelect[part]];
      if(mcp->NumberDaughters() == 0) continue;
      unsigned int ndtr = 0;
      unsigned int dtrSelIndex = 0;
      for(int idtr = 0; idtr < mcp->NumberDaughters(); ++idtr) {
        int dtrTrackId = mcp->Daughter(idtr);
        // ignore it if it's not in the list
        bool ignore = true;
        for(unsigned short dpart = part + 1; dpart < mcpSelect.size(); ++dpart) {
          auto& dmcp = tjs.MCPartList[mcpSelect[dpart]];
          if(dmcp->TrackId() == dtrTrackId) {
            dtrSelIndex = dpart;
            ignore = false;
          }
        } // dpart
        if(ignore) continue;
        ++ndtr;
      } // idtr
      // require only one daughter
      if(ndtr != 1) continue;
      // require that the daughter have the same PDG code
      auto& dtr = tjs.MCPartList[mcpSelect[dtrSelIndex]];
      if(dtr->PdgCode() != mcp->PdgCode()) continue;
      if(tjs.MatchTruth[1] > 1) mf::LogVerbatim("TC")<<"Daughter MCP "<<dtrSelIndex<<" -> Mother MCP "<<part;
      moda.push_back(std::make_pair(mcpSelect[part], mcpSelect[dtrSelIndex]));
      // delete the daughter entry
      mcpSelect.erase(mcpSelect.begin() + dtrSelIndex);
    } // part
    
    // NOTE: The PutMCPHitsInVector function will return an incomplete set of hits
    // matched to a MCParticle if it is called before mother-daughter assocations are corrected below.
    if(!moda.empty()) {
      // over-write the daughter hit -> MCParticle association with the mother.
      // Note that mother-daughter pairs are ordered by increasing generation. Reverse
      // moda so that the grand-daughters come first. Grand-daughters will then be
      // over-written by daughters in the previous generation
      if(moda.size() > 1) std::reverse(moda.begin(), moda.end());
      for(auto& hit : tjs.fHits) {
        // see if this is a daughter
        for(auto& md : moda) if(md.second == hit.MCPartListIndex) hit.MCPartListIndex = md.first;
      } // hit
    } // !moda.empty
    
    // True histograms
    for(unsigned int part = 0; part < mcpSelect.size(); ++part) {
      auto& mcp = tjs.MCPartList[mcpSelect[part]];
      unsigned short pdgIndex = PDGCodeIndex(tjs, mcp->PdgCode());
      if(pdgIndex > 4) continue;
      float TMeV = 1000 * (mcp->E() - mcp->Mass());
      hist.fTruT[pdgIndex]->Fill(TMeV);
    } // part

    // Match tjs to MC particles. Declare it a match to the MC particle that has the most
    // hits in the tj
    std::vector<std::vector<int>> tjid(tjs.NumPlanes);
    std::vector<std::vector<unsigned short>> ntht(tjs.NumPlanes);
    for(unsigned short plane = 0; plane < tjs.NumPlanes; ++plane) {
      tjid[plane].resize(tjs.MCPartList.size());
      ntht[plane].resize(tjs.MCPartList.size());
    }
    
    for(auto& tj : tjs.allTraj) {
      if(tj.AlgMod[kKilled]) continue;
      geo::PlaneID planeID = DecodeCTP(tj.CTP);
      if(planeID.Cryostat != inTPCID.Cryostat) continue;
      if(planeID.TPC != inTPCID.TPC) continue;
      tj.MCPartListIndex = UINT_MAX;
      std::vector<unsigned int> mcpIndex, cnt;
      auto tjhits = PutTrajHitsInVector(tj, kUsedHits);
      for(auto iht : tjhits) {
        auto& hit = tjs.fHits[iht];
        if(hit.MCPartListIndex > tjs.MCPartList.size() - 1) continue;
        // ignore Tj hits that aren't in mcpSelect
        if(std::find(mcpSelect.begin(), mcpSelect.end(), hit.MCPartListIndex) == mcpSelect.end()) continue;
        unsigned int indx = 0;
        for(indx = 0; indx < mcpIndex.size(); ++indx) if(hit.MCPartListIndex == mcpIndex[indx]) break;
        if(indx == mcpIndex.size()) {
          mcpIndex.push_back(hit.MCPartListIndex);
          cnt.push_back(1);
        } else {
          ++cnt[indx];
        }
      } // iht
      unsigned short maxcnt = 0;
      unsigned int tmpIndex = UINT_MAX;
      for(unsigned short ii = 0; ii < cnt.size(); ++ii) {
        if(cnt[ii] > maxcnt) {
          maxcnt = cnt[ii];
          tmpIndex = mcpIndex[ii];
        }
      } // ii
      if(tmpIndex == UINT_MAX) continue;
      // calculate efficiency and purity.
      // Put the truth-matched hits into a vector for counting
      auto mcpHits = PutMCPHitsInVector(tmpIndex, tj.CTP);
      if(mcpHits.size() < 3) continue;
      float eff = (float)maxcnt / (float)mcpHits.size();
      float pur = (float)maxcnt / (float)tjhits.size();
      float ep = eff * pur;
      // see if there is a previous match with more truth-matched hits
      unsigned short plane = DecodeCTP(tj.CTP).Plane;
      if(tjid[plane][tmpIndex] > 0) {
        if(maxcnt > ntht[plane][tmpIndex]) {
          // clear the old one
          auto& mtj = tjs.allTraj[tjid[plane][tmpIndex] - 1];
          mtj.EffPur = 0;
          mtj.MCPartListIndex = UINT_MAX;
          // use the new one
          tj.EffPur = ep;
          tj.MCPartListIndex = tmpIndex;
          tjid[plane][tmpIndex] = tj.ID;
          ntht[plane][tmpIndex] = maxcnt;
        } else {
          // use the old one
          continue;
        }
      } else {
        // no previous match
        tj.EffPur = eff * pur;
        tj.MCPartListIndex = tmpIndex;
        tjid[plane][tmpIndex] = tj.ID;
        ntht[plane][tmpIndex] = maxcnt;
      }
    } // tj

    if(neutrinoVxReconstructable) {
      // find the vertex closest to the true primary vertex
      float best = 1;
      unsigned short vx3ID = 0;
      if(!tjs.pfps.empty()) {
        auto& pfp = tjs.pfps[0];
        if((pfp.PDGCode == 14 || pfp.PDGCode == 12) && pfp.Vx3ID[0] > 0) {
          // Found a neutrino pfp with a start vertex
          auto& vx3 = tjs.vtx3[pfp.Vx3ID[0] - 1];
          // check the proximity to the true vertex
          // BUG the double brace syntax is required to work around clang bug 21629
          // (https://bugs.llvm.org/show_bug.cgi?id=21629)
          Point3_t vpos = {{vx3.X, vx3.Y, vx3.Z}};
          if(PosSep(vpos, primVx) < 1) neutrinoPFPCorrect = true;
        } // neutrino pfp 
      } // PFParticles exist
      for(auto& vx3 : tjs.vtx3) {
        if(vx3.ID == 0) continue;
        if(vx3.TPCID != inTPCID) continue;
        // BUG the double brace syntax is required to work around clang bug 21629
        // (https://bugs.llvm.org/show_bug.cgi?id=21629)
        Point3_t vpos = {{vx3.X, vx3.Y, vx3.Z}};
        float sep = PosSep(vpos, primVx);
        if(sep < best) {
          best = sep;
          vx3ID = vx3.ID;
        }
      } // vx3
      if(vx3ID > 0) vxReconstructedNearNuVx = true;
    } // neutrinoVxReconstructable

    if(tjs.MatchTruth[1] > 0) {
      // print out
      mf::LogVerbatim myprt("TC");
      myprt<<"Number of primary particles "<<primMCPs.size()<<" Vtx";
      for(unsigned short xyz = 0; xyz < 3; ++xyz) myprt<<" "<<std::fixed<<std::setprecision(1)<<primVx[xyz];
      myprt<<" nuVx Reconstructable? "<<neutrinoVxReconstructable<<" vx near nuVx? "<<vxReconstructedNearNuVx;
      myprt<<" neutrinoPFPCorrect? "<<neutrinoPFPCorrect<<"\n";
      myprt<<"MCPIndx TrackId   PDG   eveID    KE    Len _______Dir_______  ____ProjInPln___               Process      StartHit-EndHit_nTruHits";
      for(unsigned int ipart = 0; ipart < tjs.MCPartList.size(); ++ipart) {
        bool doPrt = (std::find(mcpSelect.begin(), mcpSelect.end(), ipart) != mcpSelect.end());
        auto& mcp = tjs.MCPartList[ipart];
        // also print if this is a pizero or decay photon > 30 MeV
        if(mcp->PdgCode() == 111) doPrt = true;
        // Kinetic energy in MeV
        int TMeV = 1000 * (mcp->E() - mcp->Mass());
        if(mcp->PdgCode() == 22 && mcp->Process() == "Decay" && TMeV > 30) doPrt = true;
        if(!doPrt) continue;
        myprt<<"\n";
        myprt<<std::setw(7)<<ipart;
        myprt<<std::setw(8)<<mcp->TrackId();
        myprt<<std::setw(6)<<mcp->PdgCode();
        myprt<<std::setw(8)<<pi_serv->ParticleList().EveId(mcp->TrackId());
        myprt<<std::setw(6)<<TMeV;
        Point3_t start {mcp->Vx(), mcp->Vy(), mcp->Vz()};
        posOffsets = SCE->GetPosOffsets({start[0], start[1], start[2]});
        posOffsets.SetX(-posOffsets.X());
        start[0] += posOffsets.X();
        start[1] += posOffsets.Y();
        start[2] += posOffsets.Z();
        Point3_t end {mcp->EndX(), mcp->EndY(), mcp->EndZ()};
        posOffsets = SCE->GetPosOffsets({end[0], end[1], end[2]});
        posOffsets.SetX(-posOffsets.X());
        end[0] += posOffsets.X();
        end[1] += posOffsets.Y();
        end[2] += posOffsets.Z();
        myprt<<std::setw(7)<<std::setprecision(1)<<PosSep(start, end);
        Vector3_t dir {mcp->Px(), mcp->Py(), mcp->Pz()};
        SetMag(dir, 1);
        for(unsigned short xyz = 0; xyz < 3; ++xyz) myprt<<std::setw(6)<<std::setprecision(2)<<dir[xyz];
        std::vector<float> startWire(tjs.NumPlanes);
        for(unsigned short plane = 0; plane < tjs.NumPlanes; ++plane) {
          CTP_t inCTP = plane;
          auto tp = MakeBareTP(tjs, start, dir, inCTP);
          myprt<<std::setw(6)<<tp.Delta;
          startWire[plane] = tp.Pos[0];
        } // plane
        myprt<<std::setw(22)<<mcp->Process();
        // print the extent of the particle in each TPC plane
        for(const geo::TPCID& tpcid : tjs.geom->IterateTPCIDs()) {
          geo::TPCGeo const& TPC = tjs.geom->TPC(tpcid);
          for(unsigned short plane = 0; plane < TPC.Nplanes(); ++plane) {
            CTP_t inCTP = EncodeCTP(tpcid.Cryostat, tpcid.TPC, plane);
            auto mcpHits = PutMCPHitsInVector(ipart, inCTP);
            if(mcpHits.empty()) continue;
            // get the direction correct
            float fwire = tjs.fHits[mcpHits[0]].ArtPtr->WireID().Wire;
            float lwire = tjs.fHits[mcpHits[mcpHits.size() - 1]].ArtPtr->WireID().Wire;
            if(std::abs(fwire - startWire[plane]) < std::abs(lwire - startWire[plane])) {
              myprt<<" "<<PrintHitShort(tjs.fHits[mcpHits[0]])<<"-"<<PrintHitShort(tjs.fHits[mcpHits[mcpHits.size() - 1]]);
            } else {
              myprt<<" "<<PrintHitShort(tjs.fHits[mcpHits[mcpHits.size() - 1]])<<"-"<<PrintHitShort(tjs.fHits[mcpHits[0]]);
            }
            myprt<<"_"<<mcpHits.size();
          } // plane
        } // tpcid
      } // ipart
    } // tjs.MatchTruth[1] > 0
    
    // Match Tjs and PFParticles and accumulate statistics
    MatchAndSum(hist, mcpSelect, inTPCID);
    
/* This needs work...
    // match 2D vertices (crudely)
    for(auto& tj : tjs.allTraj) {
      // obsolete vertex
      if(tj.AlgMod[kKilled]) continue;
      // require a truth match
      if(tj.MCPartListIndex == UINT_MAX) continue;
      if (tj.MCPartListIndex < tjs.MCPartList.size()) { 
        // ignore electrons unless it is a primary electron    
        auto& mcp = tjs.MCPartList[tj.MCPartListIndex];
        int pdg = abs(mcp->PdgCode());
        if(pdg == 11 && mcp->Mother() != 0) continue;
      }
      for(unsigned short end = 0; end < 2; ++end) {
        if(tj.VtxID[end] == 0) continue;
        VtxStore& vx2 = tjs.vtx[tj.VtxID[end]-1];
        vx2.Stat[kVtxTruMatch] = true;
      } // end
    } // tj
*/
    
    // Tj histograms
    for(auto& tj : tjs.allTraj) {
      if(tj.AlgMod[kKilled]) continue;
      if(tj.MCPartListIndex == UINT_MAX) continue;
      auto& mcp = tjs.MCPartList[tj.MCPartListIndex];
      short truIndex = PDGCodeIndex(tjs, mcp->PdgCode());
      if(truIndex == SHRT_MAX) continue;
      float frac = 0;
      float cnt = 0;
      for(unsigned short ipt = tj.EndPt[0]; ipt <= tj.EndPt[1]; ++ipt) {
        auto& tp = tj.Pts[ipt];
        if(tp.Environment[kEnvNearTj]) ++frac;
        ++cnt;
      } // ipt
      if(cnt > 0) frac /= cnt;
      float TMeV = 1000 * (mcp->E() - mcp->Mass());
      hist.fNearTj[truIndex]->Fill(TMeV, frac);
    } // tj

<<<<<<< HEAD
    // PFParticle histograms
    constexpr double twopi = 2 * M_PI;
    std::array<int, 5> recoCodeList = {0, 11, 13, 211, 2212};
=======
    // histogram reconstructed PDG code vs true PDG code
    // BUG the double brace syntax is required to work around clang bug 21629
    // (https://bugs.llvm.org/show_bug.cgi?id=21629)
    std::array<int, 5> recoCodeList = {{0, 11, 13, 211, 2212}};
>>>>>>> b2d871c0
    for(auto& pfp : tjs.pfps) {
      if(pfp.ID == 0) continue;
      // ignore showers
      if(pfp.PDGCode == 1111) continue;
      // require match to MC
      if(pfp.MCPartListIndex == UINT_MAX) continue;
      auto& mcp = tjs.MCPartList[pfp.MCPartListIndex];
      short truIndex = PDGCodeIndex(tjs, mcp->PdgCode());
      if(truIndex == SHRT_MAX) continue;
      short recIndex = 0;
      for(recIndex = 0; recIndex < 5; ++recIndex) if(pfp.PDGCode == recoCodeList[recIndex]) break;
      if(recIndex > 4) continue;
      hist.PDGCode_reco_true->Fill((float)truIndex, (float)recIndex);
      // get the true start position and shift it by the SCE offset
      Point3_t truStart {mcp->Vx(), mcp->Vy(), mcp->Vz()};
      Point3_t truEnd {mcp->EndX(), mcp->EndY(), mcp->EndZ()};
      float truLen = PosSep(truStart, truEnd);
      if(truLen < 2) continue;
      posOffsets = SCE->GetPosOffsets({truStart[0], truStart[1], truStart[2]});
      posOffsets.SetX(-posOffsets.X());
      truStart[0] += posOffsets.X();
      truStart[1] += posOffsets.Y();
      truStart[2] += posOffsets.Z();
      auto recDir = pfp.Dir[0];
      short startEnd = 0;
      if(PosSep(pfp.XYZ[1], truStart) < PosSep(pfp.XYZ[0], truStart)) {
        startEnd = 1;
        for(unsigned short xyz = 0; xyz < 3; ++xyz) recDir[xyz] *= -1;
      }
      hist.fPFPStartEnd->Fill((float)startEnd);
//      float dx = std::abs(pfp.XYZ[startEnd][0] - truStart[0]);
//      if(dx > 2) std::cout<<"BaddX P"<<pfp.ID<<" MCP "<<mcp->TrackId()<<" dx "<<dx<<"\n";
      hist.fPFPStartdX[truIndex]->Fill(pfp.XYZ[startEnd][0] - truStart[0]);
      hist.fPFPStartdY[truIndex]->Fill(pfp.XYZ[startEnd][1] - truStart[1]);
      hist.fPFPStartdZ[truIndex]->Fill(pfp.XYZ[startEnd][2] - truStart[2]);
      Vector3_t truDir {mcp->Px(), mcp->Py(), mcp->Pz()};
      SetMag(truDir, 1);
      float dang = DeltaAngle(truDir, pfp.Dir[startEnd]);
      while(dang >  M_PI) dang -= twopi;
      while(dang < -M_PI) dang += twopi;
      hist.fPFPStartAngDiff[truIndex]->Fill(dang);
    } // pfp

    StudyElectrons(hist);

  } // MatchTruth

  ////////////////////////////////////////////////
  void TruthMatcher::MatchAndSum(const HistStuff& hist, const std::vector<unsigned int>& mcpSelect, const geo::TPCID& inTPCID)
  {
    // Match Tjs and PFParticles and accumulate performance statistics
    if(mcpSelect.empty()) return;
    
    unsigned int tpc = inTPCID.TPC;
    unsigned int cstat = inTPCID.Cryostat;
    
    // get the hits associated with all MCParticles in mcpSelect
    std::vector<std::vector<unsigned int>> mcpHits(mcpSelect.size());
    for(unsigned short isel = 0; isel < mcpSelect.size(); ++isel) {
      unsigned int mcpIndex = mcpSelect[isel];
      for(unsigned int iht = 0; iht < tjs.fHits.size(); ++iht) {
        if(tjs.fHits[iht].MCPartListIndex != mcpIndex) continue;
        if(tjs.fHits[iht].ArtPtr->WireID().TPC != tpc) continue;
        if(tjs.fHits[iht].ArtPtr->WireID().Cryostat != cstat) continue;
        mcpHits[isel].push_back(iht);
      } // iht
    } // mcpIndex
    
    // get the hits in all Tjs in this TPCID
    std::vector<std::vector<unsigned int>> tjHits(tjs.allTraj.size());
    for(unsigned short itj = 0; itj < tjs.allTraj.size(); ++itj) {
      auto& tj = tjs.allTraj[itj];
      if(tj.AlgMod[kKilled]) continue;
      if(DecodeCTP(tj.CTP).TPC != tpc) continue;
      tjHits[itj] = PutTrajHitsInVector(tj, kUsedHits);
      tj.MCPartListIndex = UINT_MAX;
    } // itj
    
    // match them up
    for(unsigned short isel = 0; isel < mcpSelect.size(); ++isel) {
      if(mcpHits[isel].empty()) continue;
      unsigned int mcpIndex = mcpSelect[isel];
      auto& mcp = tjs.MCPartList[mcpIndex];
      unsigned short pdgIndex = PDGCodeIndex(tjs, mcp->PdgCode());
      if(pdgIndex > 4) continue;
      std::string particleName = "Other";
      int pdg = abs(mcp->PdgCode());
      if(pdg == 11) particleName = "Electron";
      if(pdg == 22) particleName = "Photon";
      if(pdg == 13) particleName = "Muon";
      if(pdg == 211) particleName = "Pion";
      if(pdg == 321) particleName = "Kaon";
      if(pdg == 2212) particleName = "Proton";
      if(particleName == "Other") particleName = "PDG_" + std::to_string(pdg);
      float TMeV = 1000 * (mcp->E() - mcp->Mass());
      for(unsigned short plane = 0; plane < tjs.NumPlanes; ++plane) {
        // put the mcpHits (which are already in this TPCID) in this plane in a vector
        std::vector<unsigned int> mcpPlnHits;
        for(auto iht : mcpHits[isel]) {
          auto& hit = tjs.fHits[iht];
          if(hit.ArtPtr->WireID().Plane == plane) mcpPlnHits.push_back(iht);
        } // iht
        // require 2 truth-matched hits
        if(mcpPlnHits.size() < 2) continue;
        if((float)mcpPlnHits.size() >= tjs.MatchTruth[3]) ++nLongInPln;
        TSums[pdgIndex] += TMeV;
        ++EPCnts[pdgIndex];
        CTP_t inCTP = EncodeCTP(cstat, tpc, plane);
        unsigned short mtj = USHRT_MAX;
        float maxEP = 0;
        for(unsigned short itj = 0; itj < tjs.allTraj.size(); ++itj) {
          // No hits in this TPC and plane
          if(tjHits[itj].empty()) continue;
          auto& tj = tjs.allTraj[itj];
          // wrong CTP?
          if(tj.CTP != inCTP) continue;
          // make a list of hits that are common
          auto shared = SetIntersection(mcpPlnHits, tjHits[itj]);
          if(shared.empty()) continue;
          float eff = (float)shared.size() / (float)mcpPlnHits.size();
          float pur = (float)shared.size() / (float)tjHits[itj].size();
          float ep = eff * pur;
          // temp for checking
          if(pdg != 11) {
            hist.fEff->Fill(eff);
            hist.fPur->Fill(pur);
          }
          // Replace a previously made poorer match with a better one?
          if(tj.MCPartListIndex != UINT_MAX && ep > tj.EffPur) {
            tj.EffPur = ep;
            tj.MCPartListIndex = mcpIndex;
          }
          if(ep > maxEP) {
            maxEP = ep;
            mtj = itj;
          }
        } // itj
        if(mtj == USHRT_MAX) {
          // failed to match MCParticle to a trajectory
          // Enter 0 in the profile histogram
          hist.fEP_T[pdgIndex]->Fill(TMeV, 0);
          if((float)mcpPlnHits.size() > tjs.MatchTruth[3]) {
            ++nBadEP;
            mf::LogVerbatim myprt("TC");
            myprt<<particleName<<" BadEP TMeV "<<(int)TMeV<<" No matched trajectory to isel "<<isel;
            myprt<<" nTrue hits "<<mcpPlnHits.size();
            myprt<<" extent "<<PrintHit(tjs.fHits[mcpPlnHits[0]])<<"-"<<PrintHit(tjs.fHits[mcpPlnHits[mcpPlnHits.size() - 1]]);
            myprt<<" events processed "<<tjs.EventsProcessed;
          }
          continue;
        } // match failed
        auto& tj = tjs.allTraj[mtj];
        // don't clobber a better match
        if(maxEP < tj.EffPur) continue;
        tj.EffPur = maxEP;
        tj.MCPartListIndex = mcpIndex;
        EPTSums[pdgIndex] += TMeV * tj.EffPur;
        hist.fEP_T[pdgIndex]->Fill(TMeV, tj.EffPur);
        if(tj.EffPur < tjs.MatchTruth[2] && (float)mcpPlnHits.size() >= tjs.MatchTruth[3]) {
          ++nBadEP;
          mf::LogVerbatim myprt("TC");
          myprt<<particleName<<" BadEP: "<<std::fixed<<std::setprecision(2)<<tj.EffPur;
          myprt<<" mcpIndex "<<mcpIndex;
          myprt<<" TMeV "<<(int)TMeV<<" MCP hits "<<mcpPlnHits.size();
          myprt<<" extent "<<PrintHit(tjs.fHits[mcpPlnHits[0]])<<"-"<<PrintHit(tjs.fHits[mcpPlnHits[mcpPlnHits.size() - 1]]);
          myprt<<" T"<<tj.ID;
          myprt<<" Algs";
          for(unsigned short ib = 0; ib < AlgBitNames.size(); ++ib) if(tj.AlgMod[ib]) myprt<<" "<<AlgBitNames[ib];
          myprt<<" events processed "<<tjs.EventsProcessed;
        } // print BadEP
        // badep
      } // plane
    } // isel

    // Calculate PFParticle efficiency and purity
    std::vector<std::vector<unsigned int>> pfpHits;
    if(!tjs.pfps.empty()) {
      pfpHits.resize(tjs.pfps.size());
      // get the hits in all pfparticles in this TPCID
      for(unsigned short ipfp = 0; ipfp < tjs.pfps.size(); ++ipfp) {
        auto& pfp = tjs.pfps[ipfp];
        if(pfp.ID == 0) continue;
        // in the right TPCID?
        if(pfp.TPCID != inTPCID) continue;
        // ignore the neutrino PFParticle and true photons
        if(pfp.PDGCode == 14 || pfp.PDGCode == 12 || pfp.PDGCode == 22) continue;
        pfp.MCPartListIndex = UINT_MAX;
        for(auto& tjid : pfp.TjIDs) {
          unsigned short itj = tjid - 1;
          pfpHits[ipfp].insert(pfpHits[ipfp].end(), tjHits[itj].begin(), tjHits[itj].end());
        } // tj
      } // ipfp
    } // pfps exist
    
    // match them up
    for(unsigned short isel = 0; isel < mcpSelect.size(); ++isel) {
      unsigned short mpfp = USHRT_MAX;
      float maxEP = 0;
      unsigned int mcpIndex = mcpSelect[isel];
      if(mcpHits[isel].empty()) continue;
      auto& mcp = tjs.MCPartList[mcpIndex];
      float TMeV = 1000 * (mcp->E() - mcp->Mass());
      MCP_TSum += TMeV;
      // Performance reconstructing long muons, pions, kaons and protons
      unsigned short pdgIndex = PDGCodeIndex(tjs, mcp->PdgCode());
      bool longMCP = (pdgIndex > 0 && pdgIndex < 5 && (float)mcpHits[isel].size() >= 2 * tjs.MatchTruth[3]);
      if(longMCP) ++nLongMCP;
      for(unsigned short ipfp = 0; ipfp < tjs.pfps.size(); ++ipfp) {
        auto& pfp = tjs.pfps[ipfp];
        if(pfp.ID == 0) continue;
        // in the right TPCID?
        if(pfp.TPCID != inTPCID) continue;
        // not enough hits?
        if(pfpHits[ipfp].empty()) continue;
        auto shared = SetIntersection(mcpHits[isel], pfpHits[ipfp]);
        if(shared.empty()) continue;
        float eff = (float)shared.size() / (float)mcpHits[isel].size();
        float pur = (float)shared.size() / (float)pfpHits[ipfp].size();
        float ep = eff * pur;
        // Replace a previously made poorer match with a better one?
        if(pfp.MCPartListIndex != UINT_MAX && ep > pfp.EffPur) {
          pfp.EffPur = ep;
          pfp.MCPartListIndex = mcpIndex;
        }
        if(ep > maxEP) {
          maxEP = ep;
          mpfp = ipfp;
        }
      } // ipfp
      if(mpfp == USHRT_MAX) {
        if(TMeV > 30) {
          mf::LogVerbatim myprt("TC");
          myprt<<"BadPFP: MCParticle "<<mcpSelect[isel]<<" w PDGCode "<<mcp->PdgCode()<<" T "<<(int)TMeV<<" not reconstructed.";
          myprt<<" matched Tjs:";
          for(auto& tj : tjs.allTraj) {
            if(tj.AlgMod[kKilled]) continue;
            if(tj.MCPartListIndex == mcpIndex) myprt<<" "<<tj.ID<<" EP "<<std::fixed<<std::setprecision(2)<<tj.EffPur;
          } // tj
          myprt<<" events processed "<<tjs.EventsProcessed;
        } // TMeV > 30
        continue;
      }
      auto& pfp = tjs.pfps[mpfp];
      if(maxEP < pfp.EffPur) continue;
      pfp.EffPur = maxEP;
      pfp.MCPartListIndex = mcpIndex;
      MCP_EPTSum += TMeV * maxEP;
      ++MCP_PFP_Cnt;
      if(longMCP && maxEP > 0.8) ++nGoodLongMCP;
    } // isel
    
    MCP_Cnt += mcpSelect.size();

  } // MatchAndSum
    
  ////////////////////////////////////////////////
  void TruthMatcher::PrintResults(int eventNum) const
  {
    // Print performance metrics for each selected event
    if(!tjs.SelectEvent) return;
    
    mf::LogVerbatim myprt("TC");
    myprt<<"Evt "<<eventNum;
    float sum = 0;
    float sumt = 0;
    for(unsigned short pdgIndex = 0; pdgIndex < TSums.size(); ++pdgIndex) {
      if(TSums[pdgIndex] == 0) continue;
      if(pdgIndex == 0) myprt<<" El";
      if(pdgIndex == 1) myprt<<" Mu";
      if(pdgIndex == 2) myprt<<" Pi";
      if(pdgIndex == 3) myprt<<" K";
      if(pdgIndex == 4) myprt<<" P";
      float ave = EPTSums[pdgIndex] / (float)TSums[pdgIndex];
      myprt<<" "<<std::fixed<<std::setprecision(2)<<ave;
//      myprt<<" "<<EPCnts[pdgIndex];
      if(pdgIndex > 0) {
        sum  += TSums[pdgIndex];
        sumt += EPTSums[pdgIndex];
      }
    } // pdgIndex
    if(sum > 0) myprt<<" MuPiKP "<<std::fixed<<std::setprecision(2)<<sumt / sum;
    myprt<<" BadEP "<<nBadEP;
    if(nLongInPln > 0) {
      float longGood = 1 - (float)nBadEP / (float)nLongInPln;
      myprt<<" longGood "<<std::fixed<<std::setprecision(2)<<longGood;
    }
    if(MCP_TSum > 0) {
      // PFParticle statistics
      float ep = MCP_EPTSum / MCP_TSum;
      myprt<<" MCP cnt "<<(int)MCP_Cnt<<" PFP "<<std::fixed<<std::setprecision(2)<<ep;
    }
    if(Prim_TSum > 0) {
      float ep = Prim_EPTSum / Prim_TSum;
      myprt<<" PrimPFP "<<std::fixed<<std::setprecision(2)<<ep;
    }
    if(nLongMCP > 0) {
      float longGood = (float)nGoodLongMCP / (float)nLongMCP;
      myprt<<" longGood "<<std::fixed<<std::setprecision(2)<<longGood;
    }
    if(TruVxCounts[1] > 0) {
      // True vertex is reconstructable
      float frac = (float)TruVxCounts[2] / (float)TruVxCounts[1];
      myprt<<" NuVx correct "<<std::fixed<<std::setprecision(2)<<frac;
    }

  } // PrintResults
  
  ////////////////////////////////////////////////
  bool TruthMatcher::CanReconstruct(unsigned int mcpIndex, unsigned short nDimensions, const geo::TPCID& inTPCID)
  {
    // returns true if the MCParticle can be reconstructed in nDimensions
    if(mcpIndex > tjs.MCPartList.size() - 1) return false;
    if(nDimensions < 2 || nDimensions > 3) return false;
    
    std::vector<unsigned short> cntInPln(tjs.NumPlanes);
    for(auto& hit : tjs.fHits) {
      if(hit.ArtPtr->WireID().TPC != inTPCID.TPC) continue;
      if(hit.ArtPtr->WireID().Cryostat != inTPCID.Cryostat) continue;
      if(hit.MCPartListIndex == mcpIndex) ++cntInPln[hit.ArtPtr->WireID().Plane];
    } // hit
    unsigned short nPlnOK = 0;
    // Require at least 2 truth-matched hits in a plane
    for(unsigned short plane = 0; plane < tjs.NumPlanes; ++plane) if(cntInPln[plane] > 1) ++nPlnOK;
    if(nPlnOK < nDimensions - 1) return false;
    return true;
  } // CanReconstruct
  
  
  ////////////////////////////////////////////////
  std::vector<unsigned int> TruthMatcher::PutMCPHitsInVector(unsigned int mcpIndex, CTP_t inCTP)
  {
    // put the hits matched to the MCParticle into a vector in the requested CTP
    std::vector<unsigned int> hitVec;
    if(mcpIndex > tjs.MCPartList.size() - 1) return hitVec;
    geo::PlaneID planeID = DecodeCTP(inCTP);
    for(unsigned int iht = 0; iht < tjs.fHits.size(); ++iht) {
      auto& hit = tjs.fHits[iht];
      if(hit.MCPartListIndex != mcpIndex) continue;
      if(hit.ArtPtr->WireID().Plane != planeID.Plane) continue;
      if(hit.ArtPtr->WireID().TPC != planeID.TPC) continue;
      if(hit.ArtPtr->WireID().Cryostat != planeID.Cryostat) continue;
      hitVec.push_back(iht);
    } // iht
    return hitVec;
  } // PutMCPHitsInVector

  ////////////////////////////////////////////////
  void MCParticleListUtils::MakeTruTrajPoint(unsigned int MCParticleListIndex, TrajPoint& tp)
  {
    // Creates a trajectory point at the start of the MCParticle with index MCParticleListIndex. The
    // projected length of the MCParticle in the plane coordinate system is stored in TruTp.Delta.
    // The calling function should specify the CTP in which this TP resides.
    
    if(MCParticleListIndex > tjs.MCPartList.size() - 1) return;
    
    const simb::MCParticle* mcp = tjs.MCPartList[MCParticleListIndex];
    
    Point3_t pos {mcp->Vx(), mcp->Vy(), mcp->Vz()};
    Vector3_t dir {mcp->Px(), mcp->Py(), mcp->Pz()};
    SetMag(dir, 1);
    tp = MakeBareTP(tjs, pos, dir, tp.CTP);
/* the following section was used for testing MakeBareTP
    // use HitPos as a work vector
    tp.HitPos[0] = tjs.geom->WireCoordinate(pos[1], pos[2], planeID);
    tp.HitPos[1] = tjs.detprop->ConvertXToTicks(pos[0], planeID) * tjs.UnitsPerTick;
    
    tp.Dir[0] = tp.HitPos[0] - tp.Pos[0];
    tp.Dir[1] = tp.HitPos[1] - tp.Pos[1];
    double norm = sqrt(tp.Dir[0] * tp.Dir[0] + tp.Dir[1] * tp.Dir[1]);
    tp.Dir[0] /= norm;
    tp.Dir[1] /= norm;
    tp.Ang = atan2(tp.Dir[1], tp.Dir[0]);
    tp.Delta = norm / 100;
    
    // The Orth vectors are not unit normalized so we need to correct for this
    double w0 = tjs.geom->WireCoordinate(0, 0, planeID);
    // cosine-like component
    double cs = tjs.geom->WireCoordinate(1, 0, planeID) - w0;
    // sine-like component
    double sn = tjs.geom->WireCoordinate(0, 1, planeID) - w0;
    norm = sqrt(cs * cs + sn * sn);
    tp.Delta /= norm;
    
    std::cout<<"MTTP "<<MCParticleListIndex<<" CTP "<<tp.CTP<<"\n";
    std::cout<<" Pos "<<std::fixed<<std::setprecision(1)<<tp.Pos[0]<<" "<<tp.Pos[1];
    std::cout<<" Dir "<<std::fixed<<std::setprecision(3)<<tp.Dir[0]<<" "<<tp.Dir[1];
    std::cout<<" proj "<<tp.Delta<<"\n";
    
    TrajPoint otp = MakeBareTP(tjs, pos, dir, tp.CTP);
    std::cout<<"otp\n";
    std::cout<<" Pos "<<std::fixed<<std::setprecision(1)<<otp.Pos[0]<<" "<<otp.Pos[1];
    std::cout<<" Dir "<<std::fixed<<std::setprecision(3)<<otp.Dir[0]<<" "<<otp.Dir[1];
    std::cout<<" proj "<<otp.Delta<<"\n";
*/
  } // MakeTruTrajPoint
  
  /////////////////////////////////////////
  unsigned short MCParticleListUtils::MCParticleStartTjID(unsigned int MCParticleListIndex, CTP_t inCTP)
  {
    // Finds the trajectory that has hits matched to the MC Particle and is the closest to the
    // MCParticle start vertex
    
    if(MCParticleListIndex > tjs.MCPartList.size() - 1) return 0;
    
    const simb::MCParticle* mcp = tjs.MCPartList[MCParticleListIndex];
    geo::PlaneID planeID = DecodeCTP(inCTP);
    
    TrajPoint truTp;
    truTp.Pos[0] = tjs.geom->WireCoordinate(mcp->Vy(), mcp->Vz(), planeID);
    truTp.Pos[1] = tjs.detprop->ConvertXToTicks(mcp->Vx(), planeID) * tjs.UnitsPerTick;
    
    unsigned short imTheOne = 0;
    unsigned short length = 5;
    unsigned short nTruHits;
    for(auto& tj : tjs.allTraj) {
      if(tj.AlgMod[kKilled] && !tj.AlgMod[kInShower]) continue;
      if(tj.CTP != inCTP) continue;
      if(tj.Pts.size() < length) continue;
      for(unsigned short end = 0; end < 2; ++end) {
        unsigned short ept = tj.EndPt[end];
        float sep2 = PosSep2(tj.Pts[ept].Pos, truTp.Pos);
        if(sep2 > 20) continue;
        // found a close trajectory point. See if this is the right one
        if(GetMCPartListIndex(tj, nTruHits) != MCParticleListIndex) continue;
        imTheOne = tj.ID;
        length = tj.Pts.size();
      } // end
    } // tj
    
    return imTheOne;
    
  } // MCParticleStartTj
  
  /////////////////////////////////////////
  unsigned int MCParticleListUtils::GetMCPartListIndex(const TrajPoint& tp)
  {
    // Returns the MCParticle index that best matches the hits used in the Tp
    if(tjs.MCPartList.empty()) return UINT_MAX;
    if(tp.Chg <= 0) return UINT_MAX;
    std::vector<unsigned int> mcpIndex;
    std::vector<unsigned short> mcpCnt;
    for(unsigned short ii = 0; ii < tp.Hits.size(); ++ii) {
      if(!tp.UseHit[ii]) continue;
      unsigned int mcpi = tjs.fHits[tp.Hits[ii]].MCPartListIndex;
      if(mcpi == UINT_MAX) continue;
      unsigned short indx = 0;
      for(indx = 0; indx < mcpIndex.size(); ++indx) if(mcpi == mcpIndex[indx]) break;
      if(indx == mcpIndex.size()) {
        // not in the list so add it
        mcpIndex.push_back(mcpi);
        mcpCnt.push_back(1);
      } else {
        ++mcpCnt[indx];
      }
    } // ii
    if(mcpIndex.empty()) return UINT_MAX;
    if(mcpIndex.size() == 1) return mcpIndex[0];
    unsigned int indx = 0;
    unsigned short maxCnt = 0;
    for(unsigned short ii = 0; ii < mcpIndex.size(); ++ii) {
      if(mcpCnt[ii] > maxCnt) {
        maxCnt = mcpCnt[ii];
        indx = mcpIndex[ii];
      }
    } // ii
    return indx;
  } // GetMCPartListIndex
  
  /////////////////////////////////////////
  unsigned int MCParticleListUtils::GetMCPartListIndex(const ShowerStruct& ss, unsigned short& nTruHits)
  {
    // Returns the index of the MCParticle that has the most number of matches
    // to the hits in this shower
    
    if(tjs.MCPartList.empty()) return UINT_MAX;
    if(ss.TjIDs.empty()) return UINT_MAX;
    
    std::vector<unsigned int> pListCnt(tjs.MCPartList.size());
    
    for(auto& tjid : ss.TjIDs) {
      Trajectory& tj = tjs.allTraj[tjid - 1];
      for(auto& tp : tj.Pts) {
        for(unsigned short ii = 0; ii < tp.Hits.size(); ++ii) {
          if(!tp.UseHit[ii]) continue;
          unsigned int iht = tp.Hits[ii];
          // ignore unmatched hits
          if(tjs.fHits[iht].MCPartListIndex > tjs.MCPartList.size() - 1) continue;
          ++pListCnt[tjs.fHits[iht].MCPartListIndex];
        } // ii
      } // pt
    } // tjid
    
    unsigned int pIndex = UINT_MAX;
    nTruHits = 0;
    for(unsigned short ii = 0; ii < pListCnt.size(); ++ii) {
      if(pListCnt[ii] > nTruHits) {
        nTruHits = pListCnt[ii];
        pIndex = ii;
      }
    } // ii
    
    return pIndex;
    
  } // GetMCPartListIndex
  
  /////////////////////////////////////////
  unsigned int MCParticleListUtils::GetMCPartListIndex(const Trajectory& tj, unsigned short& nTruHits)
  {
    // Returns the index of the MCParticle that has the most number of matches
    // to the hits in this trajectory
    
    if(tjs.MCPartList.empty()) return UINT_MAX;
    
    // Check all hits associated with this Tj
    std::vector<unsigned int> pListCnt(tjs.MCPartList.size());
    
    for(auto& tp : tj.Pts) {
      for(unsigned short ii = 0; ii < tp.Hits.size(); ++ii) {
        if(!tp.UseHit[ii]) continue;
        unsigned int iht = tp.Hits[ii];
        // ignore unmatched hits
        if(tjs.fHits[iht].MCPartListIndex > tjs.MCPartList.size() - 1) continue;
        ++pListCnt[tjs.fHits[iht].MCPartListIndex];
      } // ii
    } // pt
    
    unsigned int pIndex = UINT_MAX;
    nTruHits = 0;
    for(unsigned short ii = 0; ii < pListCnt.size(); ++ii) {
      if(pListCnt[ii] > nTruHits) {
        nTruHits = pListCnt[ii];
        pIndex = ii;
      }
    } // ii
    
    return pIndex;
    
  } // GetMCPartListIndex

} // namespace tca<|MERGE_RESOLUTION|>--- conflicted
+++ resolved
@@ -322,15 +322,7 @@
     bool neutrinoVxReconstructable = false;
     bool vxReconstructedNearNuVx = false;
     bool neutrinoPFPCorrect = false;
-<<<<<<< HEAD
-    Point3_t primVx {-666};
-=======
-    // BUG the double brace syntax is required to work around clang bug 21629
-    // (https://bugs.llvm.org/show_bug.cgi?id=21629)
     Point3_t primVx {{-666.0, -666.0, -666.0}};
-        
-//    art::ServiceHandle<cheat::ParticleInventoryService> pi_serv;
->>>>>>> b2d871c0
 
     // Look for the MC truth process that should be considered (beam neutrino,
     // single particle, cosmic rays), then form a list of selected MCParticles 
@@ -641,16 +633,9 @@
       hist.fNearTj[truIndex]->Fill(TMeV, frac);
     } // tj
 
-<<<<<<< HEAD
     // PFParticle histograms
     constexpr double twopi = 2 * M_PI;
-    std::array<int, 5> recoCodeList = {0, 11, 13, 211, 2212};
-=======
-    // histogram reconstructed PDG code vs true PDG code
-    // BUG the double brace syntax is required to work around clang bug 21629
-    // (https://bugs.llvm.org/show_bug.cgi?id=21629)
     std::array<int, 5> recoCodeList = {{0, 11, 13, 211, 2212}};
->>>>>>> b2d871c0
     for(auto& pfp : tjs.pfps) {
       if(pfp.ID == 0) continue;
       // ignore showers
