--- conflicted
+++ resolved
@@ -382,7 +382,6 @@
   } // SignalAtPos
 
   //////////////////////////////////////////
-<<<<<<< HEAD
   float TpSumHitChg(TjStuff& tjs, TrajPoint const& tp){
     float totchg = 0;
     for (size_t i = 0; i<tp.Hits.size(); ++i){
@@ -393,8 +392,6 @@
   } // TpSumHitChg
 
   //////////////////////////////////////////
-=======
->>>>>>> 59f598fb
   bool TjHasNiceVtx(TjStuff& tjs, const Trajectory& tj)
   {
     // returns true if there is a high-quality vertex at either end
@@ -1452,261 +1449,26 @@
   
   ////////////////////////////////////////////////
   void TagShowerTjs(TjStuff& tjs, const CTP_t& inCTP, const std::vector<float>& fShowerTag, std::vector<std::vector<unsigned short>>& tjList)
-<<<<<<< HEAD
   {
     // Tag Tjs with PDGCode = 12 if they have MCSMom < fShowerTag[0] and there are more than
     // fShowerTag[6] other Tjs with a separation < fShowerTag[1]. Returns a list of Tjs that meet this criteria
     
     tjList.clear();
     
-    short maxMCSMom = fShowerTag[0];
-    unsigned short minCnt = fShowerTag[6];
+    short maxMCSMom = fShowerTag[1];
+    unsigned short minCnt = fShowerTag[7];
     
     for(unsigned short it1 = 0; it1 < tjs.allTraj.size(); ++it1) {
       Trajectory& tj1 = tjs.allTraj[it1];
       if(tj1.CTP != inCTP) continue;
       if(tj1.AlgMod[kKilled]) continue;
+      tj1.NNeighbors = 0;
       // identified as a parent
       if(tj1.AlgMod[kShowerParent]) continue;
       // ignore shower Tjs
       if(tj1.AlgMod[kShowerTj]) continue;
       // and Tjs that are already in showers
       if(tj1.AlgMod[kInShower]) continue;
-      // ignore muons
-      if(tj1.PDGCode == 13) continue;
-      // Cut on length and MCSMom
-      if(tj1.MCSMom > maxMCSMom) continue;
-      tj1.PDGCode = 0;
-      std::vector<unsigned short> list;
-      for(unsigned short it2 = 0; it2 < tjs.allTraj.size(); ++it2) {
-        if(it1 == it2) continue;
-        Trajectory& tj2 = tjs.allTraj[it2];
-        if(tj2.CTP != inCTP) continue;
-        if(tj2.AlgMod[kKilled]) continue;
-        // identified as a parent
-        if(tj2.AlgMod[kShowerParent]) continue;
-        // ignore shower Tjs
-        if(tj2.AlgMod[kShowerTj]) continue;
-        // and Tjs that are already in showers
-        if(tj2.AlgMod[kInShower]) continue;
-        // ignore muons
-        if(tj2.PDGCode == 13) continue;
-        // Cut on length and MCSMom
-        if(tj2.MCSMom > maxMCSMom) continue;
-        unsigned short ipt1, ipt2;
-        float doca = fShowerTag[1];
-        TrajTrajDOCA(tjs, tj1, tj2, ipt1, ipt2, doca);
-        if(doca < fShowerTag[1]) {
-          // start the list with the ID of tj1
-          if(list.empty()) list.push_back(tj1.ID);
-          list.push_back(tj2.ID);
-        }
-      } // it2
-      if(list.size() > minCnt) {
-        tj1.PDGCode = 11;
-        tjList.push_back(list);
-      }
-    } // it1
-    
-  } // TagShowerTjs
-  
-  ////////////////////////////////////////////////
-  void FindShowers(TjStuff& tjs, const CTP_t& inCTP, const std::vector<float>& fShowerTag)
-  {
-    // Construct clusters of trajectories (cots) which will become shower PFParticles
-    
-    // fShowerTag[] parameters
-    //  0 max Tj MCSMom for a shower tag
-    //  1 max separation
-    //  2 max angle
-    //  3 rms width factor WF (width = WF * rms)
-    //  4 Min shower 1/2 width (WSE units)
-    //  5 Min total number of Tps
-    //  6 Min number of Tjs
-    //  7 Mode (0 = only tag, 1 = find showers)
-    //  8 print in plane
-    
-    if(fShowerTag[0] < 0) return;
-    
-    CTP_t printCTP = UINT_MAX;
-    if(fShowerTag[8] >= 0) {
-      geo::PlaneID planeID = DecodeCTP(inCTP);
-      printCTP = EncodeCTP(planeID.Cryostat, planeID.TPC, std::nearbyint(fShowerTag[8]));
-      if(printCTP == inCTP) std::cout<<"Inside FindShowers\n";
-    }
-    
-    std::vector<std::vector<unsigned short>> tjList;
-    TagShowerTjs(tjs, inCTP, fShowerTag, tjList);
-    if(fShowerTag[7] == 0) return;
-    if(tjList.empty()) return;
-    
-    if(printCTP == inCTP) {
-      mf::LogVerbatim myprt("TC");
-      myprt<<"tjlist\n";
-      for(auto& tjl : tjList) {
-        for(auto& tjID : tjl) myprt<<" "<<tjID;
-        myprt<<"\n";
-      } // tjl
-    } // printCTP
-    
-    // Merge the lists of Tjs in showers
-    for(unsigned short itl = 0; itl < tjList.size() - 1; ++itl) {
-      if(tjList[itl].empty()) continue;
-      for(unsigned short jtl = itl + 1; jtl < tjList.size(); ++jtl) {
-        if(tjList[itl].empty()) continue;
-        auto& itList = tjList[itl];
-        auto& jtList = tjList[jtl];
-        // See if the j Tj is in the i tjList
-        bool jtjInItjList = false;
-        for(auto& jtj : jtList) {
-          if(std::find(itList.begin(), itList.end(), jtj) != itList.end()) {
-            jtjInItjList = true;
-            break;
-          }
-          if(jtjInItjList) break;
-        } // jtj
-        if(jtjInItjList) {
-          // append the jtList to itList
-          itList.insert(itList.end(), jtList.begin(), jtList.end());
-          // clear jtList
-          jtList.clear();
-        }
-      } // jtl
-    } // itl
-    
-    // sort the lists by increasing ID and remove duplicates
-    for(auto& tjl : tjList) {
-      if(tjl.empty()) continue;
-      std::sort(tjl.begin(), tjl.end());
-      auto last = std::unique(tjl.begin(), tjl.end());
-      tjl.erase(last, tjl.end());
-    } // tjl
-    
-    if(printCTP == inCTP) {
-      mf::LogVerbatim myprt("TC");
-      myprt<<"tjlist\n";
-      for(auto& tjl : tjList) {
-        if(tjl.empty()) continue;
-        for(auto& tjID : tjl) myprt<<" "<<tjID;
-        myprt<<"\n";
-      } // tjl
-    } // printCTP
-
-/*
-    unsigned short minLenMCSMomCut = 10;
-
-    short maxMCSMom = fShowerTag[0];
-=======
-  {
-    // Tag Tjs with PDGCode = 12 if they have MCSMom < fShowerTag[0] and there are more than
-    // fShowerTag[6] other Tjs with a separation < fShowerTag[1]. Returns a list of Tjs that meet this criteria
-    
-    tjList.clear();
-    
-    short maxMCSMom = fShowerTag[1];
-    unsigned short minCnt = fShowerTag[7];
-    
->>>>>>> 59f598fb
-    for(unsigned short it1 = 0; it1 < tjs.allTraj.size(); ++it1) {
-      Trajectory& tj1 = tjs.allTraj[it1];
-      if(tj1.CTP != inCTP) continue;
-      if(tj1.AlgMod[kKilled]) continue;
-<<<<<<< HEAD
-=======
-      tj1.NNeighbors = 0;
->>>>>>> 59f598fb
-      // identified as a parent
-      if(tj1.AlgMod[kShowerParent]) continue;
-      // ignore shower Tjs
-      if(tj1.AlgMod[kShowerTj]) continue;
-      // and Tjs that are already in showers
-      if(tj1.AlgMod[kInShower]) continue;
-<<<<<<< HEAD
-      // ignore nearby muons
-      if(tj1.PDGCode == 13) continue;
-      // Cut on length and MCSMom
-      if(tj1.Pts.size() >= minLenMCSMomCut && tj1.MCSMom > maxMCSMom) continue;
-      // check for a high-quality vertex at either end
-      if(TjHasNiceVtx(tjs, tj1)) continue;
-      // Check for proximity to Tjs in existing cots
-      for(unsigned short ish = 0; ish < tjs.cots.size(); ++ish) {
-        for(auto& tjID : tjs.cots[ish].TjIDs) {
-          Trajectory& stj = tjs.allTraj[tjID - 1];
-          float minSep = fShowerTag[1];
-          unsigned short ipt1, ipt2;
-          TrajTrajDOCA(tjs, tj1, stj, ipt1, ipt2, minSep, true);
-          if(minSep == fShowerTag[1]) continue;
-          tjs.cots[ish].TjIDs.push_back(tj1.ID);
-          tj1.AlgMod[kInShower] = true;
-          break;
-        } // tjID
-        if(tj1.AlgMod[kInShower]) break;
-      } // ish
-      if(tj1.AlgMod[kInShower]) continue;
-      // Look for nearby tjs and possibly start a new shower
-      for(unsigned short it2 = it1 + 1; it2 < tjs.allTraj.size(); ++it2) {
-        Trajectory& tj2 = tjs.allTraj[it2];
-        if(tj2.CTP != inCTP) continue;
-        if(tj2.AlgMod[kKilled]) continue;
-        // already tagged
-        if(tj2.AlgMod[kInShower]) continue;
-        if(tj2.PDGCode == 13) continue;
-        if(tj2.StepDir != tj1.StepDir) {
-          std::cout<<"FindShowers: Tj StepDirs are different\n";
-          continue;
-        }
-        // Cut on MCSMom
-        if(tj2.Pts.size() >= minLenMCSMomCut && tj2.MCSMom > maxMCSMom) continue;
-        // check for a high-quality vertex at either end
-        if(TjHasNiceVtx(tjs, tj2)) continue;
-        float minSep = fShowerTag[1];
-        unsigned short ipt1, ipt2;
-        TrajTrajDOCA(tjs, tj1, tj2, ipt1, ipt2, minSep, true);
-        if(minSep == fShowerTag[1]) continue;
-        // Start a new shower. This is the index to a "shower" Tj that will have 3 Tps, the first for the
-        // start position, the second for the charge center and the third for the end position. The number
-        // of points may be increased later in DefineShowerTj
-        ShowerStruct ss;
-        // Create the shower trajectory
-        Trajectory stj;
-        stj.CTP = tj1.CTP;
-        stj.ID = tjs.allTraj.size() + 1;
-        stj.StepDir = tj1.StepDir;
-        // Declare that it is a shower Tj
-        stj.AlgMod[kShowerTj] = true;
-        // define the points
-        stj.Pts.resize(3);
-        for(auto& stp : stj.Pts) stp.CTP = stj.CTP;
-        stj.EndPt[0] = 0;
-        stj.EndPt[1] = 2;
-        tjs.allTraj.push_back(stj);
-        ss.ShowerTjID = stj.ID;
-        // now specify the IDs of the Tjs which are in the shower Tj
-        ss.TjIDs.resize(2);
-        ss.TjIDs[0] = tj1.ID;
-        ss.TjIDs[1] = tj2.ID;
-        // put it in TJ stuff
-        tjs.cots.push_back(ss);
-        tj1.AlgMod[kInShower] = true;
-        tj2.AlgMod[kInShower] = true;
-        break;
-      } // it2 (tj2)
-    } // it1 (tj1)
-*/
-    if(tjs.cots.empty()) return;
-    
-    // Define the charge, angle, etc of the shower Tj. DefineShowerTj does not re-assign hits to the ShowerTj.
-    DefineShowerTj(tjs, inCTP, USHRT_MAX, fShowerTag, printCTP);
-//    MergeShowers(tjs, inCTP, fShowerTag, printCTP);
-    FindShowerParent(tjs, inCTP, USHRT_MAX, fShowerTag, printCTP);
-    CollectHits(tjs, inCTP, USHRT_MAX, printCTP);
-    
-    // drop those that don't meet the requirements
-    for(unsigned short ic = 0; ic < tjs.cots.size(); ++ic) {
-      if(tjs.cots[ic].TjIDs.empty()) continue;
-      // enough Tjs?
-      bool killit = (tjs.cots[ic].TjIDs.size() < fShowerTag[6]);
-=======
       // ignore muons
       if(tj1.PDGCode == 13) continue;
       // Cut on length and MCSMom
@@ -1890,32 +1652,15 @@
       if(ss.TjIDs.empty()) continue;
       // enough Tjs?
       bool killit = (ss.TjIDs.size() < fShowerTag[7]);
->>>>>>> 59f598fb
       unsigned short nTjWithVtx = 0;
       if(!killit) {
         // count the number of Tj points
         unsigned short nTjPts = 0;
-<<<<<<< HEAD
-        for(auto& tjID : tjs.cots[ic].TjIDs) {
-=======
         for(auto& tjID : ss.TjIDs) {
->>>>>>> 59f598fb
           Trajectory& tj = tjs.allTraj[tjID - 1];
           nTjPts += NumPtsWithCharge(tjs, tj, false);
           if(tj.VtxID[0] > 0 || tj.VtxID[1] > 0) ++nTjWithVtx;
         }  // tjID
-<<<<<<< HEAD
-        if(nTjPts < fShowerTag[5]) killit = true;
-      } // !killit
-      if(killit) {
-        tjs.cots[ic].TjIDs.clear();
-        unsigned short itj = tjs.cots[ic].ShowerTjID - 1;
-        MakeTrajectoryObsolete(tjs, itj);
-      }
-      if(!killit && nTjWithVtx > 0) {
-        // kill vertices in showers
-        for(auto& tjID : tjs.cots[ic].TjIDs) {
-=======
         if(nTjPts < fShowerTag[6]) killit = true;
       } // !killit
       if(killit) {
@@ -1929,24 +1674,17 @@
       // kill vertices in the showers that are left
       if(!killit && nTjWithVtx > 0) {
         for(auto& tjID : ss.TjIDs) {
->>>>>>> 59f598fb
           Trajectory& tj = tjs.allTraj[tjID - 1];
           for(unsigned short end = 0; end < 2; ++end) {
             if(tj.VtxID[end] > 0) MakeVertexObsolete(tjs, tj.VtxID[end]);
           } // end
-<<<<<<< HEAD
-=======
           tj.AlgMod[kInShower] = true;
->>>>>>> 59f598fb
         } // tjID
       } // !killit
     } // ic
 
-<<<<<<< HEAD
-=======
     CollectHits(tjs, inCTP, USHRT_MAX, printCTP);
 
->>>>>>> 59f598fb
     if(fShowerTag[8] > 0) {
       for(unsigned short ic = 0; ic < tjs.cots.size(); ++ic) {
         if(tjs.cots[ic].TjIDs.empty()) continue;
@@ -1972,20 +1710,7 @@
   {
     // Defines the shower Tj variables for the showerIndex shower or all showers if
     // showerIndex is USHRT_MAX. 
-<<<<<<< HEAD
-    
-    // fShowerTag[] parameters
-    //  0 max Tj MCSMom for a shower tag
-    //  1 max separation
-    //  2 max angle
-    //  3 rms width factor WF (width = WF * rms)
-    //  4 Min shower 1/2 width (WSE units)
-    //  5 Min total number of Tps
-    //  6 Min number of Tjs
-    //  7 print in plane
-=======
-
->>>>>>> 59f598fb
+
     
     if(tjs.cots.empty()) return;
     
@@ -1993,18 +1718,12 @@
     unsigned short last = showerIndex + 1;
     if(showerIndex == USHRT_MAX) {
       first = 0;
-<<<<<<< HEAD
-      last = tjs.cots.size() - 1;
-    }
-    if(last > tjs.cots.size() - 1) return;
-=======
       last = tjs.cots.size();
     } else {
       first = showerIndex;
       last = showerIndex + 1;
     }
     if(last > tjs.cots.size()) return;
->>>>>>> 59f598fb
     
     for(unsigned short ish = first; ish < last; ++ish) {
       ShowerStruct& ss = tjs.cots[ish];
@@ -2080,12 +1799,6 @@
       sTp1.Dir = tmp.Dir;
       sTp1.Pos[0] = chgPos0 / chgSum;
       sTp1.Pos[1] = chgPos1 / chgSum;
-<<<<<<< HEAD
-      sTp1.Chg = chgSum;
-      // Calculate the rms width of the hits wrt to the shower axis. Try to determine the
-      // shower direction by finding the rms width for trajectory Tps that are closest to the start
-      // and end points of the shower Tj
-=======
       sTp0.Chg = 0;
       sTp1.Chg = chgSum;
       sTp2.Chg = 0;
@@ -2093,7 +1806,6 @@
       // shower direction by finding the rms width for trajectory Tps that are closest to the start
       // and end points of the shower Tj. While we are here, sum the charge at each end and put it in
       // Chg
->>>>>>> 59f598fb
       sTp0.Delta = 0;
       float cnt0 = 0;
       sTp1.Delta = 0;
@@ -2109,30 +1821,17 @@
           if(PosSep2(tj.Pts[ipt].Pos, sTp0.Pos) < PosSep2(tj.Pts[ipt].Pos, sTp2.Pos)) {
             // Tj point is closer to shower Tj point 0 
             sTp0.Delta += delta;
-<<<<<<< HEAD
-=======
             sTp0.Chg += tj.Pts[ipt].Chg;
->>>>>>> 59f598fb
             ++cnt0;
           } else {
             // Tj point is closer to shower Tj point 2
             sTp2.Delta += delta;
-<<<<<<< HEAD
-=======
             sTp2.Chg += tj.Pts[ipt].Chg;
->>>>>>> 59f598fb
             ++cnt2;
           }
         } // ipt
       } // it1
       // The rms width will be used to define the envelope
-<<<<<<< HEAD
-      if(cnt0 > 2) sTp0.Delta = fShowerTag[3] * sqrt(sTp0.Delta / cnt0);
-      sTp1.Delta = fShowerTag[3] * sqrt(sTp1.Delta / (float)(cnt0 + cnt2));
-      if(cnt2 > 2) sTp2.Delta = fShowerTag[3] * sqrt(sTp2.Delta / cnt2);
-      // set the shower direction equal to the step direction
-      stj.TjDir = 1;
-=======
       if(cnt0 > 2) sTp0.Delta = fShowerTag[4] * sqrt(sTp0.Delta / cnt0);
       sTp1.Delta = fShowerTag[4] * sqrt(sTp1.Delta / (float)(cnt0 + cnt2));
       if(cnt2 > 2) sTp2.Delta = fShowerTag[4] * sqrt(sTp2.Delta / cnt2);
@@ -2141,7 +1840,6 @@
       sTp0.AveChg = sTp0.Chg;
       sTp1.AveChg = sTp1.Chg;
       sTp2.AveChg = sTp2.Chg;
->>>>>>> 59f598fb
       // Reverse it if the end0 width is wider than the end1 width
       if(sTp0.Delta > sTp2.Delta) {
         // Don't use ReverseTraj here or it will screw up the references to sTp0 and sTp2.
@@ -2155,17 +1853,10 @@
       ss.Envelope.resize(4);
       // First vertex
       ss.Envelope[0][0] = sTp0.Pos[0] - sTp1.Pos[0];
-<<<<<<< HEAD
-      ss.Envelope[0][1] = fShowerTag[4] + 0.5 * sTp0.Delta;
-      // second vertex
-      ss.Envelope[1][0] = sTp2.Pos[0] - sTp1.Pos[0];
-      ss.Envelope[1][1] = fShowerTag[4] + 0.5 * sTp2.Delta;
-=======
       ss.Envelope[0][1] = fShowerTag[5] + 0.5 * sTp0.Delta;
       // second vertex
       ss.Envelope[1][0] = sTp2.Pos[0] - sTp1.Pos[0];
       ss.Envelope[1][1] = fShowerTag[5] + 0.5 * sTp2.Delta;
->>>>>>> 59f598fb
       // third and fourth are reflections of the first and second
       ss.Envelope[2][0] =  ss.Envelope[1][0];
       ss.Envelope[2][1] = -ss.Envelope[1][1];
@@ -2195,40 +1886,13 @@
         // This is only necessary so the debug printing makes sense
         stj.Pts[ipt].HitPos = stj.Pts[ipt].Pos;
       }
-<<<<<<< HEAD
-      if(printCTP == stj.CTP) {
-        // This is done purely for printing
-        stj.MCSMom = ss.TjIDs.size();
-        PrintTrajectory("DSTj", tjs, stj, USHRT_MAX);
-        mf::LogVerbatim myprt("TC");
-        myprt<<" Envelope";
-        for(auto& vtx : ss.Envelope) myprt<<" "<<(int)vtx[0]<<":"<<(int)(vtx[1]/tjs.UnitsPerTick);
-      } // print
-    } // ish
-  } // DefineShowerTj
-
-=======
     } // ish
   } // DefineShowerTj
 /*
->>>>>>> 59f598fb
   ////////////////////////////////////////////////
   void MergeShowers(TjStuff& tjs, const CTP_t& inCTP, const std::vector<float>& fShowerTag, const CTP_t& printCTP)
   {
     
-<<<<<<< HEAD
-    // fShowerTag[] parameters
-    //  0 max Tj MCSMom for a shower tag
-    //  1 max separation
-    //  2 max angle
-    //  3 rms width factor WF (width = WF * rms)
-    //  4 Min shower 1/2 width (WSE units)
-    //  5 Min total number of Tps
-    //  6 Min number of Tjs
-    //  7 print in plane
-    
-=======
->>>>>>> 59f598fb
     if(printCTP == inCTP) PrintHeader("MS");
     
     for(unsigned short ish1 = 0; ish1 < tjs.cots.size() - 1; ++ish1) {
@@ -2275,11 +1939,7 @@
       } // ish2
     } // ish1
   } // MergeShowers
-<<<<<<< HEAD
-
-=======
 */
->>>>>>> 59f598fb
   ////////////////////////////////////////////////
   void CollectHits(TjStuff& tjs, const CTP_t& inCTP, const unsigned short& showerIndex, const CTP_t& printCTP)
   {
@@ -2289,18 +1949,12 @@
     unsigned short last = showerIndex + 1;
     if(showerIndex == USHRT_MAX) {
       first = 0;
-<<<<<<< HEAD
-      last = tjs.cots.size() - 1;
-    }
-    if(last > tjs.cots.size() - 1) return;
-=======
       last = tjs.cots.size();
     } else {
       first = showerIndex;
       last = showerIndex + 1;
     }
     if(last > tjs.cots.size()) return;
->>>>>>> 59f598fb
     
     geo::PlaneID planeID = DecodeCTP(inCTP);
     unsigned short ipl = planeID.Plane;
@@ -3047,11 +2701,7 @@
     if(itj == USHRT_MAX) {
       // Print summary trajectory information
       std::vector<unsigned int> tmp;
-<<<<<<< HEAD
-      myprt<<someText<<" TRJ  ID   CTP Pass Pts frm   to     W:Tick   Ang C AveQ     W:T      Ang C AveQ ChgRMS  Mom sDr tDr __Vtx__ PDG  Par TRuPDG  E*P TruKE  WorkID \n";
-=======
-      myprt<<someText<<" TRJ  ID CTP Pass Pts frm   to     W:Tick   Ang C AveQ     W:T      Ang C AveQ ChgRMS  Mom SDrTDr NN __Vtx__  PDG  Par TRuPDG  E*P TruKE  WorkID \n";
->>>>>>> 59f598fb
+      myprt<<someText<<" TRJ  ID   CTP Pass Pts frm   to     W:Tick   Ang C AveQ     W:T      Ang C AveQ ChgRMS  Mom SDrTDr NN __Vtx__  PDG  Par TRuPDG  E*P TruKE  WorkID \n";
       for(unsigned short ii = 0; ii < tjs.allTraj.size(); ++ii) {
         auto const& aTj = tjs.allTraj[ii];
         if(debug.Plane >=0 && debug.Plane < 3 && debug.Plane != (int)DecodeCTP(aTj.CTP).Plane) continue;
@@ -3084,10 +2734,7 @@
         myprt<<std::setw(5)<<aTj.MCSMom;
         myprt<<std::setw(4)<<aTj.StepDir;
         myprt<<std::setw(3)<<aTj.TjDir;
-<<<<<<< HEAD
-=======
         myprt<<std::setw(3)<<aTj.NNeighbors;
->>>>>>> 59f598fb
         myprt<<std::setw(4)<<aTj.VtxID[0];
         myprt<<std::setw(4)<<aTj.VtxID[1];
         myprt<<std::setw(5)<<aTj.PDGCode;
@@ -3160,11 +2807,7 @@
   //////////////////////////////////////////
   void PrintHeader(std::string someText)
   {
-<<<<<<< HEAD
     mf::LogVerbatim("TC")<<someText<<" TRP     CTP  Ind  Stp      W:Tick    Delta  RMS    Ang C   Err  Dir0  Dir1      Q    AveQ  Pull FitChi  NTPF  Hits ";
-=======
-    mf::LogVerbatim("TC")<<someText<<" TRP  CTP  Ind  Stp      W:Tick    Delta  RMS    Ang C   Err  Dir0  Dir1      Q    AveQ  Pull FitChi  NTPF  Hits ";
->>>>>>> 59f598fb
   } // PrintHeader
   
   ////////////////////////////////////////////////
