#include "larreco/RecoAlg/TCAlg/DataStructs.h"

namespace tca {
  const std::vector<std::string> AlgBitNames {
    "MaskHits",
    "CTKink",
    "CTStepChk",
    "TryNextPass",
    "RevProp",
    "CHMH",
    "SplitTraj",
    "Comp3DVx",
    "Comp3DVxIG",
    "HED",
    "HamVx",
    "HamVx2",
    "JunkTj",
    "Killed",
    "EndMerge",
    "TrimEndPts",
    "CHMEH",
    "FillGap",
    "Ghost",
    "ChkInTraj",
    "FixBegin",
    "FixEnd",
    "UseUnusedHits",
    "VtxTj",
    "RefVtx",
    "MBadTPs",
    "NoKinkChk",
    "SoftKink",
    "ChkStop",
    "ChkAllStop",
    "FTBRevProp",
    "StopAtTj",
    "Match3D",
<<<<<<< HEAD
    "VtxHitsSwap",
    "SplitHiChgHits",
    "ShowerTag",
=======
    "ShowerParent",
>>>>>>> 83a7beb7
    "ShowerTj"
  };

  const std::vector<std::string> StopFlagNames {
    "Signal",
    "AtKink",
    "AtVtx",
    "Bragg",
    "RvPrp",
    "AtTj"
  };
  
  const std::vector<std::string> VtxBitNames {
    "Fixed",
    "VtxTrjTried",
    "OnDeadWire",
    "VtxRefined",
    "NiceVtx"
  } ;
} // namespace tca
<|MERGE_RESOLUTION|>--- conflicted
+++ resolved
@@ -35,13 +35,9 @@
     "FTBRevProp",
     "StopAtTj",
     "Match3D",
-<<<<<<< HEAD
     "VtxHitsSwap",
     "SplitHiChgHits",
-    "ShowerTag",
-=======
     "ShowerParent",
->>>>>>> 83a7beb7
     "ShowerTj"
   };
 
