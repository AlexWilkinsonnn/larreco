--- conflicted
+++ resolved
@@ -24,11 +24,7 @@
     "FillGap",
     "UseGhostHits",
     "CheckInTraj",
-<<<<<<< HEAD
-    "FixTrajBegin"
-=======
     "FixTrajBegin",
     "Muon"
->>>>>>> 8bc19008
   };
 } // namespace tca
