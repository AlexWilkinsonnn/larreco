--- conflicted
+++ resolved
@@ -129,11 +129,7 @@
     CTP_t CTP {0};                      ///< Cryostat, TPC, Plane code
     std::bitset<64> AlgMod;        ///< Bit set if algorithm AlgBit_t modifed the trajectory
     unsigned short PDGCode {0};            ///< shower-like or track-like {default is track-like}
-<<<<<<< HEAD
-    unsigned short ParentTrajID {0};     ///< ID of the parent
-=======
     int ParentTrajID {0};     ///< ID of the parent
->>>>>>> 40418bb0
     float AveChg {0};                   ///< Calculated using ALL hits
     float ChgRMS {0.5};                 /// Normalized RMS using ALL hits. Assume it is 50% to start
     short MCSMom {-1};         //< Crude 2D estimate to use for shower-like vs track-like discrimination
@@ -169,22 +165,14 @@
     unsigned short Multiplicity {1};
     unsigned short LocalIndex {0};
     geo::WireID WireID;
-<<<<<<< HEAD
-    short InTraj {0};
-=======
     int InTraj {0};
->>>>>>> 40418bb0
     unsigned short MCPartListIndex {USHRT_MAX};
   };
 
   // Struct for 3D trajectory matching
   struct MatchStruct {
     // IDs of Trajectories that match in all planes
-<<<<<<< HEAD
-    std::vector<unsigned short> TjIDs;
-=======
     std::vector<int> TjIDs;
->>>>>>> 40418bb0
     // Count of the number of time-matched hits
     int Count {0};
     std::array<float, 3> sXYZ;        // XYZ position at the start (cm)
@@ -210,13 +198,8 @@
   // A temporary structure that defines a 2D shower-like cluster of trajectories
   struct ShowerStruct {
     CTP_t CTP;
-<<<<<<< HEAD
-    unsigned short ShowerTjID {0};      // ID of the shower Trajectory composed of many InShower Tjs
-    std::vector<unsigned short> TjIDs;  // list of InShower Tjs
-=======
     int ShowerTjID {0};      // ID of the shower Trajectory composed of many InShower Tjs
     std::vector<int> TjIDs;  // list of InShower Tjs
->>>>>>> 40418bb0
     std::vector<ShowerPoint> Pts;    // Trajectory points inside the shower
     float Angle {0};                   // Angle of the shower axis
     float AngleErr {3};                 // Error
@@ -229,17 +212,11 @@
     float StartChg {0};              // Charge at the start of the shower
     float StartChgErr {0};              // Start charge error
     float ParentFOM {10};
-<<<<<<< HEAD
-    unsigned short ParentID {0};  // The ID of an external parent Tj that was added to the shower
-    bool NewParent {false};       // This is set true whenever the ParentID is changed
-    unsigned short TruParentID {0};
-=======
     int ParentID {0};  // The ID of an external parent Tj that was added to the shower
     bool NewParent {false};       // This is set true whenever the ParentID is changed
     unsigned short TruParentID {0};
     std::vector<unsigned short> PrimaryVtxIndex;
     std::vector<float> PrimaryVtxFOM;
->>>>>>> 40418bb0
   };
   
   // Shower variables filled in MakeShowers. These are in cm and radians
