////////////////////////////////////////////////////////////////////////
//
//
// TCAlg data structs
//
// Bruce Baller
//
///////////////////////////////////////////////////////////////////////
#ifndef TRAJCLUSTERALGDATASTRUCT_H
#define TRAJCLUSTERALGDATASTRUCT_H


// C/C++ standard libraries
#include <array>
#include <vector>
#include <bitset>

// LArSoft libraries
#include "larcore/Geometry/Geometry.h"
#include "lardata/DetectorInfoServices/LArPropertiesService.h"
#include "lardata/DetectorInfoServices/DetectorPropertiesService.h"
#include "larcoreobj/SimpleTypesAndConstants/geo_types.h"
#include "canvas/Persistency/Common/Ptr.h"
#include "lardataobj/RecoBase/Hit.h"
#include "lardataobj/RecoBase/Wire.h"
#include "lardataobj/RecoBase/PFParticle.h"
#include "lardataobj/RecoBase/Shower.h"
#include "larreco/Calorimetry/CalorimetryAlg.h"
//#include "lardataobj/AnalysisBase/Calorimetry.h"
#include "larsim/MCCheater/BackTracker.h"
#include "TVector3.h"

namespace tca {
  
  // some functions to handle the CTP_t type
  typedef unsigned int CTP_t;
  constexpr unsigned int Tpad = 10; // alignment for CTP sub-items - TPC
  constexpr unsigned int Cpad = 10000; // alignment for CTP sub-items - Cryostat
  
  inline CTP_t EncodeCTP(unsigned int cryo, unsigned int tpc, unsigned int plane) { return cryo * Cpad + tpc * Tpad + plane; }
  inline CTP_t EncodeCTP(const geo::PlaneID& planeID) { return EncodeCTP(planeID.Cryostat, planeID.TPC, planeID.Plane); }
  inline CTP_t EncodeCTP(const geo::WireID& wireID) { return EncodeCTP(wireID.Cryostat, wireID.TPC, wireID.Plane); }
  geo::PlaneID DecodeCTP(CTP_t CTP);

  /// @{
  /// @name Data structures for the reconstruction results
  
  /// struct of temporary clusters
  struct ClusterStore {
    short ID {0};         // Cluster ID. ID < 0 = abandoned cluster
    CTP_t CTP {0};        // Cryostat/TPC/Plane code
    unsigned short PDGCode {0}; // PDG-like code shower-like or line-like
    unsigned short ParentCluster {0};
    float BeginWir {0};   // begin wire
    float BeginTim {0};   // begin tick
    float BeginAng {0};   // begin angle
    float BeginChg {0};   // beginning average charge
    short BeginVtx {-1}; 	// ID of the Begin vertex
    float EndWir {0};     // end wire
    float EndTim {0};     // end tick
    float EndAng {0};     // end angle
    float EndChg {0};     // ending average charge
    short EndVtx {-1};     // ID of the end vertex
    std::vector<unsigned int> tclhits; // hits on the cluster
  }; // ClusterStore
  
  /// struct of temporary 2D vertices (end points)
  struct VtxStore {
    std::array<float, 2> Pos {{0,0}};
    std::array<float, 2> PosErr {{2,1}};
    unsigned short NTraj {0};  // = 0 for abandoned vertices
    unsigned short Pass {0};   // Pass in which this vertex was created
    float ChiDOF {0};
    short Topo {0}; 			// 0 = end0-end0, 1 = end0(1)-end1(0), 2 = end1-end1, 3 = CI3DV, 4 = C3DIVIG, 5 = FHV, 6 = FHV2, 7 = SHCH
    CTP_t CTP {0};
    unsigned short ID {0};
    unsigned short Vtx3ID {0};
    short Score {0};
    float TjChgFrac {0};            ///< Fraction of charge near the vertex that is from hits on the vertex Tjs
    std::bitset<16> Stat {0};        ///< Vertex status bits using kVtxBit_t
  };
  
  typedef enum {
    kVtxTrjTried,     ///< FindVtxTraj algorithm tried
    kFixed,           ///< vertex position fixed manually - no fitting done
    kOnDeadWire,
    kVtxRefined,
    kVtxKilled,
    kVtxTruMatch,      ///< tagged as a vertex between Tjs that are matched to MC truth neutrino interaction particles
    kVtxBitSize     ///< don't mess with this line
  } VtxBit_t;
  
  /// struct of temporary 3D vertices
  struct Vtx3Store {
    float X {0};                    // x position
    float XErr {0.5};                 // x position error
    float Y {0};                    // y position
    float YErr {0.5};                 // y position error
    float Z {0};                    // z position
    float ZErr {0.5};                 // z position error
    short Wire {-1};                 // wire number for an incomplete 3D vertex
<<<<<<< HEAD
    unsigned short CStat {0};
    unsigned short TPC {0};
=======
    geo::TPCID TPCID;
>>>>>>> 0b561d2f
    std::array<unsigned short, 3> Vtx2ID {{0}}; // List of 2D vertex IDs in each plane
    unsigned short ID {0};          // 0 = obsolete vertex
  };
  
  struct TrajPoint {
    CTP_t CTP {0};                   ///< Cryostat, TPC, Plane code
    std::array<float, 2> HitPos {{0,0}}; // Charge weighted position of hits in wire equivalent units
    std::array<float, 2> Pos {{0,0}}; // Trajectory position in wire equivalent units
    std::array<double, 2> Dir {{0,0}}; // Direction cosines in the StepDir direction
    double HitPosErr2 {0};         // Uncertainty^2 of the hit position perpendiclar to the direction
    // HitPosErr2 < 0 = HitPos not defined because no hits used
    double Ang {0};                // Trajectory angle (-pi, +pi)
    double AngErr {0.1};             // Trajectory angle error
    float Chg {0};                // Charge
    float AveChg {-1};             // Average charge of last ~20 TPs
    float ChgPull {0.1};          //  = (Chg - AveChg) / ChgRMS
    float Delta {0};              // Deviation between trajectory and hits (WSE)
    float DeltaRMS {0.02};           // RMS of Deviation between trajectory and hits (WSE)
    float FitChi {0};             // Chi/DOF of the fit
    unsigned short NTPsFit {2}; // Number of trajectory points fitted to make this point
    unsigned short Step {0};      // Step number at which this TP was created
    unsigned short AngleCode {0};          // 0 = small angle, 1 = large angle, 2 = very large angle
    std::vector<unsigned int> Hits; // vector of fHits indices
    std::bitset<16> UseHit {0};   // set true if the hit is used in the fit
  };
  
  // Global information for the trajectory
  struct Trajectory {
    std::vector<TrajPoint> Pts;    ///< Trajectory points
    CTP_t CTP {0};                      ///< Cryostat, TPC, Plane code
    std::bitset<64> AlgMod;        ///< Bit set if algorithm AlgBit_t modifed the trajectory
    int WorkID {0};
    int ParentTrajID {0};     ///< ID of the parent
    float AveChg {0};                   ///< Calculated using ALL hits
    float ChgRMS {0.5};                 /// Normalized RMS using ALL hits. Assume it is 50% to start
    short MCSMom {-1};         //< Crude 2D estimate to use for shower-like vs track-like discrimination
    int TruPDG {0};                    ///< MC truth
    int TruKE {0};                     ///< MeV
    float EffPur {0};                     ///< Efficiency * Purity
    std::array<unsigned short, 2> VtxID {{0,0}};      ///< ID of 2D vertex
    std::array<unsigned short, 2> EndPt {{0,0}}; ///< First and last point in the trajectory that has charge
    int ID;
    unsigned short PDGCode {0};            ///< shower-like or track-like {default is track-like}
    unsigned int ClusterIndex {USHRT_MAX};   ///< Index not the ID...
    unsigned short Pass {0};            ///< the pass on which it was created
    short StepDir {0};                 ///< -1 = going US (CC proper order), 1 = going DS
    short TjDir {0};                     ///< direction determined by dQ/ds, delta ray direction, etc
                                        ///< 1 = in the StepDir direction, -1 in the opposite direction, 0 = don't know
    unsigned short MCPartListIndex {USHRT_MAX};
    unsigned short NNeighbors {0};    /// number of neighbors within window defined by ShowerTag
    std::array<std::bitset<8>, 2> StopFlag {};  // Bitset that encodes the reason for stopping
  };
  
  // Local version of recob::Hit
  struct TCHit {
    raw::TDCtick_t StartTick {0};
    raw::TDCtick_t EndTick {0};
    float PeakTime {0};
    float X;
    float SigmaPeakTime {1};
    float PeakAmplitude {1};
    float SigmaPeakAmp {1};
    float Integral {1};
    float SigmaIntegral {1};
    float RMS {1};
    float GoodnessOfFit {0};
    unsigned short NDOF {0};
    unsigned short Multiplicity {1};
    unsigned short LocalIndex {0};
    geo::WireID WireID;
    int InTraj {0};
    unsigned short MCPartListIndex {USHRT_MAX};
  };

  // Struct for 3D trajectory matching
  struct MatchStruct {
    // IDs of Trajectories that match in all planes
    std::vector<int> TjIDs;
    // Count of the number of time-matched hits
    int Count {0};                    // Set to 0 if matching failed
    std::array<float, 3> sXYZ;        // XYZ position at the start (cm)
    TVector3 sDir;        // start direction
    TVector3 sDirErr;        // start direction error
    std::array<float, 3> eXYZ;        // XYZ position at the other end
    std::vector<double> dEdx;
    std::vector<double> dEdxErr;
    int BestPlane {INT_MAX};
    unsigned short sVtx3ID {0};
    unsigned short eVtx3ID {0};
    // stuff for constructing the PFParticle
    int PDGCode {0};
    std::vector<size_t> DtrIndices;
    size_t ParentMSIndex {0};       // Parent MatchStruct index (or index of self if no parent exists)
    geo::TPCID TPCID;
  };

  struct ShowerPoint {
    std::array<float, 2> Pos;       // Hit Position in the normal coordinate system
    std::array<float, 2> RotPos;    // Position rotated into the shower coordinate system (0 = along, 1 = transverse)
    float Chg {0};                      // Charge of this point
    unsigned int HitIndex;                       // the hit index
    unsigned short TID;             // The ID of the tj the point (hit) is in. TODO eliminate this redundant variable
  };

  // A temporary structure that defines a 2D shower-like cluster of trajectories
  struct ShowerStruct {
    CTP_t CTP;
    int ShowerTjID {0};      // ID of the shower Trajectory composed of many InShower Tjs
    std::vector<int> TjIDs;  // list of InShower Tjs
    std::vector<int> NearTjIDs;   // list of Tjs that are not InShower but satisfy the maxSep cut
    std::vector<int> MatchedTjIDs;  /// list of Tjs in the other planes that are 3D matched to Tjs in this shower
    std::vector<ShowerPoint> Pts;    // Trajectory points inside the shower
    float Angle {0};                   // Angle of the shower axis
    float AngleErr {3};                 // Error
    float AspectRatio {1};              // The ratio of charge weighted transverse/longitudinal positions
    float DirectionFOM {1};
    std::vector<std::array<float, 2>> Envelope; // Vertices of a polygon that encompasses the shower
    float EnvelopeArea {0};
    float ChgDensity {0};                   // Charge density inside the Envelope
    float Energy {0};
    float StartChg {0};              // Charge at the start of the shower
    float StartChgErr {0};              // Start charge error
    float ParentFOM {10};
    int ParentID {0};  // The ID of an external parent Tj that was added to the shower
    bool NeedsUpdate {false};       // This is set true whenever the shower needs to be updated
    unsigned short TruParentID {0};
  };
  
  // Shower variables filled in MakeShowers. These are in cm and radians
  struct ShowerStruct3D {
    TVector3 Dir;
    TVector3 DirErr;
    TVector3 Pos;
    TVector3 PosErr;
    double Len {1};
    double OpenAngle {0.2};
    std::vector<double> Energy;
    std::vector<double> EnergyErr;
    std::vector<double> MIPEnergy;
    std::vector<double> MIPEnergyErr;
    std::vector<double> dEdx;
    std::vector<double> dEdxErr;
    int BestPlane;
    int ID;
    std::vector<unsigned short> TjIDs;
    std::vector<unsigned int> Hits;
  };

  struct ShowerTreeVars {

    std::vector<float> BeginWir;   // begin wire
    std::vector<float> BeginTim;   // begin tick
    std::vector<float> BeginAng;   // begin angle
    std::vector<float> BeginChg;   // beginning average charge
    std::vector<short> BeginVtx;   // ID of begin vertex
    std::vector<float> EndWir;   // end wire
    std::vector<float> EndTim;   // end tick
    std::vector<float> EndAng;   // end angle
    std::vector<float> EndChg;   // ending average charge
    std::vector<short> EndVtx;   //ID of end vertex
    
    std::vector<short> MCSMom;

    std::vector<short> PlaneNum; 
    
    std::vector<int> ShowerID; // shower ID associated w/ trajectory. -1 = no shower
    std::vector<int> IsShowerParent;
    std::vector<int> StageNum; // stage of reconstruction

    // envelope information
    std::vector<float> Envelope;
    std::vector<int>EnvPlane;
    std::vector<int>EnvStage;
    std::vector<int>EnvShowerID;

    int nStages;
    unsigned short nPlanes;

  };

  // Algorithm modification bits
  typedef enum {
    kMaskHits,
    kMaskBadTPs,
    kCTKink,        ///< kink found in CheckWork
    kCTStepChk,
    kTryWithNextPass,
    kRevProp,
    kChkHiMultHits,
    kSplit,
    kComp3DVx,
    kComp3DVxIG,
    kHED, // High End Delta
    kHamVx,
    kHamVx2,
    kJunkTj,
    kKilled,
    kMerge,
    kTEP,
    kCHMEH,
    kFillGap,
    kUseGhostHits,
    kChkInTraj,
    kStopBadFits,
    kFixBegin,
    kFixEnd,
    kUUH,
    kVtxTj,
    kRefineVtx,
    kNoKinkChk,
    kSoftKink,
    kChkStop,
    kFTBRvProp,
    kStopAtTj,
    kMat3D,
    kVtxHitsSwap,
    kSplitHiChgHits,
    kInShower,
    kShowerTj,
    kMergeOverlap,
    kMergeSubShowers,
    kAlgBitSize     ///< don't mess with this line
  } AlgBit_t;
  
  // Stop flag bits
  typedef enum {
    kSignal,
    kAtKink,
    kAtVtx,
    kBragg,
    kAtTj,
    kFlagBitSize     ///< don't mess with this line
  } StopFlag_t; 
  
  extern const std::vector<std::string> AlgBitNames;
  extern const std::vector<std::string> StopFlagNames;
  extern const std::vector<std::string> VtxBitNames;
  
  struct TjStuff {
    // These variables don't change in size from event to event
    float UnitsPerTick;     ///< scale factor from Tick to WSE equivalent units
    geo::TPCID TPCID;
    std::vector<unsigned int> NumWires;
    std::vector<float> MaxPos0;
    std::vector<float> MaxPos1;
    std::vector<unsigned int> FirstWire;    ///< the first wire with a hit
    std::vector<unsigned int> LastWire;      ///< the last wire with a hit
    unsigned short NumPlanes;
    float XLo; // fiducial volume of the current tpc
    float XHi;
    float YLo;
    float YHi;
    float ZLo;
    float ZHi;
    std::vector<float> AveHitRMS;      ///< average RMS of an isolated hit
    // The variables below do change in size from event to event
    ShowerTreeVars stv; // 
    bool SaveShowerTree;
    
    std::vector<Trajectory> allTraj; ///< vector of all trajectories in each plane
    std::vector<TCHit> fHits;
    // vector of pairs of first (.first) and last+1 (.second) hit on each wire
    // in the range fFirstWire to fLastWire. A value of -2 indicates that there
    // are no hits on the wire. A value of -1 indicates that the wire is dead
    std::vector<std::vector< std::pair<int, int>>> WireHitRange;
    std::vector<float> AngleRanges; ///< list of max angles for each angle range
    std::vector<short> inClus;    ///< Hit -> cluster ID (0 = unused)
    std::vector< ClusterStore > tcl; ///< the clusters we are creating
    std::vector< VtxStore > vtx; ///< 2D vertices
    std::vector< Vtx3Store > vtx3; ///< 3D vertices
    std::vector<MatchStruct> matchVec; ///< 3D matching vector
    std::vector<unsigned short> matchVecPFPList;  /// list of matchVec entries that will become PFPs
    std::vector<ShowerStruct> cots;       // Clusters of Trajectories that define 2D showers
    std::vector<ShowerStruct3D> showers;  // 3D showers
    std::vector<float> Vertex2DCuts; ///< Max position pull, max Position error rms
    float Vertex3DChiCut;   ///< 2D vtx -> 3D vtx matching cut (chisq/dof)
    std::vector<float> VertexScoreWeights;
    std::vector<short> DeltaRayTag; ///< min length, min MCSMom and min separation (WSE) for a delta ray tag
    std::vector<short> MuonTag; ///< min length and min MCSMom for a muon tag
    std::vector<float> ShowerTag; ///< [min MCSMom, max separation, min # Tj < separation] for a shower tag
    std::vector<float> Match3DCuts;  ///< 3D matching cuts
    std::vector<const simb::MCParticle*> MCPartList;
    std::bitset<64> UseAlg;  ///< Allow user to mask off specific algorithms
    const geo::GeometryCore* geom;
    const detinfo::DetectorProperties* detprop;
    calo::CalorimetryAlg* caloAlg;
    bool IgnoreNegChiHits;
   };

} // namespace tca

#endif // ifndef TRAJCLUSTERALGDATASTRUCT_H<|MERGE_RESOLUTION|>--- conflicted
+++ resolved
@@ -99,12 +99,7 @@
     float Z {0};                    // z position
     float ZErr {0.5};                 // z position error
     short Wire {-1};                 // wire number for an incomplete 3D vertex
-<<<<<<< HEAD
-    unsigned short CStat {0};
-    unsigned short TPC {0};
-=======
     geo::TPCID TPCID;
->>>>>>> 0b561d2f
     std::array<unsigned short, 3> Vtx2ID {{0}}; // List of 2D vertex IDs in each plane
     unsigned short ID {0};          // 0 = obsolete vertex
   };
