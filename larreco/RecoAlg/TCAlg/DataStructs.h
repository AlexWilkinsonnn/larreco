--- conflicted
+++ resolved
@@ -82,7 +82,9 @@
     unsigned short NTraj {0};  
     unsigned short Pass {0};   // Pass in which this vertex was created
     float ChiDOF {0};
-    short Topo {0}; 			// 0 = end0-end0, 1 = end0(1)-end1(0), 2 = end1-end1, 3 = CI3DV, 4 = C3DIVIG, 5 = FHV, 6 = FHV2, 7 = SHCH, 8 = CTBC
+    // Topo: 0 = end0-end0, 1 = end0(1)-end1(0), 2 = end1-end1, 3 = CI3DV, 
+    //       4 = C3DIVIG, 5 = FHV, 6 = FHV2, 7 = SHCH, 8 = CTBC, 9 = Blob
+    short Topo {0}; 			
     CTP_t CTP {0};
     unsigned short ID {0};          ///< set to 0 if killed
     unsigned short Vx3ID {0};
@@ -353,6 +355,7 @@
     kHED, // High End Delta
     kHamVx,
     kHamVx2,
+    kBlobVx,
     kJunkTj,
     kKilled,
     kMerge,
@@ -389,12 +392,8 @@
     kMergeSubShowers,
     kMergeNrShowers,
     kMergeShChain,
-<<<<<<< HEAD
     kSplitTjCVx,
     kSetDir,
-=======
-    kSplitTrajCV,
->>>>>>> d0f52935
     kAlgBitSize     ///< don't mess with this line
   } AlgBit_t;
   
