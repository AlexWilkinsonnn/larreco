////////////////////////////////////////////////////////////////////////
//
//
// TCAlg data structs
//
// Bruce Baller
//
///////////////////////////////////////////////////////////////////////
#ifndef TRAJCLUSTERALGDATASTRUCT_H
#define TRAJCLUSTERALGDATASTRUCT_H


// C/C++ standard libraries
#include <array>
#include <vector>
#include <bitset>

// LArSoft libraries
#include "larcoreobj/SimpleTypesAndConstants/geo_types.h"
#include "canvas/Persistency/Common/Ptr.h"
#include "lardataobj/RecoBase/Hit.h"
#include "lardataobj/RecoBase/Wire.h"
#include "lardataobj/RecoBase/PFParticle.h"

namespace tca {
  
  // some functions to handle the CTP_t type
  typedef unsigned int CTP_t;
  constexpr unsigned int CTPpad = 1000; // alignment for CTP sub-items
  inline CTP_t EncodeCTP(unsigned int cryo, unsigned int tpc, unsigned int plane) { return cryo * CTPpad*CTPpad + tpc * CTPpad + plane; }
  inline CTP_t EncodeCTP(const geo::PlaneID& planeID) { return EncodeCTP(planeID.Cryostat, planeID.TPC, planeID.Plane); }
  inline CTP_t EncodeCTP(const geo::WireID& wireID) { return EncodeCTP(wireID.Cryostat, wireID.TPC, wireID.Plane); }
  inline geo::PlaneID DecodeCTP(CTP_t CTP) { return { CTP / (CTPpad*CTPpad), CTP / CTPpad % CTPpad, CTP % CTPpad }; }

  /// @{
  /// @name Data structures for the reconstruction results
  
  /// struct of temporary clusters
  struct ClusterStore {
    short ID {0};         // Cluster ID. ID < 0 = abandoned cluster
    CTP_t CTP {0};        // Cryostat/TPC/Plane code
    unsigned short PDGCode {0}; // PDG-like code shower-like or line-like
    unsigned short ParentCluster {0};
    float BeginWir {0};   // begin wire
    float BeginTim {0};   // begin tick
    float BeginAng {0};   // begin angle
    float BeginChg {0};   // beginning average charge
    short BeginVtx {-1}; 	// ID of the Begin vertex
    float EndWir {0};     // end wire
    float EndTim {0};     // end tick
    float EndAng {0};     // end angle
    float EndChg {0};     // ending average charge
    short EndVtx {-1};     // ID of the end vertex
    std::vector<unsigned int> tclhits; // hits on the cluster
  }; // ClusterStore
  
  /// struct of temporary 2D vertices (end points)
  struct VtxStore {
    std::array<float, 2> Pos {{0,0}};
    std::array<float, 2> PosErr {{2,1}};
    unsigned short NTraj {0};  // = 0 for abandoned vertices
    unsigned short Pass {0};   // Pass in which this vertex was created
    float ChiDOF {0};
    short Topo {0}; 			// 0 = end0-end0, 1 = end0(1)-end1(0), 2 = end1-end1, 5 = Star, 6 = hammer, 7 = photon conversion, 8 = dead region
    CTP_t CTP {0};
    unsigned short ID {0};
    short Ptr3D {SHRT_MAX};
    std::bitset<16> Stat {0};        ///< Vertex status bits using kVtxBit_t
  };
  
  typedef enum {
    kFixed,           ///< vertex position fixed manually - no fitting done
    kVtxTrjTried,     ///< FindVtxTraj algorithm tried
    kOnDeadWire,
    kVtxRefined,
    kNiceVtx,
    kVtxBitSize     ///< don't mess with this line
  } VtxBit_t;
  
  /// struct of temporary 3D vertices
  struct Vtx3Store {
    float X {0};                    // x position
    float XErr {0.5};                 // x position error
    float Y {0};                    // y position
    float YErr {0.5};                 // y position error
    float Z {0};                    // z position
    float ZErr {0.5};                 // z position error
    short Wire {-1};                 // wire number for an incomplete 3D vertex, SHRT_MAX = abandoned vertex
    unsigned short CStat {0};
    unsigned short TPC {0};
    std::array<short, 3> Ptr2D {{-1, -1, -1}}; // pointers to 2D vertices in each plane
  };
  
  struct TrajPoint {
    CTP_t CTP {0};                   ///< Cryostat, TPC, Plane code
    std::array<float, 2> HitPos {{0,0}}; // Charge weighted position of hits in wire equivalent units
    std::array<float, 2> Pos {{0,0}}; // Trajectory position in wire equivalent units
    std::array<double, 2> Dir {{0,0}}; // Direction cosines in the StepDir direction
    double HitPosErr2 {0};         // Uncertainty^2 of the hit position perpendiclar to the direction
    // HitPosErr2 < 0 = HitPos not defined because no hits used
    double Ang {0};                // Trajectory angle (-pi, +pi)
    double AngErr {0.1};             // Trajectory angle error
    float Chg {0};                // Charge
    float AveChg {-1};             // Average charge of last ~20 TPs
    float ChgPull {0.1};          //  = (Chg - AveChg) / ChgRMS
    float Delta {0};              // Deviation between trajectory and hits (WSE)
    float DeltaRMS {0.02};           // RMS of Deviation between trajectory and hits (WSE)
    float FitChi {0};             // Chi/DOF of the fit
    unsigned short NTPsFit {2}; // Number of trajectory points fitted to make this point
    unsigned short Step {0};      // Step number at which this TP was created
    unsigned short AngleCode {0};          // 0 = small angle, 1 = large angle, 2 = very large angle
    std::vector<unsigned int> Hits; // vector of fHits indices
    std::bitset<16> UseHit {0};   // set true if the hit is used in the fit
  };
  
  // Global information for the trajectory
  struct Trajectory {
    std::vector<TrajPoint> Pts;    ///< Trajectory points
    CTP_t CTP {0};                      ///< Cryostat, TPC, Plane code
    std::bitset<64> AlgMod;        ///< Bit set if algorithm AlgBit_t modifed the trajectory
    unsigned short PDGCode {0};            ///< shower-like or track-like {default is track-like}
    unsigned short ParentTrajID {0};     ///< ID of the parent (if PDG = 12)
    float AveChg {0};                   ///< Calculated using ALL hits
    float ChgRMS {0.5};                 /// Normalized RMS using ALL hits. Assume it is 50% to start
    short MCSMom {-1};         //< Crude 2D estimate to use for shower-like vs track-like discrimination
    int TruPDG {0};                    ///< MC truth
    int TruKE {0};                     ///< MeV
    float EffPur {0};                     ///< Efficiency * Purity
    std::array<unsigned short, 2> VtxID {{0,0}};      ///< ID of 2D vertex
    std::array<unsigned short, 2> EndPt {{0,0}}; ///< First and last point in the trajectory that has charge
    short ID;
    unsigned short ClusterIndex {USHRT_MAX};   ///< Index not the ID...
    unsigned short Pass {0};            ///< the pass on which it was created
    short StepDir {0};                 ///< -1 = going US (CC proper order), 1 = going DS
<<<<<<< HEAD
    short Dir {0};                     ///< direction determined by dQ/ds, delta ray direction, etc
                                        ///< 1 (-1) = in (opposite to)the  StepDir direction, 0 = don't know
=======
    short TjDir {0};                     ///< direction determined by dQ/ds, delta ray direction, etc
                                        ///< 1 = in the StepDir direction, -1 in the opposite direction, 0 = don't know
>>>>>>> a02ec5ab
    int WorkID {0};
    std::array<std::bitset<8>, 2> StopFlag {};  // Bitset that encodes the reason for stopping
  };
  
  // Local version of recob::Hit
  struct TCHit {
    raw::TDCtick_t StartTick {0};
    raw::TDCtick_t EndTick {0};
    float PeakTime {0};     ///< Note that this the time in WSE units - NOT ticks
    float SigmaPeakTime {1};
    float PeakAmplitude {1};
    float SigmaPeakAmp {1};
    float Integral {1};
    float SigmaIntegral {1};
    float RMS {1};
    float GoodnessOfFit {0};
    unsigned short NDOF {0};
    unsigned short Multiplicity {1};
    unsigned short LocalIndex {0};
    geo::WireID WireID;
    short InTraj {0};
  };

  // Struct for 3D trajectory matching
  struct MatchStruct {
    // IDs of Trajectories that match in all planes
    std::vector<unsigned short> TjIDs;
<<<<<<< HEAD
    std::vector<unsigned int> SeedHit;
    // Count of the number of time-matched hits
    int Count;
=======
    std::vector<unsigned short> ClusterIndices;
    std::vector<unsigned int> sSeedHit;
    std::vector<unsigned int> eSeedHit;
    // Count of the number of time-matched hits
    int Count {0};
    unsigned short Vtx3DIndex {USHRT_MAX};         // index of the 3D vertex
    std::array<float, 3> sXYZ;        // XYZ position at the start
    std::array<float, 3> eXYZ;        // XYZ position at the other end
    // stuff for constructing the PFParticle
    int PDGCode;
    std::vector<size_t> DtrIndices;
    short MCSMom {-1};                // Average MCSMom from all matched trajectories
    size_t Parent;
  };
  
  // A temporary structure that defines a 2D shower-like cluster
  struct ShowerStruct {
    unsigned short ShowerTjID {USHRT_MAX};
    std::vector<unsigned short> TjIDs;
    std::vector<std::array<float, 2>> Envelope;  // Vertices of a polygon that encompasses the shower
>>>>>>> a02ec5ab
  };

  // Algorithm modification bits
  typedef enum {
    kMaskHits,
    kCTKink,        ///< kink found in CheckWork
    kCTStepChk,
    kTryWithNextPass,
    kRevProp,
    kChkHiMultHits,
    kSplitTraj,
    kComp3DVx,
    kComp3DVxIG,
    kHiEndDelta,
    kHamVx,
    kHamVx2,
    kJunkTj,
    kKilled,
    kEndMerge,
    kTrimEndPts,
    kChkHiMultEndHits,
    kFillGap,
    kUseGhostHits,
    kChkInTraj,
    kFixBegin,
    kFixEnd,
    kUseUnusedHits,
    kVtxTj,
    kRefineVtx,
    kMaskBadTPs,
    kNoKinkChk,
    kSoftKink,
    kChkStop,
    kChkAllStop,
    kFTBRevProp,
    kStopAtTj,
    kMatch3D,
<<<<<<< HEAD
    kVtxHitsSwap,
    kSplitHiChgHits,
=======
    kShowerTag,
    kShowerTj,
>>>>>>> a02ec5ab
    kAlgBitSize     ///< don't mess with this line
  } AlgBit_t;
  
  // Stop flag bits
  typedef enum {
    kSignal,
    kAtKink,
    kAtVtx,
    kBragg,
    kRvPrp,
    kAtTj,
<<<<<<< HEAD
    kFlagBigSize     ///< don't mess with this line
=======
    kFlagBitSize     ///< don't mess with this line
>>>>>>> a02ec5ab
  } StopFlag_t; 
  
  extern const std::vector<std::string> AlgBitNames;
  extern const std::vector<std::string> StopFlagNames;
  
  struct TjStuff {
    // These variables don't change in size from event to event
    float UnitsPerTick;     ///< scale factor from Tick to WSE equivalent units
    std::vector<unsigned int> NumWires;
    std::vector<float> MaxPos0;
    std::vector<float> MaxPos1;
    std::vector<unsigned int> FirstWire;    ///< the first wire with a hit
    std::vector<unsigned int> LastWire;      ///< the last wire with a hit
    unsigned short NumPlanes;
    float XLo; // fiducial volume of the current tpc
    float XHi;
    float YLo;
    float YHi;
    float ZLo;
    float ZHi;
    // The variables below do change in size from event to event
    std::vector<Trajectory> allTraj; ///< vector of all trajectories in each plane
    std::vector<TCHit> fHits;
    // vector of pairs of first (.first) and last+1 (.second) hit on each wire
    // in the range fFirstWire to fLastWire. A value of -2 indicates that there
    // are no hits on the wire. A value of -1 indicates that the wire is dead
    std::vector<std::vector< std::pair<int, int>>> WireHitRange;
    unsigned short WireHitRangeCstat;
    unsigned short WireHitRangeTPC;
    std::vector<short> inClus;    ///< Hit -> cluster ID (0 = unused)
    std::vector< ClusterStore > tcl; ///< the clusters we are creating
    std::vector< VtxStore > vtx; ///< 2D vertices
    std::vector< Vtx3Store > vtx3; ///< 3D vertices
    std::vector<MatchStruct> matchVec; ///< 3D matching vector
<<<<<<< HEAD
    std::vector<std::vector<unsigned short>> MatchedTjIDs;
    std::vector<std::vector<unsigned short>> MatchedClusters;
    unsigned short NumPlanes;
    float YLo; // fiducial volume of the current tpc
    float YHi;
    float ZLo;
    float ZHi;
=======
    std::vector<unsigned short> matchVecPFPList;  /// list of matchVec entries that will become PFPs
    std::vector<ShowerStruct> cots;
>>>>>>> a02ec5ab
   };

} // namespace tca

#endif // ifndef TRAJCLUSTERALGDATASTRUCT_H<|MERGE_RESOLUTION|>--- conflicted
+++ resolved
@@ -132,13 +132,8 @@
     unsigned short ClusterIndex {USHRT_MAX};   ///< Index not the ID...
     unsigned short Pass {0};            ///< the pass on which it was created
     short StepDir {0};                 ///< -1 = going US (CC proper order), 1 = going DS
-<<<<<<< HEAD
-    short Dir {0};                     ///< direction determined by dQ/ds, delta ray direction, etc
-                                        ///< 1 (-1) = in (opposite to)the  StepDir direction, 0 = don't know
-=======
     short TjDir {0};                     ///< direction determined by dQ/ds, delta ray direction, etc
                                         ///< 1 = in the StepDir direction, -1 in the opposite direction, 0 = don't know
->>>>>>> a02ec5ab
     int WorkID {0};
     std::array<std::bitset<8>, 2> StopFlag {};  // Bitset that encodes the reason for stopping
   };
@@ -166,11 +161,6 @@
   struct MatchStruct {
     // IDs of Trajectories that match in all planes
     std::vector<unsigned short> TjIDs;
-<<<<<<< HEAD
-    std::vector<unsigned int> SeedHit;
-    // Count of the number of time-matched hits
-    int Count;
-=======
     std::vector<unsigned short> ClusterIndices;
     std::vector<unsigned int> sSeedHit;
     std::vector<unsigned int> eSeedHit;
@@ -191,7 +181,6 @@
     unsigned short ShowerTjID {USHRT_MAX};
     std::vector<unsigned short> TjIDs;
     std::vector<std::array<float, 2>> Envelope;  // Vertices of a polygon that encompasses the shower
->>>>>>> a02ec5ab
   };
 
   // Algorithm modification bits
@@ -229,13 +218,10 @@
     kFTBRevProp,
     kStopAtTj,
     kMatch3D,
-<<<<<<< HEAD
     kVtxHitsSwap,
     kSplitHiChgHits,
-=======
     kShowerTag,
     kShowerTj,
->>>>>>> a02ec5ab
     kAlgBitSize     ///< don't mess with this line
   } AlgBit_t;
   
@@ -247,11 +233,7 @@
     kBragg,
     kRvPrp,
     kAtTj,
-<<<<<<< HEAD
-    kFlagBigSize     ///< don't mess with this line
-=======
     kFlagBitSize     ///< don't mess with this line
->>>>>>> a02ec5ab
   } StopFlag_t; 
   
   extern const std::vector<std::string> AlgBitNames;
@@ -286,18 +268,8 @@
     std::vector< VtxStore > vtx; ///< 2D vertices
     std::vector< Vtx3Store > vtx3; ///< 3D vertices
     std::vector<MatchStruct> matchVec; ///< 3D matching vector
-<<<<<<< HEAD
-    std::vector<std::vector<unsigned short>> MatchedTjIDs;
-    std::vector<std::vector<unsigned short>> MatchedClusters;
-    unsigned short NumPlanes;
-    float YLo; // fiducial volume of the current tpc
-    float YHi;
-    float ZLo;
-    float ZHi;
-=======
     std::vector<unsigned short> matchVecPFPList;  /// list of matchVec entries that will become PFPs
     std::vector<ShowerStruct> cots;
->>>>>>> a02ec5ab
    };
 
 } // namespace tca
