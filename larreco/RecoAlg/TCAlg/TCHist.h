////////////////////////////////////////////////////////////////////////
//
//
// TCAlg debug struct
//
// Bruce Baller
//
///////////////////////////////////////////////////////////////////////
#ifndef TRAJCLUSTERALGHISTSTRUCT_H
#define TRAJCLUSTERALGHISTSTRUCT_H

#include "art/Framework/Services/Optional/TFileService.h"
#include "art/Framework/Services/Optional/TFileDirectory.h"

#include "TH1F.h"
#include "TH2F.h"
#include "TProfile.h"

namespace tca {
  
  struct HistStuff {
    void CreateHists(art::TFileService& tfs);
    
    TH1F *fUnMatchedHitFrac;
    
    // 
    TH2F *fMCSMom_TruMom_e;
    TH2F *fMCSMom_TruMom_mu;
    TH2F *fMCSMom_TruMom_pi;
    TH2F *fMCSMom_TruMom_p;
    
    TH2F *fMCSMomEP_TruMom_e;
    
    // Reco-MC vertex position difference
    TH1F* fNuVtx_dx;
    TH1F* fNuVtx_dy;
    TH1F* fNuVtx_dz;


    // Vertex score for 2D vertices that are near the neutrino interaction vertex
<<<<<<< HEAD
    TH1F* fNuVx3Score;
    TH1F* fNuVx2Score;
    TH1F* fNuVx3ScoreDiff;
    TH1F* fVxTopoMat;
    TH1F* fVxTopoNoMat;
    
=======
    TH1F* fNuVx2Score;
    TProfile* fNuVx2Score_Enu_p;
>>>>>>> b398c135
    // Vertex score for 2D and 3D vertices
    TH1F* fVx2Score;
    TH1F* fVx3Score;
    
    // Reco-MC stopping wire difference for different MC Particles
    TH1F* fdWire[5];
    // EP vs KE for different MC Particles
    TProfile* fEP_T[5];

    //Test KF Fit
    TH1F* dXkf_match;
    TH1F* dXtc_match;
    TH1F* dYkf_match;
    TH1F* dYtc_match;
    TH1F* dZkf_match;
    TH1F* dZtc_match;
    TH1F* dUXkf_match;
    TH1F* dUXtc_match;
    TH1F* dUYkf_match;
    TH1F* dUYtc_match;
    TH1F* dUZkf_match;
    TH1F* dUZtc_match;
    TH1F* dXpull_match;
    TH1F* dYpull_match;
    TH1F* dZpull_match;
    TH1F* dUXpull_match;
    TH1F* dUYpull_match;
    TH1F* dUZpull_match;
    TH1F* covtrace_match;
    TH1F* hasfit_match;
    TH1F* nchi2_match;
    TH1F* nvalidpoints_match;
    //
    TH1F* dXkf_okid;
    TH1F* dXtc_okid;
    TH1F* dYkf_okid;
    TH1F* dYtc_okid;
    TH1F* dZkf_okid;
    TH1F* dZtc_okid;
    TH1F* dUXkf_okid;
    TH1F* dUXtc_okid;
    TH1F* dUYkf_okid;
    TH1F* dUYtc_okid;
    TH1F* dUZkf_okid;
    TH1F* dUZtc_okid;
    TH1F* dXpull_okid;
    TH1F* dYpull_okid;
    TH1F* dZpull_okid;
    TH1F* dUXpull_okid;
    TH1F* dUYpull_okid;
    TH1F* dUZpull_okid;
    TH1F* hasfit_okid;
    TH1F* nchi2_okid;
    //
    TH1F* dXkf_wrongid;
    TH1F* dXtc_wrongid;
    TH1F* dYkf_wrongid;
    TH1F* dYtc_wrongid;
    TH1F* dZkf_wrongid;
    TH1F* dZtc_wrongid;
    TH1F* dUXkf_wrongid;
    TH1F* dUXtc_wrongid;
    TH1F* dUYkf_wrongid;
    TH1F* dUYtc_wrongid;
    TH1F* dUZkf_wrongid;
    TH1F* dUZtc_wrongid;
    TH1F* hasfit_wrongid;
    TH1F* nchi2_wrongid;
    //
    TH1F* covtrace_nomatch;
    TH1F* hasfit_nomatch;
    TH1F* nchi2_nomatch;
    TH1F* nvalidpoints_nomatch;
  };
} // namespace tca

#endif // ifndef TRAJCLUSTERALGHISTSTRUCT_H<|MERGE_RESOLUTION|>--- conflicted
+++ resolved
@@ -38,17 +38,11 @@
 
 
     // Vertex score for 2D vertices that are near the neutrino interaction vertex
-<<<<<<< HEAD
     TH1F* fNuVx3Score;
     TH1F* fNuVx2Score;
     TH1F* fNuVx3ScoreDiff;
     TH1F* fVxTopoMat;
     TH1F* fVxTopoNoMat;
-    
-=======
-    TH1F* fNuVx2Score;
-    TProfile* fNuVx2Score_Enu_p;
->>>>>>> b398c135
     // Vertex score for 2D and 3D vertices
     TH1F* fVx2Score;
     TH1F* fVx3Score;
