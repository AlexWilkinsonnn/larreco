#include "larreco/RecoAlg/TCAlg/TCVertex.h"

namespace tca {
  
  struct SortEntry{
    unsigned int index;
    float val;
  };
  
  bool valDecreasing (SortEntry c1, SortEntry c2) { return (c1.val > c2.val);}
  bool valIncreasing (SortEntry c1, SortEntry c2) { return (c1.val < c2.val);}
  
  //////////////////////////////////////////
  void MakeJunkVertices(TjStuff& tjs, const CTP_t& inCTP)
  {
    // Vertices between poorly reconstructed tjs (especially junk tjs) and normal
    // tjs can fail because the junk tj trajectory parameters are inaccurate. This function
    // uses proximity and not pointing to make junk vertices
    // Don't use this if standard vertex reconstruction is disabled
    if(tjs.Vertex2DCuts[0] <= 0) return;
    if(!tjs.UseAlg[kJunkVx]) return;
    if(tjs.allTraj.size() < 2) return;
    
    // Look for tjs that are within maxSep of the end of a Tj
    constexpr float maxSep = 4;
    
    geo::PlaneID planeID = DecodeCTP(inCTP);
    bool prt = (debug.Plane == (int)planeID.Plane && debug.Tick == 99999);
    if(prt) {
      mf::LogVerbatim("TC")<<"MakeJunkVertices: prt set for plane "<<planeID.Plane<<" maxSep btw tjs "<<maxSep;
//      PrintAllTraj("MJTi", tjs, debug, USHRT_MAX, tjs.allTraj.size());
    }
    
    // make a template vertex
    VtxStore junkVx;
    junkVx.CTP = inCTP;
    junkVx.Topo = 9;
    junkVx.Stat[kJunkVx] = true;
    junkVx.Stat[kFixed] = true;
    // set an invalid ID
    junkVx.ID = USHRT_MAX;
    // put in generous errors
    junkVx.PosErr = {2, 2};
    // define a minimal score so it won't get clobbered
    junkVx.Score = tjs.Vertex2DCuts[7] + 0.1;

    // look at both ends of long tjs
    for(unsigned short it1 = 0; it1 < tjs.allTraj.size() - 1; ++it1) {
      auto& tj1 = tjs.allTraj[it1];
      if(tj1.AlgMod[kKilled]) continue;
      if(tj1.AlgMod[kInShower]) continue;
      if(tj1.CTP != inCTP) continue;
      if(tj1.AlgMod[kJunkTj]) continue;
      if(TrajLength(tj1) < 10) continue;
      if(tj1.MCSMom < 100) continue;
      for(unsigned short end1 = 0; end1 < 2; ++end1) {
        // existing vertex?
        if(tj1.VtxID[end1] > 0) continue;
        auto& tp1 = tj1.Pts[tj1.EndPt[end1]];
        // get a list of tjs in this vicinity
        auto tjlist = FindCloseTjs(tjs, tp1, tp1, maxSep);
        if(tjlist.empty()) continue;
        // set to an invalid ID
        junkVx.ID = USHRT_MAX;
        for(auto tj2id : tjlist) {
          auto& tj2 = tjs.allTraj[tj2id - 1];
          if(tj2.CTP != inCTP) continue;
          if(tj2id == tj1.ID) continue;
//          if(tj2.MCSMom > 50) continue;
          if(tj2.AlgMod[kInShower]) continue;
//          if(tj2.Pts.size() > 20) continue;
          float close = maxSep;
          unsigned short closeEnd = USHRT_MAX;
          for(unsigned short end2 = 0; end2 < 2; ++end2) {
            auto& tp2 = tj2.Pts[tj2.EndPt[end2]];
            float sep = PosSep(tp1.Pos, tp2.Pos);
            if(sep < close) {
              close = sep;
              closeEnd = end2;
            } // sep
          } // end2
          if(closeEnd > 1) continue;
          auto& tp2 = tj2.Pts[tj2.EndPt[closeEnd]];
          bool signalBetween = SignalBetween(tjs, tp1, tp2, 0.8, prt);
          if(!signalBetween) continue;
          if(junkVx.ID == USHRT_MAX) {
            // define the new vertex
            junkVx.ID = tjs.vtx.size() + 1;
            junkVx.Pos = tp1.Pos;
          } // new vertex
          tj2.VtxID[closeEnd] = junkVx.ID;
          tj1.VtxID[end1] = junkVx.ID;
        } // tjid
        if(junkVx.ID == USHRT_MAX) continue;
        if(!StoreVertex(tjs, junkVx)) {
          mf::LogVerbatim("TC")<<"MJV: StoreVertex failed";
          for(auto& tj : tjs.allTraj) {
            if(tj.AlgMod[kKilled]) continue;
            if(tj.VtxID[0] == junkVx.ID) tj.VtxID[0] = 0;
            if(tj.VtxID[1] == junkVx.ID) tj.VtxID[1] = 0;
          } // tj
          continue;
        } // StoreVertex failed
        if(prt) {
          mf::LogVerbatim("TC")<<" New junk 2V"<<junkVx.ID<<" at "<<std::fixed<<std::setprecision(1)<<junkVx.Pos[0]<<":"<<junkVx.Pos[1]/tjs.UnitsPerTick;
        } // prt
        junkVx.ID = USHRT_MAX;
      } // end1
    } // it1
    
  } // MakeJunkVertices
  
  //////////////////////////////////////////
  void Find2DVertices(TjStuff& tjs, const CTP_t& inCTP)
  {
    // Find 2D vertices between pairs of tjs that have a same-end topology. Using an example
    // where StepDir = 1 (end 0 is at small wire number) vertices will be found with Topo = 0
    // with a vertex US of the ends (<) or Topo = 2 with a vertex DS of the ends (>). This is reversed
    // if StepDir = -1. Vertices with Topo = 1 (/\) and (\/) are found in EndMerge.
    
    // tjs.Vertex2DCuts fcl input usage
    // 0 = maximum length of a short trajectory
    // 1 = max vertex - trajectory separation for short trajectories
    // 2 = max vertex - trajectory separation for long trajectories
    // 3 = max position pull for adding TJs to a vertex
    // 4 = max allowed vertex position error
    // 5 = min MCSMom
    // 6 = min Pts/Wire fraction
    // 7 min Score
    // 8 Min charge fraction near a merge point (not a vertex)
    // 9 max MCSmom asymmetry for a merge
    
    if(tjs.Vertex2DCuts[0] <= 0) return;
    
    if(tjs.allTraj.size() < 2) return;
    
    geo::PlaneID planeID = DecodeCTP(inCTP);
    
    bool prt = (debug.Plane == (int)planeID.Plane && debug.Tick < 0);
    if(prt) {
      mf::LogVerbatim("TC")<<"prt set for plane "<<planeID.Plane<<" in Find2DVertices";
      PrintAllTraj("F2DVi", tjs, debug, USHRT_MAX, tjs.allTraj.size());
    }
    
    // Ensure that all tjs are in the same order
    for(auto& tj : tjs.allTraj) {
      if(tj.AlgMod[kKilled]) continue;
      if(tj.CTP != inCTP) continue;
      if(tj.StepDir != tjs.StepDir && !tj.AlgMod[kSetDir]) ReverseTraj(tjs, tj);
    } // tj
    
    unsigned short maxShortTjLen = tjs.Vertex2DCuts[0];
    for(unsigned short it1 = 0; it1 < tjs.allTraj.size() - 1; ++it1) {
      auto& tj1 = tjs.allTraj[it1];
      if(tj1.AlgMod[kKilled]) continue;
      if(tj1.AlgMod[kInShower]) continue;
      if(tj1.CTP != inCTP) continue;
      bool tj1Short = (TrajLength(tj1) < maxShortTjLen);
      for(unsigned short end = 0; end < 2; ++end) {
        // vertex assignment exists?
        if(tj1.VtxID[end] > 0) continue;
        // default condition is to use the end point to define the trajectory and direction
        // at the end
        short endPt1 = tj1.EndPt[end];
        float wire1 = tj1.Pts[endPt1].Pos[0];
        // unless there are few points fitted, indicating that the trajectory fit
        // may have been biased by the presence of another trajectory at the vertex or by
        // other close unresolved tracks
        if(tj1.Pts.size() > 6 && tj1.Pts[endPt1].NTPsFit < 4) {
          if(end == 0 && endPt1 < int(tj1.Pts.size()) - 3) {
            endPt1 += 3;
          } else if (end == 1 && endPt1 >=3 ) {
            endPt1 -= 3;
          }
          if(tj1.Pts[endPt1].Chg == 0) endPt1 = NearestPtWithChg(tjs, tj1, endPt1);
        } // few points fit at end1
        TrajPoint tp1 = tj1.Pts[endPt1];
        MoveTPToWire(tp1, wire1);
        // re-purpose endPt1 to reference the end point. This will be used the find the point on
        // tj1 that is closest to the vertex position
        endPt1 = tj1.EndPt[end];
        short oendPt1 = tj1.EndPt[1-end];
        for(unsigned short it2 = it1 + 1; it2 < tjs.allTraj.size(); ++it2) {
          auto& tj2 = tjs.allTraj[it2];
          if(tj2.AlgMod[kKilled]) continue;
          if(tj2.AlgMod[kInShower]) continue;
          if(tj2.CTP != inCTP) continue;
          if(tj1.VtxID[end] > 0) continue;
          if(tj2.VtxID[end] > 0) continue;
          if(tj1.MCSMom < tjs.Vertex2DCuts[5] && tj2.MCSMom < tjs.Vertex2DCuts[5]) continue;
          bool tj2Short = (TrajLength(tj2) < maxShortTjLen);
          short endPt2 = tj2.EndPt[end];
          float wire2 = tj2.Pts[endPt2].Pos[0];
          if(tj2.Pts.size() > 6 && tj2.Pts[endPt2].NTPsFit < 4) {
            if(end == 0 && endPt2 < int(tj2.Pts.size()) - 3) {
              endPt2 += 3;
            } else if (end == 1 && endPt2 >= 3){
              endPt2 -= 3;
            }
            if(tj2.Pts[endPt2].Chg == 0) endPt2 = NearestPtWithChg(tjs, tj2, endPt2);
          } // few points fit at end1
          TrajPoint tp2 = tj2.Pts[endPt2];
          MoveTPToWire(tp2, wire2);
          // re-purpose endPt2
          endPt2 = tj2.EndPt[end];
          unsigned short oendPt2 = tj2.EndPt[1-end];
          // Rough first cut on the separation between the end points of the
          // two trajectories
          float sepCut = 100;
          if(std::abs(tp1.Pos[0] - tp2.Pos[0]) > sepCut) continue;
          if(std::abs(tp1.Pos[1] - tp2.Pos[1]) > sepCut) continue;
          float wint, tint;
          TrajIntersection(tp1, tp2, wint, tint);
          // make sure this is inside the TPC
          if(wint < 0 || wint > tjs.MaxPos0[planeID.Plane]) continue;
          if(tint < 0 || tint > tjs.MaxPos1[planeID.Plane]) continue;
          // Next cut on separation between the TPs and the intersection point
          if(tj1Short || tj2Short) { sepCut = tjs.Vertex2DCuts[1]; } else { sepCut = tjs.Vertex2DCuts[2]; }
          std::array<float, 2> vPos {wint, tint};
          float vt1Sep = PosSep(vPos, tp1.Pos);
          float vt2Sep = PosSep(vPos, tp2.Pos);
          float dwc1 = DeadWireCount(tjs, wint, tp1.Pos[0], tp1.CTP);
          float dwc2 = DeadWireCount(tjs, wint, tp2.Pos[0], tp1.CTP);
          vt1Sep -= dwc1;
          vt2Sep -= dwc2;
          bool vtxOnDeadWire = (DeadWireCount(tjs, wint, wint, tp1.CTP) == 1);            
          if(prt && vt1Sep < 200 && vt2Sep < 200) {
            mf::LogVerbatim myprt("TC");
            myprt<<"F2DV candidate tj1-tj2 "<<tj1.ID<<"_"<<end<<"-"<<tj2.ID<<"_"<<end;
            myprt<<" vtx pos "<<(int)wint<<":"<<(int)(tint/tjs.UnitsPerTick)<<" tp1 "<<PrintPos(tjs, tp1)<<" tp2 "<<PrintPos(tjs, tp2);
            myprt<<" dwc1 "<<dwc1<<" dwc2 "<<dwc2<<" on dead wire? "<<vtxOnDeadWire;
            myprt<<" vt1Sep "<<vt1Sep<<" vt2Sep "<<vt2Sep<<" sepCut "<<sepCut;
          }
          if(vt1Sep > sepCut || vt2Sep > sepCut) continue;
          // make sure that the other end isn't closer
          if(PosSep(vPos, tjs.allTraj[it1].Pts[oendPt1].Pos) < vt1Sep) {
            if(prt) mf::LogVerbatim("TC")<<" tj1 other end "<<PrintPos(tjs, tj1.Pts[oendPt1])<<" is closer to the vertex";
            continue;
          }
          if(PosSep(vPos, tjs.allTraj[it2].Pts[oendPt2].Pos) < vt2Sep) {
            if(prt) mf::LogVerbatim("TC")<<" tj2 other end "<<PrintPos(tjs, tj2.Pts[oendPt2])<<" is closer to the vertex";
            continue;
          }
          // Ensure that the vertex position is close to the end of each Tj
          unsigned short closePt1;
          float doca1 = sepCut;
          if(!TrajClosestApproach(tj1, wint, tint, closePt1, doca1)) continue;
          // dpt1 (and dpt2) will be 0 if the vertex 
          short dpt1 = tjs.StepDir * (closePt1 - endPt1);
          if(prt) mf::LogVerbatim("TC")<<" endPt1 "<<endPt1<<" closePt1 "<<closePt1<<" dpt1 "<<dpt1<<" doca1 "<<doca1;
          if(tjs.allTraj[it1].EndPt[1] > 4) {
            if(dpt1 > 3) continue;
          } else {
            // tighter cut for short trajectories
            if(dpt1 > 2) continue;
          }
          unsigned short closePt2;
          float doca2 = sepCut;
          if(!TrajClosestApproach(tj2, wint, tint, closePt2, doca2)) continue;
          short dpt2 = tjs.StepDir * (closePt2 - endPt2);
          if(prt) mf::LogVerbatim("TC")<<" endPt2 "<<endPt2<<" closePt2 "<<closePt2<<" dpt2 "<<dpt2<<" doca2 "<<doca2;
          if(tjs.allTraj[it2].EndPt[1] > 4) {
            if(dpt2 > 3) continue;
          } else {
            // tighter cut for short trajectories
            if(dpt2 > 2) continue;
          }
          if(prt) mf::LogVerbatim("TC")<<" wint:tint "<<(int)wint<<":"<<(int)(tint/tjs.UnitsPerTick);
          // ensure that there is a signal between these TPs and the vertex on most of the wires
          bool signalBetween = true;
          bool fixVxPos = false;
          short dpt = abs(wint - tp1.Pos[0]);
          if(dpt > 2 && !SignalBetween(tjs, tp1, wint, tjs.Vertex2DCuts[6], prt)) {
            if(prt) mf::LogVerbatim("TC")<<" Fails SignalBetween for tp1 "<<dpt;
            signalBetween = false;
          }
          dpt = abs(wint - tp2.Pos[0]);
          if(dpt > 2 && !SignalBetween(tjs, tp2, wint, tjs.Vertex2DCuts[6], prt)) {
            if(prt) mf::LogVerbatim("TC")<<" Fails SignalBetween for tp2 "<<dpt;
            signalBetween = false;
          }
          // consider the case where the intersection point is wrong because the
          // end TP angles are screwed up but the Tjs are close to each other near the end
          if(!signalBetween) {
            unsigned short ipt1, ipt2;
            float maxSep = 3;
            if(TrajTrajDOCA(tjs, tj1, tj2, ipt1, ipt2, maxSep, false)) {
              if(!SignalBetween(tjs, tj1.Pts[ipt1], tj2.Pts[ipt2], tjs.Vertex2DCuts[6], prt)) continue;
              // put the vertex at the average position
              wint = 0.5 * (tj1.Pts[ipt1].Pos[0] + tj2.Pts[ipt2].Pos[0]);
              tint = 0.5 * (tj1.Pts[ipt1].Pos[1] + tj2.Pts[ipt2].Pos[1]);
              fixVxPos = true;
            } else {
              // closest approach > 3
              continue;
            }
          } // no signal between
          // TODO: move the vertex a bit here?
          // make a new temporary vertex
          VtxStore aVtx;
          aVtx.Pos[0] = wint;
          aVtx.Pos[1] = tint;
          aVtx.NTraj = 0;
          aVtx.Pass = tj1.Pass;
          // Topo 0 has this topology (<) and Topo 2 has this (>)
          aVtx.Topo = 2 * end;
          aVtx.ChiDOF = 0;
          aVtx.CTP = inCTP;
          aVtx.Stat[kOnDeadWire] = vtxOnDeadWire;
          // fix the vertex position if we needed to move it significantly, or if it is on a dead wire
          aVtx.Stat[kFixed] = fixVxPos;
//          if(close2 > 1) aVtx.Stat[kFixed] = true;
          // try to fit it. We need to give it an ID to do that. Take the next
          // available ID
          unsigned short newVtxID = tjs.vtx.size() + 1;
          aVtx.ID = newVtxID;
          tj1.VtxID[end] = newVtxID;
          tj2.VtxID[end] = newVtxID;
          if(!FitVertex(tjs, aVtx, prt)) {
            tj1.VtxID[end] = 0;
            tj2.VtxID[end] = 0;
            continue;
          }
          // check proximity to nearby vertices
          unsigned short mergeMeWithVx = IsCloseToVertex(tjs, aVtx);
          if(mergeMeWithVx > 0 && MergeWithVertex(tjs, aVtx, mergeMeWithVx, prt)) {
            if(prt) mf::LogVerbatim("TC")<<" Merged with close vertex "<<mergeMeWithVx;
            continue;
          }
          // Save it
          if(!StoreVertex(tjs, aVtx)) continue;
          if(prt) {
            mf::LogVerbatim myprt("TC");
            myprt<<" New vtx 2V"<<aVtx.ID;
            myprt<<" Tjs "<<tj1.ID<<"_"<<end<<"-"<<tj2.ID<<"_"<<end;
            myprt<<" at "<<std::fixed<<std::setprecision(1)<<aVtx.Pos[0]<<":"<<aVtx.Pos[1]/tjs.UnitsPerTick;
          }
          AttachAnyTrajToVertex(tjs, tjs.vtx.size() - 1, prt);
          SetVx2Score(tjs, prt);
        } // it2
      } // end1
    } // it1
    
    // check the consistency of the Tjs for the newly added vertices
    ChkVxTjs(tjs, inCTP, prt);
    
    // Split trajectories that cross a vertex
    SplitTrajCrossingVertices(tjs, inCTP);
    FindHammerVertices(tjs, inCTP);
    FindHammerVertices2(tjs, inCTP);
    
    if(prt) PrintAllTraj("F2DVo", tjs, debug, USHRT_MAX, USHRT_MAX);
    
  } // Find2DVertices
  
  //////////////////////////////////////////
  bool MergeWithVertex(TjStuff& tjs, VtxStore& vx, unsigned short oVxID, bool prt)
  {
    // Attempts to merge the trajectories attached to vx with an existing 2D vertex
    // referenced by existingVxID. This function doesn't use the existing end0/end1 vertex association.
    // It returns true if the merging was successful in which case the calling function should
    // not store vx. The calling function needs to have set VtxID to vx.ID for tjs that are currently attached
    // to vx. It assumed that vx hasn't yet been pushed onto tjs.vtx
    
    if(!tjs.UseAlg[kVxMerge]) return false;
    
    if(oVxID > tjs.vtx.size()) return false;
    auto& oVx = tjs.vtx[oVxID - 1];
    if(vx.CTP != oVx.CTP) return false;
    
    // get a list of tjs attached to both vertices
    std::vector<int> tjlist = GetVtxTjIDs(tjs, vx);
    if(tjlist.empty()) return false;
    std::vector<int> tmp = GetVtxTjIDs(tjs, oVx);
    if(tmp.empty()) return false;
    for(auto tjid : tmp) {
      if(std::find(tjlist.begin(), tjlist.end(), tjid) == tjlist.end()) tjlist.push_back(tjid);
    } // tjid
    if(tjlist.size() < 2) return false;
    // handle the simple case
    if(tjlist.size() == 2) {
      // Unset the fixed bit
      vx.Stat[kFixed] = false;
      oVx.Stat[kFixed] = false;
      // assign the vx tjs to oVx
      for(auto tjid : tjlist) {
        auto& tj = tjs.allTraj[tjid - 1];
        for(unsigned short end = 0; end < 2; ++end) {
          if(tj.VtxID[end] == vx.ID) tj.VtxID[end] = oVx.ID;
        } // end
      } // tjid
      if(!FitVertex(tjs, oVx, prt)) {
        if(prt) mf::LogVerbatim("TC")<<"MWV: merge failed "<<vx.ID<<" and existing "<<oVx.ID;
        return false;
      }
      return true;
    } // size = 2
    
    // sort by decreasing length
    std::vector<SortEntry> sortVec(tjlist.size());
    for(unsigned int indx = 0; indx < sortVec.size(); ++indx) {
      sortVec[indx].index = indx;
      auto& tj = tjs.allTraj[tjlist[indx] - 1];
      sortVec[indx].val = tj.Pts.size();
    } // indx
    std::sort(sortVec.begin(), sortVec.end(), valDecreasing);
    // re-order the list of Tjs
    auto ttl = tjlist;
    for(unsigned short ii = 0; ii < sortVec.size(); ++ii) tjlist[ii] = ttl[sortVec[ii].index];
    // Create a local vertex using the two longest tjs, then add the shorter ones
    // until the pull reaches the cut
    VtxStore aVx;
    aVx.CTP = vx.CTP;
    std::vector<TrajPoint> tjpts(tjlist.size());
    // determine which point on each Tj that will be used in the vertex fit and stash it in
    // the traj point Step variable. This requires knowing the real position of the merged vertex
    // which we estimate by averaging
    std::array<float, 2> vpos;
    vpos[0] = 0.5 * (vx.Pos[0] + oVx.Pos[0]);
    vpos[1] = 0.5 * (vx.Pos[1] + oVx.Pos[1]);
    for(unsigned short ii = 0; ii < tjpts.size(); ++ii) {
      auto& tj = tjs.allTraj[tjlist[ii] - 1];
      unsigned short npwc = NumPtsWithCharge(tjs, tj, false);
      unsigned short end = CloseEnd(tjs, tj, vpos);
      // assume that we will use the end point of the tj
      unsigned short endPt = tj.EndPt[end];
      if(npwc > 6 && tj.Pts[endPt].NTPsFit < 4) {
        if(end == 0) {
          endPt += 3;
        } else {
          endPt -= 3;
        }
        endPt = NearestPtWithChg(tjs, tj, endPt);
      } // few points fit at the end
      if(endPt < tj.EndPt[0]) endPt = tj.EndPt[0];
      if(endPt > tj.EndPt[1]) endPt = tj.EndPt[1];
      // define tjpts
      tjpts[ii].CTP = tj.CTP;
      tjpts[ii].Pos = tj.Pts[endPt].Pos;
      tjpts[ii].Dir = tj.Pts[endPt].Dir;
      tjpts[ii].Ang = tj.Pts[endPt].Ang;
      tjpts[ii].AngErr = tj.Pts[endPt].AngErr;
      // stash the point in Step
      tjpts[ii].Step = endPt;
      // and the end in AngleCode
      tjpts[ii].AngleCode = end;
    } // tjid
    if(prt) {
      mf::LogVerbatim myprt("TC");
      myprt<<"MWV: "<<oVxID;
      myprt<<" Fit TPs";
      for(unsigned short ii = 0; ii < tjpts.size(); ++ii) {
        auto& tjpt = tjpts[ii];
        myprt<<" "<<tjlist[ii]<<"_"<<tjpt.Step<<"_"<<PrintPos(tjs, tjpt.Pos);
      }
    } // prt
    // create a subset of the first two for the first fit
    auto fitpts = tjpts;
    fitpts.resize(2);
    std::vector<int> fittjs(2);
    fittjs[0] = tjlist[0];
    fittjs[1] = tjlist[1];
    if(!FitVertex(tjs, aVx, fitpts, prt)) {
      if(prt) mf::LogVerbatim("TC")<<"MWV: first fit failed ";
      return false;
    }
    // Fit and add tjs to the vertex
    bool needsUpdate = false;
    for(unsigned short ii = 2; ii < tjlist.size(); ++ii) {
      fitpts.push_back(tjpts[ii]);
      fittjs.push_back(tjlist[ii]);
      if(FitVertex(tjs, aVx, fitpts, prt)) {
        needsUpdate = false;
      } else {
        // remove the last Tj point and keep going
        fitpts.pop_back();
        fittjs.pop_back();
        needsUpdate = true;
      }
    } // ii
    
    if(needsUpdate) FitVertex(tjs, aVx, fitpts, prt);
    if(prt) mf::LogVerbatim("TC")<<"MWV: done "<<vx.ID<<" and existing "<<oVx.ID;
    
    // update. Remove old associations
    for(auto& tj : tjs.allTraj) {
      if(tj.AlgMod[kKilled]) continue;
      if(tj.CTP != vx.CTP) continue;
      for(unsigned short end = 0; end < 2; ++end) {
        if(tj.VtxID[end] == vx.ID) tj.VtxID[end] = 0;
        if(tj.VtxID[end] == oVxID) tj.VtxID[end] = 0;
      }
    } // tj
    // set the new associations
    for(unsigned short ii = 0; ii < fitpts.size(); ++ii) {
      auto& tjpt = fitpts[ii];
      unsigned short end = tjpt.AngleCode;
      auto& tj = tjs.allTraj[fittjs[ii] - 1];
      if(tj.VtxID[end] != 0) {
//        std::cout<<"MWV: coding error. tj "<<tj.ID<<" end "<<end<<" VtxID "<<tj.VtxID[end]<<" != 0\n";
        return false;
      }
      tj.VtxID[end] = oVxID;
    } // ii
    
    // Update oVx 
    oVx.Pos = aVx.Pos;
    oVx.PosErr = aVx.PosErr;
    oVx.ChiDOF = aVx.ChiDOF;
    oVx.NTraj = fitpts.size();
    // Update the score and the charge fraction
    SetVx2Score(tjs, oVx, prt);
    oVx.Stat[kVtxMerged] = true;
    oVx.Stat[kFixed] = false;
    if(prt) {
      mf::LogVerbatim myprt("TC");
      myprt<<"MWV: "<<oVxID;
      myprt<<" Done TPs";
      for(unsigned short ii = 0; ii < fitpts.size(); ++ii) {
        auto& tjpt = fitpts[ii];
        myprt<<" "<<fittjs[ii]<<"_"<<tjpt.AngleCode<<"_"<<PrintPos(tjs, tjpt.Pos);
      }
    } // prt

    return true;
  } // MergeWithVertex
    
  //////////////////////////////////////////
  void ChkVxTjs(TjStuff& tjs, const CTP_t& inCTP, bool prt)
  {
    // 
    
    if(!tjs.UseAlg[kChkVxTj]) return;
    
    for(unsigned short ivx = 0; ivx < tjs.vtx.size(); ++ivx) {
      auto& vx2 = tjs.vtx[ivx];
      if(vx2.ID == 0) continue;
      if(vx2.CTP != inCTP) continue;
      auto vxtjs = GetVtxTjIDs(tjs, vx2);
      if(vxtjs.size() < 2) continue;
      for(unsigned short it1 = 0; it1 < vxtjs.size() - 1; ++it1) {
        auto& tj1 = tjs.allTraj[vxtjs[it1] - 1];
        if(tj1.AlgMod[kKilled]) continue;
        unsigned short end1 = 0;
        if(tj1.VtxID[1] == vx2.ID) end1 = 1;
        auto& vtp1 = tj1.Pts[tj1.EndPt[end1]];
        auto& otp1 = tj1.Pts[tj1.EndPt[1 - end1]];
        float tj1sep = PosSep(vtp1.Pos, vx2.Pos);
        for(unsigned short it2 = it1 + 1; it2 < vxtjs.size(); ++it2) {
          auto& tj2 = tjs.allTraj[vxtjs[it2] - 1];
          if(tj2.AlgMod[kKilled]) continue;
          unsigned short end2 = 0;
          if(tj2.VtxID[2] == vx2.ID) end2 = 1;
          auto& vtp2 = tj2.Pts[tj2.EndPt[end2]];
          auto& otp2 = tj2.Pts[tj2.EndPt[1 - end2]];
          float tj2sep = PosSep(vtp2.Pos, vx2.Pos);
          float otj1tj2 = PosSep(otp1.Pos, vtp2.Pos);
          float delta12 = PointTrajDOCA(tjs, otp1.Pos[0], otp1.Pos[1], vtp2);
          float dang12 = DeltaAngle(otp1.Ang, vtp2.Ang);
          if(otj1tj2 < tj2sep && delta12 < 1 && otj1tj2 < 4) {
            if(prt) {
              mf::LogVerbatim myprt("TC");
              myprt<<"CVTjs: "<<vx2.ID<<" tj1 "<<tj1.ID<<" tj2 "<<tj2.ID;
              myprt<<" otj1tj2 "<<otj1tj2;
              myprt<<" delta12 "<<delta12;
              myprt<<" dang12 "<<dang12;
              myprt<<" Try to merge";
            }
            // End 1 of tj1 is closer to end0 of tj2 than tj2 is to the vertex
            tj2.VtxID[end2] = 0;
            if(CompatibleMerge(tjs, tj1, tj2, prt) && MergeAndStore(tjs, vxtjs[it1], vxtjs[it2], prt)) {
              auto& newTj = tjs.allTraj[tjs.allTraj.size()-1];
              newTj.AlgMod[kChkVxTj] = true;
              if(prt) mf::LogVerbatim("TC")<<"CVTjs: Merged tjs "<<tj1.ID<<" and "<<tj2.ID<<" -> "<<newTj.ID;
            } else {
              if(prt) mf::LogVerbatim("TC")<<"CVTjs: Merge failed";
            }
            continue;
          } // other end is closer
          // now check the other end of tj2
          float tj1otj2 = PosSep(vtp1.Pos, otp2.Pos);
          if(tj1otj2 < tj1sep && delta12 < 1 && tj1otj2 < 4) {
            // End 1 of tj1 is closer to end0 of tj2 than tj2 is to the vertex
            tj1.VtxID[end1] = 0;
            if(CompatibleMerge(tjs, tj2, tj1, prt) && MergeAndStore(tjs, vxtjs[it2], vxtjs[it1], prt)) {
              auto& newTj = tjs.allTraj[tjs.allTraj.size()-1];
              newTj.AlgMod[kChkVxTj] = true;
              if(prt) mf::LogVerbatim("TC")<<"CVTjs: Merged tjs "<<tj1.ID<<" and "<<tj2.ID<<" -> "<<newTj.ID;
            } else {
              if(prt) mf::LogVerbatim("TC")<<"CVTjs: Merge failed";
            }
          } // the other end is closer
        } // it2
      } // it1
      // Check for delta-rays that have a vertex when they should have been merged
      if(vx2.Topo == 1 && vxtjs.size() == 2) {
        auto& tj1 = tjs.allTraj[vxtjs[0] - 1];
        auto& tj2 = tjs.allTraj[vxtjs[1] - 1];
        // ensure that these weren't killed above
        if(tj1.AlgMod[kKilled] || tj2.AlgMod[kKilled]) continue;
        if(tj1.AlgMod[kDeltaRay] || tj2.AlgMod[kDeltaRay]) {
          if(prt) mf::LogVerbatim("TC")<<"CVTjs: Merge delta rays "<<tj1.ID<<" and "<<tj2.ID<<" CompatibleMerge? "<<CompatibleMerge(tjs, tj1, tj2, prt);
          MakeVertexObsolete(tjs, vx2, true);
          MergeAndStore(tjs, vxtjs[0] - 1, vxtjs[1] - 1, prt);
        } // one is a tagged delta-ray
      } // delta-ray check
    } // ivx
  } // ChkVxTjs

  //////////////////////////////////////////
  void FindHammerVertices2(TjStuff& tjs, const CTP_t& inCTP)
  {
    // Variant of FindHammerVertices with slightly different requirements:
    // 1) tj1 is a straight trajectory with most of the points fit
    // 2) No angle requirement between tj1 and tj2
    // 3) Large charge near the intersection point X on tj2
    // tj2       ---X---
    // tj1         /
    // tj1        /
    // tj1       /
    // minimum^2 DOCA of tj1 endpoint with tj2
    
    if(!tjs.UseAlg[kHamVx2]) return;
    
    bool prt = (debug.Plane >= 0 && debug.Tick == 66666);
    if(prt) mf::LogVerbatim("TC")<<"Inside FindHammerVertices2";
    
    for(unsigned short it1 = 0; it1 < tjs.allTraj.size(); ++it1) {
      if(tjs.allTraj[it1].CTP != inCTP) continue;
      if(tjs.allTraj[it1].AlgMod[kKilled]) continue;
      if(tjs.allTraj[it1].AlgMod[kHamVx]) continue;
      if(tjs.allTraj[it1].AlgMod[kHamVx2]) continue;
      // Jan 22 Let tj1 be InShower but not tj2
//      if(tjs.allTraj[it1].AlgMod[kInShower]) continue;
      if(tjs.allTraj[it1].AlgMod[kJunkTj]) continue;
      unsigned short numPtsWithCharge1 = NumPtsWithCharge(tjs, tjs.allTraj[it1], false);
      if(numPtsWithCharge1 < 6) continue;
      // Check each end of tj1
      bool didaSplit = false;
      for(unsigned short end1 = 0; end1 < 2; ++end1) {
        // vertex assignment exists?
        if(tjs.allTraj[it1].VtxID[end1] > 0) continue;
        unsigned short endPt1 = tjs.allTraj[it1].EndPt[end1];
        for(unsigned short it2 = 0; it2 < tjs.allTraj.size(); ++it2) {
          if(it1 == it2) continue;
          if(tjs.allTraj[it2].AlgMod[kKilled]) continue;
          if(tjs.allTraj[it2].AlgMod[kHamVx]) continue;
          if(tjs.allTraj[it2].AlgMod[kHamVx2]) continue;
          // require that both be in the same CTP
          if(tjs.allTraj[it2].CTP != inCTP) continue;
          if(tjs.allTraj[it2].AlgMod[kInShower]) continue;
          if(tjs.allTraj[it2].AlgMod[kJunkTj]) continue;
          // Don't mess with muons
//          if(tjs.allTraj[it2].PDGCode == 13) continue;
          unsigned short numPtsWithCharge2 = NumPtsWithCharge(tjs, tjs.allTraj[it2], true);
          if(numPtsWithCharge2 < 6) continue;
          // ignore if tj1 is a lot shorter than tj2
          // ignore if ChgRMS isn't known
          // Jan 22. Try this
//          if(tjs.allTraj[it2].ChgRMS == 0) continue;
//          if(numPtsWithCharge1 < 0.2 * numPtsWithCharge2) continue;
          // Find the minimum separation between tj1 and tj2
          float minDOCA = 5;
          float doca = minDOCA;
          unsigned short closePt2 = 0;
          TrajPointTrajDOCA(tjs, tjs.allTraj[it1].Pts[endPt1], tjs.allTraj[it2], closePt2, doca);
          if(doca == minDOCA) continue;
          if(prt) mf::LogVerbatim("TC")<<" FHV2 CTP "<<tjs.allTraj[it1].CTP<<" tj1 ID "<<tjs.allTraj[it1].ID<<"_"<<end1<<" tj2 ID "<<tjs.allTraj[it2].ID<<" doca "<<doca<<" tj2.EndPt[0] "<<tjs.allTraj[it2].EndPt[0]<<" closePt2 "<<closePt2<<" tj2.EndPt[1] "<<tjs.allTraj[it2].EndPt[1];
          // ensure that the closest point is not near an end
          if(closePt2 < tjs.allTraj[it2].EndPt[0] + 3) continue;
          if(closePt2 > tjs.allTraj[it2].EndPt[1] - 3) continue;
          // Find the intersection point between the tj1 end and tj2 closest Pt
          float wint, tint;
          TrajIntersection(tjs.allTraj[it1].Pts[endPt1], tjs.allTraj[it2].Pts[closePt2], wint, tint);
          // make an angle cut
          float dang = DeltaAngle(tjs.allTraj[it1].Pts[endPt1].Ang, tjs.allTraj[it2].Pts[closePt2].Ang);
          if(dang < 0.2) continue;
          // ensure that tj1 doesn't cross tj2 but ensuring that the closest point on tj1 is at closePt1
          doca = 5;
          unsigned short closePt1 = 0;
          TrajPointTrajDOCA(tjs, tjs.allTraj[it2].Pts[closePt2], tjs.allTraj[it1], closePt1, doca);
          if(closePt1 != endPt1) continue;
          if(prt) mf::LogVerbatim("TC")<<" intersection W:T "<<(int)wint<<":"<<(int)(tint/tjs.UnitsPerTick)<<" dang "<<dang;
          // Find the point on tj2 that is closest to this point, overwriting closePt
          doca = minDOCA;
          // the point on tj2 that is closest to the intersection point
          unsigned short intPt2;
          TrajClosestApproach(tjs.allTraj[it2], wint, tint, intPt2, doca);
          if(prt) mf::LogVerbatim("TC")<<" intPt2 on tj2 "<<intPt2<<" at Pos "<<PrintPos(tjs, tjs.allTraj[it2].Pts[intPt2])<<" doca "<<doca;
          if(doca == minDOCA) continue;
          // start scanning for the point on tj2 that has the best IP with the end of tj1 in the direction
          // from closePt2 -> endPt2
          short dir = 1;
          if(intPt2 < closePt2) dir = -1;
          unsigned short nit = 0;
          unsigned short ipt = intPt2;
          float mostChg = tjs.allTraj[it2].Pts[ipt].Chg;
          if(prt) mf::LogVerbatim("TC")<<" ipt "<<ipt<<" at Pos "<<PrintPos(tjs, tjs.allTraj[it2].Pts[ipt])<<" chg "<<mostChg;
          while(nit < 20) {
            ipt += dir;
            if(ipt < 3 || ipt > tjs.allTraj[it2].Pts.size() - 4) break;
            float delta = PointTrajDOCA(tjs, tjs.allTraj[it2].Pts[ipt].Pos[0], tjs.allTraj[it2].Pts[ipt].Pos[1], tjs.allTraj[it1].Pts[endPt1]);
            float sep = PosSep(tjs.allTraj[it2].Pts[ipt].Pos, tjs.allTraj[it1].Pts[endPt1].Pos);
            float dang = delta / sep;
            float pull = dang / tjs.allTraj[it1].Pts[endPt1].DeltaRMS;
            //            if(prt) mf::LogVerbatim("TC")<<" intPt2 "<<intPt2<<" at Pos "<<PrintPos(tjs, tjs.allTraj[it2].Pts[ipt])<<" delta "<<delta<<" chg "<<tjs.allTraj[it2].Pts[ipt].Chg<<" pull "<<pull;
            if(pull < 2 && tjs.allTraj[it2].Pts[ipt].Chg > mostChg) {
              mostChg = tjs.allTraj[it2].Pts[ipt].Chg;
              intPt2 = ipt;
            }
          }
          // require a lot of charge in tj2 in this vicinity compared with the average.
          float chgPull = (mostChg - tjs.allTraj[it2].AveChg) / tjs.allTraj[it2].ChgRMS;
          if(prt) mf::LogVerbatim("TC")<<" chgPull at intersection point "<<chgPull;
          if(chgPull < 10) continue;
          // require a signal on every wire between it1 and intPt2
          TrajPoint ltp = tjs.allTraj[it1].Pts[endPt1];
          unsigned int fromWire = std::nearbyint(tjs.allTraj[it1].Pts[endPt1].Pos[0]);
          unsigned int toWire =   std::nearbyint(tjs.allTraj[it2].Pts[intPt2].Pos[0]);
          if(fromWire > toWire) {
            unsigned int tmp = fromWire;
            fromWire = toWire;
            toWire = tmp;
          }
          bool skipIt = false;
          for(unsigned int wire = fromWire + 1; wire < toWire; ++wire) {
            MoveTPToWire(ltp, (float)wire);
            if(!SignalAtTp(tjs, ltp)) {
              skipIt = true;
              break;
            }
          } // wire
          if(skipIt) continue;
          // we have a winner
          // create a new vertex
          VtxStore aVtx;
          aVtx.Pos = tjs.allTraj[it2].Pts[intPt2].Pos;
          aVtx.NTraj = 3;
          aVtx.Pass = tjs.allTraj[it2].Pass;
          aVtx.Topo = 6;
          aVtx.ChiDOF = 0;
          aVtx.CTP = inCTP;
          aVtx.ID = tjs.vtx.size() + 1;
          unsigned short ivx = tjs.vtx.size();
          if(!StoreVertex(tjs, aVtx)) continue;
          if(!SplitTraj(tjs, it2, intPt2, ivx, prt)) {
            if(prt) mf::LogVerbatim("TC")<<"FHV2: Failed to split trajectory";
            // we can just remove the vertex since no Tj VtxID association has been made yet
            tjs.vtx.pop_back();
            continue;
          }
          tjs.allTraj[it1].VtxID[end1] = tjs.vtx[ivx].ID;
          tjs.allTraj[it1].AlgMod[kHamVx2] = true;
          tjs.allTraj[it2].AlgMod[kHamVx2] = true;
          unsigned short newTjIndex = tjs.allTraj.size() - 1;
          tjs.allTraj[newTjIndex].AlgMod[kHamVx2] = true;
          AttachAnyTrajToVertex(tjs, ivx, prt);
          SetVx2Score(tjs, prt);
          // Update the PDGCode for the chopped trajectory
          SetPDGCode(tjs, it2);
          // and for the new trajectory
          SetPDGCode(tjs, newTjIndex);
          if(prt) mf::LogVerbatim("TC")<<" FHV2: New vtx 2V"<<tjs.vtx[ivx].ID<<" Score "<<tjs.vtx[ivx].Score;
          didaSplit = true;
          break;
        } // it2
        if(didaSplit) break;
      } // end1
    } // it1
  } // FindHammerVertices2
  
  //////////////////////////////////////////
  void FindHammerVertices(TjStuff& tjs, const CTP_t& inCTP)
  {
    // Look for a trajectory that intersects another. Split
    // the trajectory and make a vertex. The convention used
    // is shown pictorially here. Trajectory tj1 must be longer
    // than tj2
    // tj2       ------
    // tj1         /
    // tj1        /
    // tj1       /
    
    if(!tjs.UseAlg[kHamVx]) return;
    
    bool prt = (debug.Plane >= 0 && debug.Tick == 55555);

    for(unsigned short it1 = 0; it1 < tjs.allTraj.size(); ++it1) {
      if(tjs.allTraj[it1].CTP != inCTP) continue;
      if(tjs.allTraj[it1].AlgMod[kKilled]) continue;
      if(tjs.allTraj[it1].AlgMod[kInShower]) continue;
      if(tjs.allTraj[it1].AlgMod[kJunkTj]) continue;
      // minimum length requirements
      unsigned short tj1len = tjs.allTraj[it1].EndPt[1] - tjs.allTraj[it1].EndPt[0];
      if(tj1len < 6) continue;
      // Check each end of tj1
      bool didaSplit = false;
      for(unsigned short end1 = 0; end1 < 2; ++end1) {
        // vertex assignment exists?
        if(tjs.allTraj[it1].VtxID[end1] > 0) continue;
        unsigned short endPt1 = tjs.allTraj[it1].EndPt[end1];
        for(unsigned short it2 = 0; it2 < tjs.allTraj.size(); ++it2) {
          if(tjs.allTraj[it2].CTP != inCTP) continue;
          if(it1 == it2) continue;
          if(tjs.allTraj[it2].AlgMod[kKilled]) continue;
          // Let tj1 be InShower but not tj2
//          if(tjs.allTraj[it2].AlgMod[kInShower]) continue;
          if(tjs.allTraj[it2].AlgMod[kJunkTj]) continue;
          // length of tj2 cut
          unsigned short tj2len = tjs.allTraj[it2].EndPt[1] - tjs.allTraj[it2].EndPt[0];
          if(tj2len < 6) continue;
          // ignore if tj1 is a lot shorter than tj2
          if(tj1len < 0.5 * tj2len) continue;
          // ignore very long straight trajectories (probably a cosmic muon)
          unsigned short end20 = tjs.allTraj[it2].EndPt[0];
          unsigned short end21 = tjs.allTraj[it2].EndPt[1];
          if(tj2len > 100 && DeltaAngle(tjs.allTraj[it2].Pts[end20].Ang, tjs.allTraj[it2].Pts[end21].Ang) < 0.2) continue;
          // Require no vertex associated with itj2
          if(tjs.allTraj[it2].VtxID[0] > 0 || tjs.allTraj[it2].VtxID[1] > 0) continue;
          float minDOCA = 3;
          float doca = minDOCA;
          unsigned short closePt2 = 0;
          TrajPointTrajDOCA(tjs, tjs.allTraj[it1].Pts[endPt1], tjs.allTraj[it2], closePt2, doca);
          if(doca == minDOCA) continue;
          // ensure that the closest point is not near an end
          if(prt) mf::LogVerbatim("TC")<<"FindHammerVertices: Candidate "<<tjs.allTraj[it1].ID<<"  "<<tjs.allTraj[it2].ID<<" doca "<<doca<<" tj2.EndPt[0] "<<tjs.allTraj[it2].EndPt[0]<<" closePt2 "<<closePt2<<" tj2.EndPt[1] "<<tjs.allTraj[it2].EndPt[1];
          if(closePt2 < tjs.allTraj[it2].EndPt[0] + 3) continue;
          if(closePt2 > tjs.allTraj[it2].EndPt[1] - 3) continue;
          // make an angle cut
          float dang = DeltaAngle(tjs.allTraj[it1].Pts[endPt1].Ang, tjs.allTraj[it2].Pts[closePt2].Ang);
          if(prt) mf::LogVerbatim("TC")<<" dang "<<dang<<" imposing a hard cut of 0.4 for now ";
          if(dang < 0.4) continue;
          // we have a winner
          // create a new vertex
          VtxStore aVtx;
          aVtx.Pos = tjs.allTraj[it2].Pts[closePt2].Pos;
          aVtx.NTraj = 3;
          aVtx.Pass = tjs.allTraj[it2].Pass;
          aVtx.Topo = 5;
          aVtx.ChiDOF = 0;
          aVtx.CTP = inCTP;
          aVtx.ID = tjs.vtx.size() + 1;
          unsigned short ivx = tjs.vtx.size();
          if(!StoreVertex(tjs, aVtx)) continue;
          if(!SplitTraj(tjs, it2, closePt2, ivx, prt)) {
            if(prt) mf::LogVerbatim("TC")<<"FindHammerVertices: Failed to split trajectory";
            tjs.vtx.pop_back();
            continue;
          }
          tjs.allTraj[it1].VtxID[end1] = tjs.vtx[ivx].ID;
          tjs.allTraj[it1].AlgMod[kHamVx] = true;
          tjs.allTraj[it2].AlgMod[kHamVx] = true;
          unsigned short newTjIndex = tjs.allTraj.size() - 1;
          tjs.allTraj[newTjIndex].AlgMod[kHamVx] = true;
          AttachAnyTrajToVertex(tjs, ivx, prt);
          SetVx2Score(tjs, prt);
          // Update the PDGCode for the chopped trajectory
          SetPDGCode(tjs, it2);
          // and for the new trajectory
          SetPDGCode(tjs, newTjIndex);
          didaSplit = true;
          break;
        } // tj2
        if(didaSplit) break;
      } // end1
    } // tj1
    
  } // FindHammerVertices

  //////////////////////////////////////////
  void SplitTrajCrossingVertices(TjStuff& tjs, const CTP_t& inCTP)
  {
    // This is kind of self-explanatory...

    if(!tjs.UseAlg[kSplitTjCVx]) return;

    if(tjs.vtx.empty()) return;
    if(tjs.allTraj.empty()) return;
    
    constexpr float docaCut = 4;

    bool prt = (debug.Plane >= 0 && debug.Tick == 77777);
    if(prt) mf::LogVerbatim("TC")<<"Inside SplitTrajCrossingVertices inCTP "<<inCTP;

    geo::PlaneID planeID = DecodeCTP(inCTP);        

    unsigned short nTraj = tjs.allTraj.size();
    for(unsigned short itj = 0; itj < nTraj; ++itj) {
      // NOTE: Don't use a reference variable because it may get lost if the tj is split
//      auto& tj = tjs.allTraj[itj];
      if(tjs.allTraj[itj].CTP != inCTP) continue;
      // obsolete trajectory
      if(tjs.allTraj[itj].AlgMod[kKilled]) continue;
      if(tjs.allTraj[itj].AlgMod[kSplitTjCVx]) continue;
      // too short
      if(tjs.allTraj[itj].EndPt[1] < 6) continue;
      for(unsigned short iv = 0; iv < tjs.vtx.size(); ++iv) {
        auto& vx2 = tjs.vtx[iv];
        // obsolete vertex
        if(vx2.NTraj == 0) continue;
        // trajectory already associated with vertex
        if(tjs.allTraj[itj].VtxID[0] == vx2.ID ||
           tjs.allTraj[itj].VtxID[1] == vx2.ID) continue;
        // not in the cryostat/tpc/plane
        if(tjs.allTraj[itj].CTP != vx2.CTP) continue;
        float doca = docaCut;
        // make the cut significantly larger if the vertex is in a dead
        // wire gap to get the first TP that is just outside the gap.
        if(vx2.Stat[kOnDeadWire]) doca = 100;
        unsigned short closePt = 0;
        if(!TrajClosestApproach(tjs.allTraj[itj], vx2.Pos[0], vx2.Pos[1], closePt, doca)) continue;
        if(vx2.Stat[kOnDeadWire]) {
          // special handling for vertices in dead wire regions. Find the IP between
          // the closest point on the Tj and the vertex
          doca = PointTrajDOCA(tjs, vx2.Pos[0], vx2.Pos[1], tjs.allTraj[itj].Pts[closePt]);
        }
        if(doca > docaCut) continue;
<<<<<<< HEAD
        if(prt)  mf::LogVerbatim("TC")<<" doca "<<doca<<" btw traj "<<tj.ID<<" and 2V"<<tjs.vtx[iv].ID<<" closePt "<<closePt<<" in plane "<<planeID.Plane<<" CTP "<<tjs.vtx[iv].CTP;
=======
        if(prt)  mf::LogVerbatim("TC")<<" doca "<<doca<<" btw traj "<<tjs.allTraj[itj].ID<<" and tjs.vtx "<<tjs.vtx[iv].ID<<" closePt "<<closePt<<" in plane "<<planeID.Plane<<" CTP "<<tjs.vtx[iv].CTP;
>>>>>>> 0cafa9b1
        // compare the length of the Tjs used to make the vertex with the length of the
        // Tj that we want to split. Don't allow a vertex using very short Tjs to split a long
        // Tj in the 3rd plane
        auto vxtjs = GetVtxTjIDs(tjs, vx2);
        if(vxtjs.empty()) continue;
        unsigned short maxPts = 0;
        // ensure that there is a large angle between a Tj already attached to the vertex and the
        // tj that we want to split. We might be considering a delta-ray here
        float maxdang = 0;
        float tjAng = tjs.allTraj[itj].Pts[closePt].Ang;
        for(auto tjid : vxtjs) {
          auto& vtj = tjs.allTraj[tjid - 1];
          if(vtj.AlgMod[kDeltaRay]) continue;
          unsigned short npwc = NumPtsWithCharge(tjs, vtj, false);
          if(npwc > maxPts) maxPts = npwc;
          unsigned short end = 0;
          if(vtj.VtxID[1] == tjs.vtx[iv].ID) end = 1;
          auto& vtp = vtj.Pts[vtj.EndPt[end]];
          float dang = DeltaAngle(vtp.Ang, tjAng);
          if(dang > maxdang) maxdang = dang; 
        } // tjid
        // skip this operation if any of the Tjs in the split list are > 3 * maxPts
        maxPts *= 3;
        bool skipit = false;
        if(NumPtsWithCharge(tjs, tjs.allTraj[itj], false) > maxPts && maxPts < 100) skipit = true;
        if(!skipit && maxdang < tjs.KinkCuts[0]) skipit = true;
        if(prt) mf::LogVerbatim("TC")<<"  maxPts "<<maxPts<<" vxtjs[0] "<<vxtjs[0]<<" maxdang "<<maxdang<<" skipit? "<<skipit;
        if(skipit) continue;
        
        // make some adjustments to closePt
        if(vx2.Stat[kOnDeadWire]) {
          // ensure that the tj will be split at the gap. The closePt point may be
          // on the wrong side of it
          auto& closeTP = tjs.allTraj[itj].Pts[closePt];
          if(tjs.allTraj[itj].StepDir > 0 && closePt > tjs.allTraj[itj].EndPt[0]) {
            if(closeTP.Pos[0] > vx2.Pos[0]) --closePt;
          } else if(tjs.allTraj[itj].StepDir < 0 && closePt < tjs.allTraj[itj].EndPt[1]) {
            if(closeTP.Pos[0] < vx2.Pos[0]) ++closePt;
          }
        } else {
          // improve closePt based on vertex position
          // check if closePt and EndPt[1] are the two sides of vertex
          // take dot product of closePt-vtx and EndPt[1]-vtx
          if ((tjs.allTraj[itj].Pts[closePt].Pos[0]-vx2.Pos[0])*(tjs.allTraj[itj].Pts[tjs.allTraj[itj].EndPt[1]].Pos[0]-vx2.Pos[0]) + (tjs.allTraj[itj].Pts[closePt].Pos[1]-vx2.Pos[1])*(tjs.allTraj[itj].Pts[tjs.allTraj[itj].EndPt[1]].Pos[1]-vx2.Pos[1]) <0 && closePt < tjs.allTraj[itj].EndPt[1] - 1) ++closePt;
          else if ((tjs.allTraj[itj].Pts[closePt].Pos[0]-vx2.Pos[0])*(tjs.allTraj[itj].Pts[tjs.allTraj[itj].EndPt[0]].Pos[0]-vx2.Pos[0]) + (tjs.allTraj[itj].Pts[closePt].Pos[1]-vx2.Pos[1])*(tjs.allTraj[itj].Pts[tjs.allTraj[itj].EndPt[0]].Pos[1]-tjs.vtx[iv].Pos[1]) <0 && closePt > tjs.allTraj[itj].EndPt[0] + 1) --closePt;
        }

        
        if(prt)  {
          mf::LogVerbatim("TC")<<"Good doca "<<doca<<" btw traj "<<itj<<" and tjs.vtx "<<iv<<" closePt "<<closePt<<" in plane "<<planeID.Plane<<" CTP "<<tjs.vtx[iv].CTP;
          PrintTrajPoint("STCV", tjs, closePt, 1, tjs.allTraj[itj].Pass, tjs.allTraj[itj].Pts[closePt]);
        }
        // ensure that the closest point is not near an end
        if(closePt < tjs.allTraj[itj].EndPt[0] + 3) continue;
        if(closePt > tjs.allTraj[itj].EndPt[1] - 3) continue;
        if(!SplitTraj(tjs, itj, closePt, iv, prt)) {
          if(prt) mf::LogVerbatim("TC")<<"SplitTrajCrossingVertices: Failed to split trajectory";
          continue;
        }
<<<<<<< HEAD
        // Use the index to Tj now. The Tj reference may have been screwed up by SplitTraj
=======
>>>>>>> 0cafa9b1
        tjs.allTraj[itj].AlgMod[kSplitTjCVx] = true;
        unsigned short newTjIndex = tjs.allTraj.size() - 1;
        tjs.allTraj[newTjIndex].AlgMod[kSplitTjCVx] = true;
        // re-fit the vertex position
        FitVertex(tjs, vx2, prt);
      } // iv
    } // itj
    
  } // SplitTrajCrossingVertices

  //////////////////////////////////////
  void Find3DVertices(TjStuff& tjs, const geo::TPCID& tpcid)
  {
    // Create 3D vertices from 2D vertices. 3D vertices that are matched
    // in all three planes have Vtx2ID > 0 for all planes. This function re-scores all
    // 2D and 3D vertices and flags Tjs that have high-score 3D vertices    
    
    if(tjs.Vertex3DCuts[0] < 0) return;
    if(tjs.vtx.size() < 2) return;
    
    const unsigned int cstat = tpcid.Cryostat;
    const unsigned int tpc = tpcid.TPC;
    
    // create a array/vector of 2D vertex indices in each plane
    std::vector<std::vector<unsigned short>> vIndex(3);
    for(unsigned short ivx = 0; ivx < tjs.vtx.size(); ++ivx) {
      // obsolete vertex
      if(tjs.vtx[ivx].ID == 0) continue;
      geo::PlaneID planeID = DecodeCTP(tjs.vtx[ivx].CTP);
      if(planeID.TPC != tpc || planeID.Cryostat != cstat) continue;
      unsigned short plane = planeID.Plane;
      if(plane > 2) continue;
      vIndex[plane].push_back(ivx);
    }
    
    unsigned short vtxInPln = 0;
    for(unsigned short plane = 0; plane < tjs.NumPlanes; ++plane) if(vIndex[plane].size() > 0) ++vtxInPln;
    if(vtxInPln < 2) return;
    
    bool prt = (debug.Plane >= 0) && (debug.Tick == 2222);
    
    float thirdPlanedXCut = 2 * tjs.Vertex3DCuts[0];
    
    if(prt) {
      mf::LogVerbatim("TC")<<"Inside Find3DVertices. dX cut "<<tjs.Vertex3DCuts[0]<<" thirdPlanedXCut "<<thirdPlanedXCut;
      PrintAllTraj("F3DV", tjs, debug, USHRT_MAX, tjs.allTraj.size());
    }
    
    // wire spacing in cm
    float wirePitch = tjs.geom->WirePitch(0, 1, 0, tpcid.TPC, tpcid.Cryostat);
    
    size_t vsize = tjs.vtx.size();
    // vector of 2D vertices -> 3D vertices.
    std::vector<short> vPtr(vsize, -1);
    // fill temp vectors of 2D vertex X and X errors
    std::vector<float> vX(vsize, -100);
    
    for(unsigned short ivx = 0; ivx < vsize; ++ivx) {
      if(tjs.vtx[ivx].ID == 0) continue;
      geo::PlaneID planeID = DecodeCTP(tjs.vtx[ivx].CTP);
      if(planeID.TPC != tpc || planeID.Cryostat != cstat) continue;
      int plane = planeID.Plane;
      unsigned int wire = std::nearbyint(tjs.vtx[ivx].Pos[0]);
      if(!tjs.geom->HasWire(geo::WireID(cstat, tpc, plane, wire))) continue;
      // Convert 2D vertex time error to X error
      double ticks = tjs.vtx[ivx].Pos[1] / tjs.UnitsPerTick;
      vX[ivx]  = tjs.detprop->ConvertTicksToX(ticks, plane, (int)tpc, (int)cstat);
    } // ivx
    
    // temp vector of all 2D vertex matches
    std::vector<Vtx3Store> v3temp;
    
    TrajPoint tp;
    float maxScore = 0;
    // i, j, k indicates 3 different wire planes
    // compare vertices in each view
    for(unsigned short ipl = 0; ipl < 2; ++ipl) {
      for(unsigned short ii = 0; ii < vIndex[ipl].size(); ++ii) {
        unsigned short ivx = vIndex[ipl][ii];
        if(vX[ivx] < 0) continue;
        auto& ivx2 = tjs.vtx[ivx];
        unsigned int iWire = std::nearbyint(ivx2.Pos[0]);
        for(unsigned short jpl = ipl + 1; jpl < 3; ++jpl) {
          for(unsigned short jj = 0; jj < vIndex[jpl].size(); ++jj) {
            unsigned short jvx = vIndex[jpl][jj];
            if(vX[jvx] < 0) continue;
            auto& jvx2 = tjs.vtx[jvx];
            unsigned int jWire = std::nearbyint(jvx2.Pos[0]);
            float dX = std::abs(vX[ivx] - vX[jvx]);
            if(dX > tjs.Vertex3DCuts[0]) continue;
            if(prt) {
              mf::LogVerbatim("TC")<<"F3DV: ipl "<<ipl<<" i2V"<<ivx2.ID<<" iX "<<vX[ivx]
              <<" jpl "<<jpl<<" j2V"<<jvx2.ID<<" jvX "<<vX[jvx]<<" W:T "<<(int)jvx2.Pos[0]<<":"<<(int)jvx2.Pos[1]<<" dX "<<dX;
            }
            double y = -1000, z = -1000;
            tjs.geom->IntersectionPoint(iWire, jWire, ipl, jpl, cstat, tpc, y, z);
            if(y < tjs.YLo || y > tjs.YHi || z < tjs.ZLo || z > tjs.ZHi) continue;
            unsigned short kpl = 3 - ipl - jpl;
            float kX = 0.5 * (vX[ivx] + vX[jvx]);
            int kWire = -1;
            if(tjs.NumPlanes > 2) {
              kWire = (int)(tjs.geom->WireCoordinate(y, z, kpl, tpc, cstat) + 0.5);
              if(kWire < 0 || (unsigned int)kWire > tjs.NumWires[kpl]) continue;
              if(!tjs.geom->HasWire(geo::WireID(cstat, tpc, kpl, kWire))) continue;
              tp.Pos[0] = kWire;
              // See if there is a wire signal nearby in kpl
              tp.Pos[1] = tjs.detprop->ConvertXToTicks(kX, kpl, tpc, cstat) * tjs.UnitsPerTick;
              tp.CTP = EncodeCTP(cstat, tpc, kpl);
              bool sigOK = SignalAtTp(tjs, tp);
              if(prt) mf::LogVerbatim("TC")<<" signal at "<<kpl<<":"<<PrintPos(tjs, tp)<<"? "<<sigOK;
              if(!sigOK) continue;
            }
            kpl = 3 - ipl - jpl;
            // save this incomplete 3D vertex
            Vtx3Store v3d;
            v3d.Vx2ID[ipl] = ivx + 1;
            v3d.Vx2ID[jpl] = jvx + 1;
            v3d.Vx2ID[kpl] = 0;
            // see if this is already in the list
            bool gotit = false;
            for(unsigned short i3t = 0; i3t < v3temp.size(); ++i3t) {
              if(v3temp[i3t].Vx2ID[0] == v3d.Vx2ID[0] && v3temp[i3t].Vx2ID[1] == v3d.Vx2ID[1] && v3temp[i3t].Vx2ID[2] == v3d.Vx2ID[2]) {
                gotit = true;
                break;
              }
            } // i3t
            if(gotit) continue;
            v3d.X = kX;
            // Use XErr to store dX
            v3d.XErr = dX;
            v3d.Y = y;
            v3d.Z = z;
            v3d.Wire = kWire;
            v3d.Score = dX / tjs.Vertex3DCuts[0];
            v3d.TPCID = tpcid;
            // push the incomplete vertex onto the list
            v3temp.push_back(v3d);
            
            if(prt) mf::LogVerbatim("TC")<<"F3DV: 2 Plane match i2V"<<tjs.vtx[ivx].ID<<" P:W:T "<<ipl<<":"<<(int)tjs.vtx[ivx].Pos[0]<<":"<<(int)tjs.vtx[ivx].Pos[1]<<" j2V"<<tjs.vtx[jvx].ID<<" P:W:T "<<jpl<<":"<<(int)tjs.vtx[jvx].Pos[0]<<":"<<(int)tjs.vtx[jvx].Pos[1]<<" dX "<<dX;
            
            if(tjs.NumPlanes == 2) continue;
            
            // look for a 3 plane match
            for(unsigned short kk = 0; kk < vIndex[kpl].size(); ++kk) {
              unsigned short kvx = vIndex[kpl][kk];
              if(vX[kvx] < 0) continue;
              float dX = std::abs(vX[kvx] - v3d.X);
              // Wire difference error
              float dW = wirePitch * std::abs(tjs.vtx[kvx].Pos[0] - kWire);
              if(prt) mf::LogVerbatim("TC")<<" k2V"<<kvx+1<<" dX "<<dX<<" dW "<<dW;
              if(dX > thirdPlanedXCut) continue;
              if(dW > tjs.Vertex3DCuts[1]) continue;
              // put the Y,Z difference in YErr and ZErr
              double y = -1000, z = -1000;
              tjs.geom->IntersectionPoint(iWire, kWire, ipl, kpl, cstat, tpc, y, z);
              v3d.YErr = y - v3d.Y;
              v3d.ZErr = z - v3d.Z;
              v3d.Vx2ID[kpl] = kvx + 1;
              v3d.Wire = -1;
              // hijack the Score variable to hold the separation^2, weighted by the
              // vertex3DCuts
              dX = (vX[kvx] - v3d.X) / tjs.Vertex3DCuts[0];
              float dY = v3d.YErr / tjs.Vertex3DCuts[1];
              float dZ = v3d.ZErr / tjs.Vertex3DCuts[1];
              v3d.Score = dX * dX + dY * dY + dZ * dZ;
              if(v3d.Score > maxScore) maxScore = v3d.Score;
              v3temp.push_back(v3d);
            } // kk
          } // jj
        } // jpl
      } // ii
    } // ipl
    
    if(v3temp.empty()) return;
    
    // We will sort this list by increasing score. First add the maxScore for 2-plane matches so that
    // they are considered after the 3-plane matches
    maxScore += 1;
    for(auto& v3 : v3temp) if(v3.Wire >= 0) v3.Score += maxScore;
    
    if(prt) {
      mf::LogVerbatim("TC")<<"v3temp list";
      for(auto& v3 : v3temp) {
        mf::LogVerbatim("TC")<<v3.Vx2ID[0]<<" "<<v3.Vx2ID[1]<<" "<<v3.Vx2ID[2]<<" wire "<<v3.Wire<<" "<<v3.Score;
      } // v3
    }
    SortEntry sEntry;
    std::vector<SortEntry> sortVec(v3temp.size());
    for(unsigned short ivx = 0; ivx < v3temp.size(); ++ivx) {
      sEntry.index = ivx;
      sEntry.val = v3temp[ivx].Score;
      sortVec[ivx] = sEntry;
    } // ivx
    if(sortVec.size() > 1) std::sort(sortVec.begin(), sortVec.end(), valIncreasing);
    // create a new vector of selected 3D vertices
    std::vector<Vtx3Store> v3sel;
    for(unsigned short ii = 0; ii < sortVec.size(); ++ii) {
      unsigned short ivx = sortVec[ii].index;
      // ensure that all 2D vertices are unique
      bool skipit = false;
      for(auto& v3 : v3sel) {
        for(unsigned short ipl = 0; ipl < tjs.NumPlanes; ++ipl) {
          if(v3temp[ivx].Vx2ID[ipl] == 0) continue;
          if(v3temp[ivx].Vx2ID[ipl] == v3.Vx2ID[ipl]) {
            skipit = true;
            break;
          }
        } // ipl
        if(skipit) break;
      } // v3
      if(skipit) continue;
      v3sel.push_back(v3temp[ivx]);
    } // ii
    v3temp.clear();
    
    if(prt) {
      mf::LogVerbatim("TC")<<"v3sel list";
      for(auto& v3d : v3sel) {
        mf::LogVerbatim("TC")<<v3d.Vx2ID[0]<<" "<<v3d.Vx2ID[1]<<" "<<v3d.Vx2ID[2]<<" wire "<<v3d.Wire<<" "<<v3d.Score;
      } // v3d
    }
    
    // Count the number of incomplete vertices and store
    unsigned short ninc = 0;
    for(auto& vx3 : v3sel) {
      if(tjs.NumPlanes == 2) {
        vx3.Vx2ID[2] = 666;
      } else {
        if(vx3.Wire >= 0) ++ninc;
      }
      if(prt) mf::LogVerbatim("TC")<<"3D vtx "<<tjs.vtx3.size()<<" Vtx2ID "<<vx3.Vx2ID[0]<<" "<<vx3.Vx2ID[1]<<" "<<vx3.Vx2ID[2]
        <<" wire "<<vx3.Wire;
      vx3.ID = tjs.vtx3.size() + 1;
      tjs.vtx3.push_back(vx3);
      // make the 2D -> 3D associations
      for(unsigned short ipl = 0; ipl < tjs.NumPlanes; ++ipl) {
        if(vx3.Vx2ID[ipl] == 0) continue;
        VtxStore& vx2 = tjs.vtx[vx3.Vx2ID[ipl]-1];
        vx2.Vx3ID = vx3.ID;
      } // ipl
    } // ivx
    
    // Try to complete incomplete vertices
    if(ninc > 0) {
      CompleteIncomplete3DVerticesInGaps(tjs, tpcid);
      CompleteIncomplete3DVertices(tjs, tpcid);
    }
    
    // Score and flag Tjs that are attached to high-score vertices
    // First remove Tj vertex flags
    for(auto& tj : tjs.allTraj) {
      if(tj.AlgMod[kKilled]) continue;
      geo::PlaneID planeID = DecodeCTP(tj.CTP);
      if(planeID.TPC != tpc || planeID.Cryostat != cstat) continue;
      tj.AlgMod[kTjHiVx3Score] = false;
    } // tj
    // Score the 2D vertices
    for(auto& vx2 : tjs.vtx) {
      if(vx2.ID == 0) continue;
      geo::PlaneID planeID = DecodeCTP(vx2.CTP);
      if(planeID.TPC != tpc || planeID.Cryostat != cstat) continue;
      SetVx2Score(tjs, vx2, prt);
    } // vx2
    // and the 3D vertices
    for(auto& vx3 : tjs.vtx3) {
      if(vx3.ID == 0) continue;
      if(vx3.TPCID != tpcid) continue;
      SetVx3Score(tjs, vx3, prt);
    } // vx3

  } // Find3DVertices

  ////////////////////////////////////////////////
  void Match3DVtxTjs(TjStuff& tjs, const geo::TPCID& tpcid, bool prt)
  {
    // Matches Tjs that are attached to 2D vertices that are matched in 3D. This function does not attempt
    // to determine the appropriate ends of matched Tjs when there is a 3D vertex at both ends. This is done
    // in Find3DEndPoints
    
    if(tjs.vtx3.empty()) return;
    if(tjs.matchVec.empty()) return;

    // sort the vertices by decreasing score
    std::vector<SortEntry> sortVec;
    for(unsigned short iv3 = 0; iv3 < tjs.vtx3.size(); ++iv3) {
      auto& vx3 = tjs.vtx3[iv3];
      if(vx3.ID == 0) continue;
      if(vx3.TPCID != tpcid) continue;
      // put the TjIDs into a vector for matching
      float score = 0;
      auto v3TjIDs = GetVtxTjIDs(tjs, vx3, score);
      if(v3TjIDs.empty()) continue;
      if(score < tjs.Vertex2DCuts[7]) continue;
      if(prt) {
        mf::LogVerbatim myprt("TC");
        myprt<<"M3DVTj vx3 "<<vx3.ID<<" score "<<score<<" TjIDs";
        for(auto& tjID : v3TjIDs) myprt<<" "<<tjID;
      }
      SortEntry se;
      se.index = iv3;
      se.val = score;
      sortVec.push_back(se);
    } // vx3
    if(sortVec.empty()) return;
    if(sortVec.size() > 1) std::sort(sortVec.begin(), sortVec.end(), valDecreasing);
    
    for(unsigned short ii = 0; ii < sortVec.size(); ++ii) {
      auto& vx3 = tjs.vtx3[sortVec[ii].index];
      float score = 0;
      std::vector<int> v3TjIDs = GetVtxTjIDs(tjs, vx3, score);
      if(prt) {
        mf::LogVerbatim myprt("TC");
        myprt<<"M3DVTj Vertex "<<vx3.ID<<" score "<<score<<" Tjs";
        for(auto& tjID : v3TjIDs) myprt<<" "<<tjID;
      }
      for(unsigned int ims = 0; ims < tjs.matchVec.size(); ++ims) {
        // temp for debugging
        if(ims == 9) break;
        auto& ms = tjs.matchVec[ims];
        bool skipit = false;
        for(auto tjid : ms.TjIDs) {
          auto& tj = tjs.allTraj[tjid - 1];
          if(tj.AlgMod[kMat3D]) skipit = true;
          if(tj.AlgMod[kShowerTj]) skipit = true;
        }
        if(skipit) continue;
        std::vector<int> shared = SetIntersection(ms.TjIDs, v3TjIDs);
        if(shared.size() < 2) continue;
        if(prt) mf::LogVerbatim("TC")<<" ims "<<ims<<" shared size "<<shared.size();
        PFPStruct pfp = CreatePFP(tjs, tpcid);
        pfp.TjIDs = ms.TjIDs;
        pfp.Vx3ID[0] = vx3.ID;
        if(prt) mf::LogVerbatim("TC")<<"M3DVTj: pfp "<<pfp.ID<<" vx3 "<<vx3.ID;
        // Find Tp3s and end points
        if(!DefinePFP(tjs, pfp, prt)) continue;
        // separation distance (cm) for kink detection.
        double sep = 1;
        bool didSplit = SplitAtKink(tjs, pfp, sep, prt);
        if(prt) PrintPFP("M3D", tjs, pfp, true);
        if(!didSplit && shared.size() != ms.TjIDs.size()) {
          // Try to repair the PFParticle by merging the Tj that was in the match list but
          // wasn't attached to the vertex. Hopefully there aren't more than one...
          auto tjNotInVx = SetDifference(ms.TjIDs, shared);
        }
        if(!StorePFP(tjs, pfp)) continue;
        std::vector<int> leftover = SetDifference(v3TjIDs, shared);
        if(prt) {
          mf::LogVerbatim myprt("TC");
          myprt<<" perfect match with ims "<<ims<<" TjIDs";
          for(auto tjid : ms.TjIDs) myprt<<" "<<tjid;
          myprt<<" leftover";
          for(auto tjid : leftover) myprt<<" "<<tjid;
        }
        if(leftover.empty()) break;
        // keep looking using the leftovers
        v3TjIDs = leftover;
      } // ims
      if(v3TjIDs.size() > 1 && v3TjIDs.size() <= tjs.NumPlanes) {
        // a last-ditch attempt
        PFPStruct pfp = CreatePFP(tjs, tpcid);
        pfp.TjIDs = v3TjIDs;
        pfp.Vx3ID[0] = vx3.ID;
        if(!DefinePFP(tjs, pfp, prt)) continue;
        if(prt) PrintPFP("left", tjs, pfp, true);
        if(!StorePFP(tjs, pfp)) continue;
      }
    } // ii
  } // Match3DVtxTjs

  //////////////////////////////////////////
  unsigned short TPNearVertex(TjStuff& tjs, const TrajPoint& tp)
  {
    // Returns the index of a vertex if tp is nearby
    for(unsigned short ivx = 0; ivx < tjs.vtx.size(); ++ivx) {
      if(tjs.vtx[ivx].ID == 0) continue;
      if(tjs.vtx[ivx].CTP != tp.CTP) continue;
      if(std::abs(tjs.vtx[ivx].Pos[0] - tp.Pos[0]) > 1.2) continue;
      if(std::abs(tjs.vtx[ivx].Pos[1] - tp.Pos[1]) > 1.2) continue;
      return ivx;
    } // ivx
    return USHRT_MAX;
  } // TPNearVertex
  
  //////////////////////////////////////////
  bool AttachPFPToVertex(TjStuff& tjs, PFPStruct& pfp, unsigned short end, unsigned short vx3ID, bool prt)
  {
    if(vx3ID > tjs.vtx3.size()) {
      mf::LogVerbatim("TC")<<"AttachPFPToVertex: vx3 "<<vx3ID<<" doesn't exist in tjs.vtx3";
      return false;
    }
    if(pfp.ID > tjs.pfps.size()) {
      mf::LogVerbatim("TC")<<"AttachPFPToVertex: pfp "<<pfp.ID<<" doesn't exist in tjs.pfps";
      return false;
    }
    if(end > 1) return false;
    
    auto& vx3 = tjs.vtx3[vx3ID - 1];
    
    pfp.Vx3ID[end] = vx3.ID;
    
    // We are done if this a PFP-only vertex
    if(vx3.Wire == -2) return true;
    
    // Update the 2D and 3D vertex and tj associations
    for(auto tjid : pfp.TjIDs) {
      auto& tj = tjs.allTraj[tjid - 1];
      unsigned short plane = DecodeCTP(tj.CTP).Plane;
      // TODO: Check to see if the Tjs have been ordered correctly? 
      if(tj.VtxID[end] == 0) {
        // tj is available to be attached to a 2D vertex. See if the 3D vertex is matched to 
        // an existing 2D vertex in this plane
        if(vx3.Vx2ID[plane] == 0) {
          // not matched. Look for one
          std::array<float, 2> pos;
          PosInPlane(tjs, vx3, plane, pos);
//          if(prt) std::cout<<" tj "<<tj.ID<<" has no 2D vertex. Look for one vertex near "<<tj.CTP<<":"<<PrintPos(tjs, pos)<<" Events processed "<<tjs.EventsProcessed<<"\n";
        } else {
          // Existing 2D vertex matched to the 3D vertex
//          if(prt) std::cout<<" tj "<<tj.ID<<" has no 2D vertex in CTP "<<tj.CTP<<" but vx3 is matched to 2D vertex"<<vx3.Vx2ID[plane]<<". Attach it? Events processed "<<tjs.EventsProcessed<<"\n";
        }
      }
    } // tjid
    
    return true;
  } // AttachPFPToVertex

  //////////////////////////////////////////
  bool AttachAnyTrajToVertex(TjStuff& tjs, unsigned short ivx, bool prt)
  {
    
    if(ivx > tjs.vtx.size() - 1) return false;
    if(tjs.vtx[ivx].ID == 0) return false;
    if(tjs.Vertex2DCuts[0] < 0) return false;
    
    VtxStore& vx = tjs.vtx[ivx];
    
    unsigned short nadd = 0;
    for(auto& tj : tjs.allTraj) {
      if(tj.AlgMod[kKilled]) continue;
      if(tj.CTP != vx.CTP) continue;
      if(tj.VtxID[0] == vx.ID || tj.VtxID[1] == vx.ID) continue;
      if(AttachTrajToVertex(tjs, tj, vx, prt)) ++nadd;
    } // tj
    if(prt) mf::LogVerbatim("TC")<<" AttachAnyTrajToVertex: nadd "<<nadd;
    if(nadd == 0) return false;
    return true;
    
  } // AttachAnyTrajToVertex

  //////////////////////////////////////////
  bool AttachTrajToVertex(TjStuff& tjs, Trajectory& tj, VtxStore& vx, bool prt)
  {
    // Note that this function does not require a signal between the end of the Tj and the vertex
    
    // tjs.Vertex2DCuts fcl input usage
    // 0 = maximum length of a short trajectory
    // 1 = max vertex - trajectory separation for short trajectories
    // 2 = max vertex - trajectory separation for long trajectories
    // 3 = max position pull for adding TJs to a vertex
    // 4 = max allowed vertex position error
    // 5 = min MCSMom
    // 6 = min Pts/Wire fraction
    
    if(tj.AlgMod[kKilled]) return false;
    if(tj.CTP != vx.CTP) return false;
    // already attached?
    if(tj.VtxID[0] == vx.ID || tj.VtxID[1] == vx.ID) return false;
    
    unsigned short maxShortTjLen = tjs.Vertex2DCuts[0];
    // square the separation cut to simplify testing in the loop
    float maxSepCutShort2 = tjs.Vertex2DCuts[1] * tjs.Vertex2DCuts[1];
    float maxSepCutLong2 = tjs.Vertex2DCuts[2] * tjs.Vertex2DCuts[2];
    
    // assume that end 0 is closest to the vertex
    unsigned short end = 0;
    float vtxTjSep2 = PosSep2(vx.Pos, tj.Pts[tj.EndPt[0]].Pos);
    float sep1 = PosSep2(vx.Pos, tj.Pts[tj.EndPt[1]].Pos);
    if(sep1 < vtxTjSep2) {
      // End 1 is closer
      end = 1;
      vtxTjSep2 = sep1;
    }
    // is there a vertex already assigned to this end?
    if(tj.VtxID[end] > 0) return false;
    
    // is the trajectory short?
    bool tjShort = (tj.EndPt[1] - tj.EndPt[0] < maxShortTjLen);
    float closestApproach;
    // ignore bad separation between the closest tj end and the vertex
    if(tjShort) {
      if(vtxTjSep2 > maxSepCutShort2) return false;
      closestApproach = tjs.Vertex2DCuts[1];
    } else {
      closestApproach = tjs.Vertex2DCuts[2];
      if(vtxTjSep2 > maxSepCutLong2) return false;
    }
    
    // Calculate the pull on the vertex
    TrajPoint& tp = tj.Pts[tj.EndPt[end]];
    float tpVxPull = TrajPointVertexPull(tjs, tp, vx);
    bool signalBetween = SignalBetween(tjs, tp, vx.Pos[0], 0.8, prt);
    
    // See if the vertex position is close to an end
    unsigned short closePt;
    TrajClosestApproach(tj, vx.Pos[0], vx.Pos[1], closePt, closestApproach);
    // count the number of points between the end of the trajectory and the vertex.
    // tj     -------------   tj ------------
    // vx  *   >> dpt = 0     vx   *  >> dpt = 2
    short dpt;
    if(end == 0) {
      dpt = closePt - tj.EndPt[end];
    } else {
      dpt = tj.EndPt[end] - closePt;
    }
    
    float length = TrajLength(tj);
    // don't attach it if the tj length is shorter than the separation distance
    if(length > 2 && length < closestApproach) return false;

    float pullCut = tjs.Vertex2DCuts[3];
    // Dec 21, 2017 Loosen up the pull cut for short close Tjs. These are likely to
    // be poorly reconstructed. It is better to have them associated with the vertex
    // than not.
    if(tjShort) pullCut = 10;
    
    if(prt) {
      mf::LogVerbatim myprt("TC");
      myprt<<"ATTV: 2V"<<vx.ID;
      myprt<<" NTraj "<<vx.NTraj;
      myprt<<" oldTJs";
      for(unsigned short itj = 0; itj < tjs.allTraj.size(); ++itj) {
        Trajectory& tj = tjs.allTraj[itj];
        if(tj.AlgMod[kKilled]) continue;
        if(tj.CTP != vx.CTP) continue;
        if(tj.VtxID[0] == vx.ID) myprt<<" "<<tj.ID<<"_0";
        if(tj.VtxID[1] == vx.ID) myprt<<" "<<tj.ID<<"_1";
      }
      myprt<<" +tjID "<<tj.ID<<"_"<<end<<" vtxTjSep "<<sqrt(vtxTjSep2)<<" tpVxPull "<<tpVxPull<<" pullCut "<<pullCut<<" dpt "<<dpt;
    }
//    if(tpVxPull > tjs.Vertex2DCuts[3]) return false;
    if(tpVxPull > pullCut) return false;
    if(dpt > 2) return true;
    
    // remove the fixed position flag if there are more than 2 tjs
    bool fixedBit = vx.Stat[kFixed];
    if(fixedBit && vx.NTraj < 2) vx.Stat[kFixed] = false;
    
    // don't allow a short Tj with a large pull to bias the fit
    if(tjShort && tpVxPull > tjs.Vertex2DCuts[3]) tj.AlgMod[kNoFitToVx] = true;

    // Passed all the cuts. Attach it to the vertex and try a fit
    tj.VtxID[end] = vx.ID;
    // flag as a photon Tj so it isn't included in the fit
    tj.AlgMod[kPhoton] = !signalBetween;
    // make a copy of the vertex and fit it
    auto vxTmp = vx;
    if(FitVertex(tjs, vxTmp, prt)) {
      SetVx2Score(tjs, vxTmp, prt);
      if(prt) mf::LogVerbatim("TC")<<" Success";
      vx = vxTmp;
      return true;
    }
    
    // test this again
    tj.AlgMod[kNoFitToVx] = true;
    if(prt) mf::LogVerbatim("TC")<<" Poor fit. Keep Tj "<<tj.ID<<" with kNoFitToVx";
    return true;
/*
    // fit failed so remove the tj -> vx assignment if it is long and
    // set noFitToVtx if it is short
    if(tjShort) {
      tj.AlgMod[kNoFitToVx] = true;
      if(prt) mf::LogVerbatim("TC")<<" Poor fit. Keep short Tj "<<tj.ID<<" with kNoFitToVx";
      return true;
    } else {
      tj.VtxID[end] = 0;
      // restore the fixed flag
      vx.Stat[kFixed] = fixedBit;
      if(prt) mf::LogVerbatim("TC")<<" Poor fit. Removed Tj "<<tj.ID;
      return false;
    }
*/
  } // AttachTrajToVertex
  
  /////////////////////////////////////////
  float TrajPointVertexPull(TjStuff& tjs, const TrajPoint& tp, const VtxStore& vx)
  {
    // Calculates the position pull between a trajectory point and a vertex
    
    // impact parameter between them
    double ip = PointTrajDOCA(tjs, vx.Pos[0], vx.Pos[1], tp);
    // separation^2
    double sep2 = PosSep2(vx.Pos, tp.Pos);
    
    // Find the projection of the vertex error ellipse in a coordinate system
    // along the TP direction
    double vxErrW = vx.PosErr[0] * tp.Dir[1];
    double vxErrT = vx.PosErr[1] * tp.Dir[0];
    double vxErr2 = vxErrW * vxErrW + vxErrT * vxErrT;
    // add the TP position error^2
    vxErr2 += tp.HitPosErr2;
    
    // close together so ignore the TP projection error and return
    // the pull using the vertex error and TP position error
    if(sep2 < 1) return (float)(ip/sqrt(vxErr2));
    
    double dang = ip / sqrt(sep2);
    
    // calculate the angle error.
    // Start with the vertex error^2
    double angErr = vxErr2 / sep2;
    // Add the TP angle error^2
    angErr += tp.AngErr * tp.AngErr;
    if(angErr == 0) return 999;
    angErr = sqrt(angErr);
    return (float)(dang / angErr);
    
  } // TrajPointVertexPull
  
  /////////////////////////////////////////
  float VertexVertexPull(TjStuff& tjs, const Vtx3Store& vx1, const Vtx3Store& vx2)
  {
    // Calculates the position pull between two vertices
    double dx = vx1.X - vx2.X;
    double dy = vx1.Y - vx2.Y;
    double dz = vx1.Z - vx2.Z;
    double dxErr2 = (vx1.XErr * vx1.XErr + vx2.XErr * vx2.XErr) / 2;
    double dyErr2 = (vx1.YErr * vx1.YErr + vx2.YErr * vx2.YErr) / 2;
    double dzErr2 = (vx1.ZErr * vx1.ZErr + vx2.ZErr * vx2.ZErr) / 2;
    dx = dx * dx / dxErr2;
    dy = dy * dy / dyErr2;
    dz = dz * dz / dzErr2;
    return (float)(sqrt(dx + dy + dz)/3);
  }
  
  /////////////////////////////////////////
  float VertexVertexPull(TjStuff& tjs, const VtxStore& vx1, const VtxStore& vx2)
  {
    // Calculates the position pull between two vertices
    double dw = vx1.Pos[0] - vx2.Pos[0];
    double dt = vx1.Pos[1] - vx2.Pos[1];
    double dwErr2 = (vx1.PosErr[0] * vx1.PosErr[0] + vx2.PosErr[0] * vx2.PosErr[0]) / 2;
    double dtErr2 = (vx1.PosErr[1] * vx1.PosErr[1] + vx2.PosErr[1] * vx2.PosErr[1]) / 2;
    dw = dw * dw / dwErr2;
    dt = dt * dt / dtErr2;
    return (float)sqrt(dw + dt);
  }
  
  ////////////////////////////////////////////////
  bool StoreVertex(TjStuff& tjs, VtxStore& vx)
  {
    // jacket around the push to ensure that the Tj and vtx CTP is consistent.
    // The calling function should score the vertex after the trajectories are attached
    
    if(vx.ID != tjs.vtx.size() + 1) {
      mf::LogVerbatim("TC")<<"StoreVertex: Invalid ID "<<vx.ID<<" It should be "<<tjs.vtx.size() + 1;
      return false;
    }
    
    unsigned short nvxtj = 0;
    unsigned short nok = 0;
    for(auto& tj : tjs.allTraj) {
      if(tj.AlgMod[kKilled]) continue;
      if(vx.ID == tj.VtxID[0] || vx.ID == tj.VtxID[1]) ++nvxtj;
      if(vx.CTP != tj.CTP) continue;
      if(vx.ID == tj.VtxID[0] || vx.ID == tj.VtxID[1]) ++nok;
    } // tj
    
    if(nok != nvxtj) {
      mf::LogVerbatim("TC")<<"StoreVertex: vertex "<<vx.ID<<" Topo "<<vx.Topo<<" has inconsistent CTP code "<<vx.CTP<<" with one or more Tjs\n";
      for(auto& tj : tjs.allTraj) {
        if(tj.AlgMod[kKilled]) continue;
        if(tj.VtxID[0] == vx.ID) tj.VtxID[0] = 0;
        if(tj.VtxID[1] == vx.ID) tj.VtxID[1] = 0;
      }
      return false;
    }
    vx.NTraj = nok;
    tjs.vtx.push_back(vx);
    return true;
    
  } // StoreVertex
  
  /////////////////////////////////////////
  bool FitVertex(TjStuff& tjs, VtxStore& vx, bool prt)
  {
    // A poor-mans fitting scheme. If the fitted vertex position error is within the supplied
    // value, the position and errors are updated and we return true, otherwise the vertex is
    // left unchanged and we return false
    
    // tjs.Vertex2DCuts fcl input usage
    // 0 = maximum length of a short trajectory
    // 1 = max vertex - trajectory separation for short trajectories
    // 2 = max vertex - trajectory separation for long trajectories
    // 3 = max position pull for adding TJs to a vertex
    // 4 = max allowed vertex position error
    // 5 = min MCSMom
    // 6 = min Pts/Wire fraction
    
    if(vx.Stat[kFixed]) {
      if(prt) mf::LogVerbatim("TC")<<" vertex position fixed. No fit allowed";
      return true;
    }
    
    
    // Create a vector of trajectory points that will be used to fit the vertex position
    std::vector<TrajPoint> vxTp;
    for(auto& tj : tjs.allTraj) {
      if(tj.AlgMod[kKilled]) continue;
      if(tj.CTP != vx.CTP) continue;
      if(tj.AlgMod[kPhoton]) continue;
      if(tj.AlgMod[kNoFitToVx]) continue;
      if(tj.VtxID[0] == vx.ID) vxTp.push_back(tj.Pts[tj.EndPt[0]]);
      if(tj.VtxID[1] == vx.ID) vxTp.push_back(tj.Pts[tj.EndPt[1]]);
    } // tj
    
    bool success = FitVertex(tjs, vx, vxTp, prt);
    
    if(!success) return false;
    return true;
    
  } // FitVertex
  
  /////////////////////////////////////////
  bool FitVertex(TjStuff& tjs, VtxStore& vx, std::vector<TrajPoint> vxTp, bool prt)
  {
    // Variant of FitVertex that fits the passed trajectory points to a vertex position but doesn't
    // require using information in TJStuff

    // tjs.Vertex2DCuts fcl input usage
    // 0 = maximum length of a short trajectory
    // 1 = max vertex - trajectory separation for short trajectories
    // 2 = max vertex - trajectory separation for long trajectories
    // 3 = max position pull for adding TJs to a vertex
    // 4 = max allowed vertex position error
    // 5 = min MCSMom
    // 6 = min Pts/Wire fraction
    // 7 min Score
    // 8 Min charge fraction near a merge point (not a vertex)
    // 9 max MCSmom asymmetry for a merge

    
    vx.NTraj = vxTp.size();
    
    if(vxTp.size() < 2) return false;
    
    if(prt) {
      PrintHeader("FV");
      for(auto& tp : vxTp) PrintTrajPoint("FV", tjs, 0, 1, 1, tp);
    }
    
    // Find trajectory intersections pair-wise tweaking the angle and position(?) within
    // +/- 1 sigma
    double sum0 = 0, sum02 = 0;
    double sum1 = 0, sum12 = 0;
    double sumw = 0;
    double wgt;
    double cnt = 0;
    // a temporary TP for tweaking the angle
    TrajPoint tmp;
    // another point to check for a signal at each intersection
    TrajPoint intTp;
    intTp.CTP = vxTp[0].CTP;
    for(unsigned short itj = 0; itj < vxTp.size() - 1; ++itj) {
      for(unsigned short jtj = itj + 1; jtj < vxTp.size(); ++jtj) {
        float p0, p1;
        TrajIntersection(vxTp[itj], vxTp[jtj], p0, p1);
        intTp.Pos[0] = p0; intTp.Pos[1] = p1;
        wgt = 1;
        // accumulate
        sum0 += wgt * p0; sum02 += wgt * p0 * p0; 
        sum1 += wgt * p1; sum12 += wgt * p1 * p1; sumw += wgt; ++cnt;
        // tweak the itj angle +
        tmp = vxTp[itj];
        tmp.Ang += tmp.AngErr;
        tmp.Dir[0] = cos(tmp.Ang); tmp.Dir[1] = sin(tmp.Ang);
        TrajIntersection(tmp, vxTp[jtj], p0, p1);
        intTp.Pos[0] = p0; intTp.Pos[1] = p1;
        // adjust the weight for 4 points at +/1 1 sigma = 0.607 / 4
        wgt = 0.152;
        // accumulate
        sum0 += wgt * p0; sum02 += wgt * p0 * p0; 
        sum1 += wgt * p1; sum12 += wgt * p1 * p1; sumw += wgt; ++cnt;
        // tweak the itj angle -
        tmp = vxTp[itj];
        tmp.Ang -= 2 * tmp.AngErr;
        tmp.Dir[0] = cos(tmp.Ang); tmp.Dir[1] = sin(tmp.Ang);
        TrajIntersection(tmp, vxTp[jtj], p0, p1);
        intTp.Pos[0] = p0; intTp.Pos[1] = p1;
        // accumulate
        sum0 += wgt * p0; sum02 += wgt * p0 * p0; 
        sum1 += wgt * p1; sum12 += wgt * p1 * p1; sumw += wgt; ++cnt;
        // Repeat this process with jtj
        // tweak the jtj angle +
        tmp = vxTp[jtj];
        tmp.Ang += tmp.AngErr;
        tmp.Dir[0] = cos(tmp.Ang); tmp.Dir[1] = sin(tmp.Ang);
        TrajIntersection(vxTp[itj], tmp, p0, p1);
        intTp.Pos[0] = p0; intTp.Pos[1] = p1;
        // accumulate
        sum0 += wgt * p0; sum02 += wgt * p0 * p0; 
        sum1 += wgt * p1; sum12 += wgt * p1 * p1; sumw += wgt; ++cnt;
        // tweak the itj angle -
        tmp = vxTp[itj];
        tmp.Ang -= 2 * tmp.AngErr;
        tmp.Dir[0] = cos(tmp.Ang); tmp.Dir[1] = sin(tmp.Ang);
        TrajIntersection(vxTp[itj], tmp, p0, p1);
        intTp.Pos[0] = p0; intTp.Pos[1] = p1;
        // accumulate
        sum0 += wgt * p0; sum02 += wgt * p0 * p0; 
        sum1 += wgt * p1; sum12 += wgt * p1 * p1; sumw += wgt; ++cnt;
      } // jtj
    } // itj
    
    if(sumw == 0) return false;
    
    double vxP0 = sum0 / sumw;
    double vxP1 = sum1 / sumw;
    double vxP0rms = sqrt((sum02 - sumw * vxP0 * vxP0) / sumw);
    double vxP1rms = sqrt((sum12 - sumw * vxP1 * vxP1) / sumw);
    double rootN = sqrt(cnt);
    vxP0rms /= rootN;
    vxP1rms /= rootN;
    // don't let the errors get too small
    if(vxP0rms < 0.5) vxP0rms = 0.5;
    if(vxP1rms < 0.5) vxP1rms = 0.5;
    
    if(prt) mf::LogVerbatim("TC")<<"FitVertex 2V"<<vx.ID<<" CTP "<<vx.CTP<<" NTraj "<<vx.NTraj<<" in "<<std::fixed<<std::setprecision(1)<<vx.Pos[0]<<":"<<vx.Pos[1]/tjs.UnitsPerTick<<" out wire "<<vxP0<<" +/- "<<vxP0rms<<" ticks "<<vxP1/tjs.UnitsPerTick<<"+/-"<<vxP1rms/tjs.UnitsPerTick;
    
    float inflate = 1;
    if(vx.Stat[kOnDeadWire]) inflate = 1.5;
    if(vxP0rms > inflate * tjs.Vertex2DCuts[4] || vxP1rms > inflate * tjs.Vertex2DCuts[4]) {
      if(prt) mf::LogVerbatim("TC")<<" fit failed. Max allowed position error "<<inflate * tjs.Vertex2DCuts[4];
      return false;
    }
    
    vx.Pos[0] = vxP0;
    vx.PosErr[0] = vxP0rms;
    vx.Pos[1] = vxP1;
    vx.PosErr[1] = vxP1rms;
    
    // Calculate chisq
    vx.ChiDOF = 0;
    for(unsigned short itj = 0; itj < vxTp.size(); ++itj) {
      vx.ChiDOF += TrajPointVertexPull(tjs, vxTp[itj], vx);
    } // itj
    vx.ChiDOF /= (float)vxTp.size();
    
    if(prt) {
      mf::LogVerbatim myprt("TC");
      myprt<<"Pull";
      for(unsigned short itj = 0; itj < vxTp.size(); ++itj) {
        float pull = TrajPointVertexPull(tjs, vxTp[itj], vx);
        myprt<<" "<<PrintPos(tjs, vxTp[itj])<<" - "<<std::fixed<<std::setprecision(2)<<pull;
      } // itj
      myprt<<" ChiDOF "<<vx.ChiDOF;
    }
    return true;

  } // FitVertex

  //////////////////////////////////////////
  bool ChkVtxAssociations(TjStuff& tjs, const CTP_t& inCTP)
  {
    // Check the associations

    // check the 2D -> 3D associations
    geo::PlaneID planeID = DecodeCTP(inCTP);
    unsigned short plane = planeID.Plane;
    for(auto& vx2 : tjs.vtx) {
      if(vx2.CTP != inCTP) continue;
      if(vx2.ID == 0) continue;
      if(vx2.Vx3ID == 0) continue;
      if(vx2.Vx3ID > tjs.vtx3.size()) {
        mf::LogVerbatim("TC")<<"ChkVtxAssociations: Invalid vx2.Vx3ID "<<vx2.Vx3ID<<" in 2D vtx "<<vx2.ID;
        return false;
      }
      auto& vx3 = tjs.vtx3[vx2.Vx3ID-1];
      if(vx3.ID == 0) {
        mf::LogVerbatim("TC")<<"ChkVtxAssociations: vx2 "<<vx2.ID<<" thinks it is matched to vx3 "<<vx3.ID<<" but vx3 is obsolete";
        return false;
      }
      if(vx3.Vx2ID[plane] != vx2.ID) {
        mf::LogVerbatim("TC")<<"ChkVtxAssociations: vx2 "<<vx2.ID<<" thinks it is matched to vx3 "<<vx3.ID<<" but vx3 says no!";
        return false;
      }
    } // vx2
    // check the 3D -> 2D associations
    for(auto& vx3 : tjs.vtx3) {
      if(vx3.ID == 0) continue;
      if(vx3.Vx2ID[plane] == 0) continue;
      if(vx3.Vx2ID[plane] > tjs.vtx.size()) {
        mf::LogVerbatim("TC")<<"ChkVtxAssociations: Invalid vx3.Vx2ID "<<vx3.Vx2ID[plane]<<" in CTP "<<inCTP;
        return false;
      }
      auto& vx2 = tjs.vtx[vx3.Vx2ID[plane]-1];
      if(vx2.Vx3ID != vx3.ID) {
        mf::LogVerbatim("TC")<<"ChkVtxAssociations: vx3 "<<vx3.ID<<" thinks it is matched to vx2 "<<vx2.ID<<" but vx2 says no!";
        return false;
      }
    } // vx3
    
    // check the Tj -> 2D associations
    for(auto& tj : tjs.allTraj) {
      if(tj.AlgMod[kKilled]) continue;
      for(unsigned short end = 0; end < 2; ++end) {
        if(tj.VtxID[end] == 0) continue;
        if(tj.VtxID[end] > tjs.vtx.size()) {
          mf::LogVerbatim("TC")<<"ChkVtxAssociations: tj "<<tj.ID<<" thinks it is matched to vx2 "<<tj.VtxID[end]<<" on end "<<end<<" but no vertex exists. Recovering";
          tj.VtxID[end] = 0;
          return false;
        }
        unsigned short ivx = tj.VtxID[end] - 1;
        auto& vx2 = tjs.vtx[ivx];
        if(vx2.ID == 0) {
          mf::LogVerbatim("TC")<<"ChkVtxAssociations: tj "<<tj.ID<<" thinks it is matched to vx2 "<<tj.VtxID[end]<<" on end "<<end<<" but the vertex is killed. Fixing the Tj";
          tj.VtxID[end] = 0;
          return false;
        }
      } // end
    } // tj
    
    return true;
    
  } // ChkVtxAssociations
  
  //////////////////////////////////////////
  void ScoreVertices(TjStuff& tjs, const geo::TPCID& tpcid, bool prt)
  {
    // reset all 3D vertex, 2D vertex and Tj high-score vertex bits in tpcid 
    
    unsigned int cstat = tpcid.Cryostat;
    unsigned int tpc = tpcid.TPC;
    
    // reset the 2D vertex status bits
    for(auto& vx : tjs.vtx) {
      if(vx.ID == 0) continue;
      geo::PlaneID planeID = DecodeCTP(vx.CTP);
      if(planeID.Cryostat != cstat) continue;
      if(planeID.TPC != tpc) continue;
      vx.Stat[kHiVx3Score] = false;
    } // vx
    // and the tj bits
    for(auto& tj : tjs.allTraj) {
      if(tj.AlgMod[kKilled]) continue;
      geo::PlaneID planeID = DecodeCTP(tj.CTP);
      if(planeID.Cryostat != cstat) continue;
      if(planeID.TPC != tpc) continue;
      tj.AlgMod[kTjHiVx3Score] = false;
    } // tj
    // Score the 2D vertices
    for(auto& vx : tjs.vtx) {
      if(vx.ID == 0) continue;
      geo::PlaneID planeID = DecodeCTP(vx.CTP);
      if(planeID.Cryostat != cstat) continue;
      if(planeID.TPC != tpc) continue;
      SetVx2Score(tjs, vx, prt);
    } // vx
    // Score the 3D vertices
    for(auto& vx3 : tjs.vtx3) {
      if(vx3.ID == 0) continue;
      if(vx3.TPCID != tpcid) continue;
       SetVx3Score(tjs, vx3, prt);
    } // vx3
    // kill 2D vertices that have low score and are not attached to a high-score 3D vertex
/* Dec 29, 2017 This should be done in a separate function
    for(auto& vx : tjs.vtx) {
      if(vx.ID == 0) continue;
      geo::PlaneID planeID = DecodeCTP(vx.CTP);
      if(planeID.Cryostat != cstat) continue;
      if(planeID.TPC != tpc) continue;
      if(vx.Score > tjs.Vertex2DCuts[7]) continue;
      if(vx.Vx3ID > 0 && tjs.vtx3[vx.Vx3ID - 1].Score >= tjs.Vertex2DCuts[7]) continue;
      MakeVertexObsolete(tjs, vx, false);
    } // vx
*/
  } // ScoreVertices
  
  //////////////////////////////////////////
  void KillPoorVertices(TjStuff& tjs, const geo::TPCID& tpcid)
  {
    // kill 2D vertices that have low score and are not attached to a high-score 3D vertex
    if(tjs.vtx.empty()) return;
    unsigned int cstat = tpcid.Cryostat;
    unsigned int tpc = tpcid.TPC;
    for(auto& vx : tjs.vtx) {
      if(vx.ID == 0) continue;
      geo::PlaneID planeID = DecodeCTP(vx.CTP);
      if(planeID.Cryostat != cstat) continue;
      if(planeID.TPC != tpc) continue;
      if(vx.Score > tjs.Vertex2DCuts[7]) continue;
      if(vx.Vx3ID > 0 && tjs.vtx3[vx.Vx3ID - 1].Score >= tjs.Vertex2DCuts[7]) continue;
      MakeVertexObsolete(tjs, vx, false);
    } // vx
    
  } // KillPoorVertices
  
  //////////////////////////////////////////
  void SetHighScoreBits(TjStuff& tjs, Vtx3Store& vx3)
  {
    // Sets the tj and 2D vertex score bits to true 
    
    if(vx3.ID == 0) return;
    
    for(unsigned short ipl = 0; ipl < tjs.NumPlanes; ++ipl) {
      if(vx3.Vx2ID[ipl] <= 0) continue;
      VtxStore& vx2 = tjs.vtx[vx3.Vx2ID[ipl] - 1];
      vx2.Stat[kHiVx3Score] = false;
      // transfer this to all attached tjs and vertices attached to those tjs
      std::vector<int> tjlist = GetVtxTjIDs(tjs, vx2);
      std::vector<int> vxlist;
      while(true) {
        // tag Tjs and make a list of attached vertices whose high-score
        // bit needs to be set
        vxlist.clear();
        for(auto tjid : tjlist) {
          auto& tj = tjs.allTraj[tjid - 1];
          tj.AlgMod[kTjHiVx3Score] = true;
          for(unsigned short end = 0; end < 2; ++end) {
            if(tj.VtxID[end] == 0) continue;
            auto& vx2 = tjs.vtx[tj.VtxID[end] - 1];
            if(vx2.Stat[kHiVx3Score]) continue;
            vx2.Stat[kHiVx3Score] = true;
            vxlist.push_back(vx2.ID);
          } // end
        } // tjid

        if(vxlist.empty()) break;
        // re-build tjlist using vxlist
        std::vector<int> newtjlist;
        for(auto vxid : vxlist) {
          auto& vx2 = tjs.vtx[vxid - 1];
          auto tmp = GetVtxTjIDs(tjs, vx2);
          for(auto tjid : tmp) {
            if(std::find(tjlist.begin(), tjlist.end(), tjid) == tjlist.end()) newtjlist.push_back(tjid);
          } // tjid
        } // vxid
        if(newtjlist.empty()) break;
        tjlist = newtjlist;
      } // true
    } // ipl

  } // SetHighScoreBits
  
  //////////////////////////////////////////
  void SetVx3Score(TjStuff& tjs, Vtx3Store& vx3, bool prt)
  {
    // Calculate the 3D vertex score and flag Tjs that are attached to high score vertices as defined 
    // by Vertex2DCuts 
    
    if(vx3.ID == 0) return;
    
    vx3.Score = 0;
    for(unsigned short ipl = 0; ipl < tjs.NumPlanes; ++ipl) {
      if(vx3.Vx2ID[ipl] <= 0) continue;
      VtxStore& vx2 = tjs.vtx[vx3.Vx2ID[ipl] - 1];
      vx3.Score += vx2.Score;
    } // ipl
    vx3.Score /= (float)tjs.NumPlanes;
    if(vx3.Score > tjs.Vertex2DCuts[7]) SetHighScoreBits(tjs, vx3);
    
  } // SetVx3Score
  
  //////////////////////////////////////////
  void SetVx2Score(TjStuff& tjs, bool prt)
  {
    // A version that sets the score of the last added vertex
    if(tjs.vtx.empty()) return;
    auto& vx2 = tjs.vtx[tjs.vtx.size() - 1];
    SetVx2Score(tjs, vx2, prt);
  } // SetVx2Score
  
  //////////////////////////////////////////
  void SetVx2Score(TjStuff& tjs, VtxStore& vx2, bool prt)
  {
    // Calculate the 2D vertex score
    
    // Don't score vertices from CheckTrajBeginChg or MakeJunkVertices. Set to the minimum
    if(vx2.Topo == 8 || vx2.Topo == 9) {
      vx2.Score = tjs.Vertex2DCuts[7] + 0.1;
      auto vtxTjID = GetVtxTjIDs(tjs, vx2);
      vx2.TjChgFrac = ChgFracNearPos(tjs, vx2.Pos, vtxTjID);
      return;
    }
    
    // Cuts on Tjs attached to vertices
    constexpr float maxChgRMS = 0.25;
    constexpr float momBin = 50;

    vx2.Score = -1000;
    vx2.TjChgFrac = 0;
    if(vx2.ID == 0) return;    
    if(tjs.VertexScoreWeights.size() < 4) return;
    
    auto vtxTjID = GetVtxTjIDs(tjs, vx2);
    if(vtxTjID.empty()) return;

    // Vertex position error
    float vpeScore = -tjs.VertexScoreWeights[0] * (vx2.PosErr[0] + vx2.PosErr[1]);
    
    unsigned short m3Dcnt = 0;
    if(vx2.Vx3ID > 0) {
      m3Dcnt = 1;
      // Add another if the 3D vertex is complete
      unsigned short ivx3 = vx2.Vx3ID - 1;
      if(tjs.vtx3[ivx3].Wire < 0) m3Dcnt = 2;
    }
    float m3DScore = tjs.VertexScoreWeights[1] * m3Dcnt;
    
    vx2.TjChgFrac = ChgFracNearPos(tjs, vx2.Pos, vtxTjID);
    float cfScore = tjs.VertexScoreWeights[2] * vx2.TjChgFrac;
    
    // Define a weight for each Tj
    std::vector<float> tjwts(vtxTjID.size());
    for(unsigned short it1 = 0; it1 < vtxTjID.size(); ++it1) {
      unsigned short itj1 = vtxTjID[it1] - 1;
      Trajectory& tj1 = tjs.allTraj[itj1];
      float wght1 = (float)tj1.MCSMom / momBin;
      if(wght1 > 10) wght1 = 10;
      // weight by tagged muon
      if(tj1.PDGCode == 13) wght1 *= 2;
      // weight by charge rms
      if(tj1.ChgRMS < maxChgRMS) ++wght1;
      // Shower Tj
      if(tj1.AlgMod[kShowerTj]) ++wght1;
      tjwts[it1] = wght1;
    } // tjid
    
    float tjScore = 0;
    float sum = 0;
    float cnt = 0;
    for(unsigned short it1 = 0; it1 < vtxTjID.size() - 1; ++it1) {
      unsigned short itj1 = vtxTjID[it1] - 1;
      Trajectory& tj1 = tjs.allTraj[itj1];
      float wght1 = tjwts[it1];
      // the end that has a vertex
      unsigned short end1 = 0;
      if(tj1.VtxID[1] == vx2.ID) end1 = 1;
      unsigned short endPt1 = tj1.EndPt[end1];
      // bump up the weight if there is a Bragg peak at the other end
      unsigned short oend1 = 1 - end1;
      if(tj1.StopFlag[oend1][kBragg]) ++wght1;
      float ang1 = tj1.Pts[endPt1].Ang;
      float ang1Err2 = tj1.Pts[endPt1].AngErr * tj1.Pts[endPt1].AngErr;
      for(unsigned short it2 = it1 + 1; it2 < vtxTjID.size(); ++it2) {
        unsigned short itj2 = vtxTjID[it2]  - 1;
        Trajectory& tj2 = tjs.allTraj[itj2];
        float wght2 = tjwts[it2];
        unsigned end2 = 0;
        if(tj2.VtxID[1] == vx2.ID) end2 = 1;
        // bump up the weight if there is a Bragg peak at the other end
        unsigned short oend2 = 1 - end2;
        if(tj2.StopFlag[oend2][kBragg]) ++wght2;
        unsigned short endPt2 = tj2.EndPt[end2];
        float ang2 = tj2.Pts[endPt2].Ang;
        float ang2Err2 = tj2.Pts[endPt2].AngErr * tj2.Pts[endPt2].AngErr;
        float dang = DeltaAngle(ang1, ang2);
        float dangErr = 0.5 * sqrt(ang1Err2 + ang2Err2);
        if((dang / dangErr) > 3 && wght1 > 0 && wght2 > 0) {
          sum += wght1 + wght2;
          ++cnt;
        }
      } // it2
    } // it1
    if(cnt > 0) {
      sum /= cnt;
      tjScore = tjs.VertexScoreWeights[3] * sum;
    }
    vx2.Score = vpeScore + m3DScore + cfScore + tjScore;
    if(prt) {
      // last call after vertices have been matched to the truth. Use to optimize VertexScoreWeights using
      // an ntuple
      mf::LogVerbatim myprt("TC");
      myprt<<" SVx2W "<<vx2.ID;
      myprt<<" m3Dcnt"<<m3Dcnt;
      myprt<<" "<<std::fixed<<std::setprecision(2)<<(vx2.PosErr[0] + vx2.PosErr[1]);
      myprt<<" "<<std::fixed<<std::setprecision(3)<<vx2.TjChgFrac;
      myprt<<" "<<std::fixed<<std::setprecision(1)<<sum;
      myprt<<" "<<(int)cnt;
      myprt<<" Score "<<vx2.Score;
    }
  } // SetVx2Score
  
  //////////////////////////////////////////
  unsigned short Vx3Topo(TjStuff& tjs, Vtx3Store& vx3)
  {
    // Returns the most common value of Topo for the 2D vertices that are matched
    // to this 3D vertex. This **might** be a useful measure to identify neutrino interaction
    // vertices
    
    if(vx3.ID == 0) return USHRT_MAX;
    // Consider Topo values between 0 and 9
    std::array<short, 10> cnts = {0};
    for(auto vx2id : vx3.Vx2ID) {
      if(vx2id == 0) continue;
      auto& vx2 = tjs.vtx[vx2id - 1];
      if(vx2.Topo < 0 || vx2.Topo > 9) continue;
      ++cnts[vx2.Topo];
    } // vx2id
    short most = 0;
    unsigned short theMost = USHRT_MAX;
    for(unsigned short itp = 0; itp < 10; ++itp) {
      if(cnts[itp] > most) {
        most = cnts[itp];
        theMost = itp;
      }
    } // itp
    return theMost;
  } // Vx3Topo

  //////////////////////////////////////////
  void CompleteIncomplete3DVerticesInGaps(TjStuff& tjs, const geo::TPCID& tpcid)
  {
    
    if(!tjs.UseAlg[kComp3DVxIG]) return;

    bool prt = (debug.Plane >= 0 && debug.Tick == 44444);
    if(prt) mf::LogVerbatim("TC")<<"Inside CI3DVIG:";

    for(unsigned short iv3 = 0; iv3 < tjs.vtx3.size(); ++iv3) {
      Vtx3Store& vx3 = tjs.vtx3[iv3];
      // ignore obsolete vertices
      if(vx3.ID == 0) continue;
      if(vx3.TPCID != tpcid) continue;
      // check for a completed 3D vertex
      if(vx3.Wire < 0) continue;
      unsigned short mPlane = USHRT_MAX;
      for(unsigned short ipl = 0; ipl < tjs.NumPlanes; ++ipl) {
        if(vx3.Vx2ID[ipl] > 0) continue;
        mPlane = ipl;
        break;
      } // ipl
      if(mPlane == USHRT_MAX) continue;
//      CTP_t mCTP = EncodeCTP(vx3.CStat, vx3.TPC, mPlane);
      CTP_t mCTP = EncodeCTP(vx3.TPCID.Cryostat, vx3.TPCID.TPC, mPlane);
      // require that the missing vertex be in a large block of dead wires
      float dwc = DeadWireCount(tjs, vx3.Wire - 4, vx3.Wire + 4, mCTP);
      if(dwc < 5) continue;
      // X position of the purported missing vertex
      // A TP for the missing 2D vertex
      VtxStore aVtx;
      aVtx.ID = tjs.vtx.size() + 1;
      aVtx.Pos[0] = vx3.Wire;
      aVtx.Pos[1] = tjs.detprop->ConvertXToTicks(vx3.X, mPlane, vx3.TPCID.TPC, vx3.TPCID.Cryostat) * tjs.UnitsPerTick;
      aVtx.CTP = mCTP;
      aVtx.Topo = 4;
      aVtx.NTraj = 0;
      // Give it a bogus pass to indicate it wasn't created while stepping
      aVtx.Pass = 9;
      if(prt) mf::LogVerbatim("TC")<<"CI3DVIG: Incomplete vertex "<<iv3<<" in plane "<<mPlane<<" wire "<<vx3.Wire<<" Made 2D vertex ";
      std::vector<int> tjIDs;
      std::vector<unsigned short> tjEnds;
      for(unsigned short itj = 0; itj < tjs.allTraj.size(); ++itj) {
        if(tjs.allTraj[itj].CTP != mCTP) continue;
        if(tjs.allTraj[itj].AlgMod[kKilled]) continue;
        for(unsigned short end = 0; end < 2; ++end) {
          unsigned short ept = tjs.allTraj[itj].EndPt[end];
          TrajPoint& tp = tjs.allTraj[itj].Pts[ept];
          unsigned short oept = tjs.allTraj[itj].EndPt[1 - end];
          TrajPoint& otp = tjs.allTraj[itj].Pts[oept];
          // ensure that this is the end closest to the vertex
          if(std::abs(tp.Pos[0] - aVtx.Pos[0]) > std::abs(otp.Pos[0] - aVtx.Pos[0])) continue;
          float doca = PointTrajDOCA(tjs, aVtx.Pos[0], aVtx.Pos[1], tp);
          if(doca > 2) continue;
          float dwc = DeadWireCount(tjs, aVtx.Pos[0], tp.Pos[0], tp.CTP);
          float ptSep;
          if(aVtx.Pos[0] > tp.Pos[0]) {
            ptSep = aVtx.Pos[0] - tp.Pos[0] - dwc;
          } else {
            ptSep = tp.Pos[0] - aVtx.Pos[0] - dwc;
          }
          if(prt) mf::LogVerbatim("TC")<<"CI3DVIG: tj ID "<<tjs.allTraj[itj].ID<<" doca "<<doca<<" ptSep "<<ptSep;
          if(ptSep < -2 || ptSep > 2) continue;
          // don't clobber an existing association
          if(tjs.allTraj[itj].VtxID[end] > 0) continue;
          tjIDs.push_back(tjs.allTraj[itj].ID);
          tjEnds.push_back(end);
        } // end
      } // itj
      if(!tjIDs.empty()) {
        // Determine how messy this region is
        aVtx.TjChgFrac = ChgFracNearPos(tjs, aVtx.Pos, tjIDs);
        if(aVtx.TjChgFrac < 0.7) continue;
        aVtx.Vx3ID = vx3.ID;
        // Save the 2D vertex
        if(!StoreVertex(tjs, aVtx)) continue;
        for(unsigned short ii = 0; ii < tjIDs.size(); ++ii) {
          unsigned short itj = tjIDs[ii] - 1;
          tjs.allTraj[itj].VtxID[tjEnds[ii]] = aVtx.ID;
          tjs.allTraj[itj].AlgMod[kComp3DVxIG] = true;
        } // ii
        SetVx2Score(tjs, prt);
        vx3.Vx2ID[mPlane] = aVtx.ID;
        vx3.Wire = -1;
        if(prt) mf::LogVerbatim("TC")<<"CI3DVIG: new vtx 2V"<<aVtx.ID<<" points to 3V"<<vx3.ID;
      }
    } // vx3
    
  } // CompleteIncomplete3DVerticesInGaps
  
  //////////////////////////////////////////
  void CompleteIncomplete3DVertices(TjStuff& tjs, const geo::TPCID& tpcid)
  {
    // Look for trajectories in a plane that lack a 2D vertex as listed in
    // 2DVtxID that are near the projected wire. This may trigger splitting trajectories,
    // assigning them to a new 2D vertex and completing 3D vertices
    
    if(!tjs.UseAlg[kComp3DVx]) return;
    if(tjs.NumPlanes != 3) return;
    
    bool prt = (debug.Plane >= 0 && debug.Tick == 33333);
    if(prt) mf::LogVerbatim("TC")<<"Inside CI3DV";
    
    float maxdoca = 6;
    unsigned short ivx3 = 0;
    for(auto& vx3 : tjs.vtx3) {
      // ignore obsolete vertices
      if(vx3.ID == 0) continue;
      if(vx3.TPCID != tpcid) continue;
      // check for a completed 3D vertex
      if(vx3.Wire < 0) continue;
      unsigned short mPlane = USHRT_MAX;
      for(unsigned short plane = 0; plane < tjs.NumPlanes; ++plane) {
        if(vx3.Vx2ID[plane] > 0) continue;
        mPlane = plane;
      } // ipl
      if(mPlane == USHRT_MAX) continue;
      CTP_t mCTP = EncodeCTP(vx3.TPCID.Cryostat, vx3.TPCID.TPC, mPlane);
      // X position of the purported missing vertex
      // A TP for the missing 2D vertex
      TrajPoint vtp;
      vtp.Pos[0] = vx3.Wire;
      vtp.Pos[1] = tjs.detprop->ConvertXToTicks(vx3.X, mPlane, vx3.TPCID.TPC, vx3.TPCID.Cryostat) * tjs.UnitsPerTick;
      if(prt) mf::LogVerbatim("TC")<<"CI3DV vx3.ID "<<vx3.ID<<" Pos "<<mPlane<<":"<<PrintPos(tjs, vtp.Pos);
      std::vector<int> tjIDs;
      std::vector<unsigned short> tjPts;
      for(auto& tj : tjs.allTraj) {
        if(tj.CTP != mCTP) continue;
        if(tj.AlgMod[kKilled]) continue;
        if(tj.Pts.size() < 6) continue;
        if(tj.AlgMod[kComp3DVx]) continue;
        float doca = maxdoca;
        // find the closest distance between the vertex and the trajectory
        unsigned short closePt = 0;
        TrajPointTrajDOCA(tjs, vtp, tj, closePt, doca);
        if(closePt > tj.EndPt[1]) continue;
        // try to improve the location of the vertex by looking for a distinctive feature on the
        // trajectory, e.g. high multiplicity hits or larger than normal charge
        if(RefineVtxPosition(tjs, tj, closePt, 3, false)) vtp.Pos = tj.Pts[closePt].Pos;
        if(prt) mf::LogVerbatim("TC")<<"CI3DV vx3.ID "<<vx3.ID<<" candidate itj ID "<<tj.ID<<" vtx pos "<<PrintPos(tjs, vtp.Pos)<<" doca "<<doca;
        tjIDs.push_back(tj.ID);
        tjPts.push_back(closePt);
      } // itj
      if(tjIDs.empty()) continue;
      // compare the length of the Tjs used to make the vertex with the length of the
      // Tj that we want to split. Don't allow a vertex using very short Tjs to split a long
      // Tj in the 3rd plane
      float score;
      auto vxtjs = GetVtxTjIDs(tjs, vx3, score);
      unsigned short maxPts = 0;
      for(auto tjid : vxtjs) {
        auto& tj = tjs.allTraj[tjid - 1];
        unsigned short npwc = NumPtsWithCharge(tjs, tj, false);
        if(npwc > maxPts) maxPts = npwc;
      } // tjid
      // skip this operation if any of the Tjs in the split list are > 3 * maxPts
      maxPts *= 3;
      bool skipit = false;
      for(auto tjid : tjIDs) {
        auto& tj = tjs.allTraj[tjid - 1];
        if(NumPtsWithCharge(tjs, tj, false) > maxPts) skipit = true;
      } // tjid
      if(prt) mf::LogVerbatim("TC")<<"  maxPts "<<maxPts<<" vxtjs[0] "<<vxtjs[0]<<" skipit? "<<skipit;
      if(skipit) continue;
      // 2D vertex
      VtxStore aVtx;
      unsigned short newVtxIndx = tjs.vtx.size();
      aVtx.ID = newVtxIndx + 1;
      aVtx.CTP = mCTP;
      aVtx.Topo = 3;
      aVtx.NTraj = 0;
      // Give it a bogus pass to indicate it wasn't created while stepping
      aVtx.Pass = 9;
      aVtx.Pos = vtp.Pos;
      // ensure this isn't in a messy region
      aVtx.TjChgFrac = ChgFracNearPos(tjs, aVtx.Pos, tjIDs);
      if(prt) mf::LogVerbatim("TC")<<" charge fraction near position "<<aVtx.TjChgFrac;
      if(aVtx.TjChgFrac < 0.6) continue;
      if(!StoreVertex(tjs, aVtx)) continue;
      // make a reference to the new vertex
      VtxStore& newVtx = tjs.vtx[tjs.vtx.size()-1];
      if(prt) mf::LogVerbatim("TC")<<" Stored 2D vertex "<<newVtx.ID;
      // make a temporary copy so we can nudge it a bit if there is only one Tj
      std::array<float, 2> vpos = aVtx.Pos;
      for(unsigned short ii = 0; ii < tjIDs.size(); ++ii) {
        unsigned short itj = tjIDs[ii] - 1;
        // Don't use a reference variable since it may get scrambled after SplitTraj
//        auto& tj = tjs.allTraj[itj];
        unsigned short closePt = tjPts[ii];
        // determine which end is the closest
        unsigned short end = 1;
        // closest to the beginning?
        if(fabs(closePt - tjs.allTraj[itj].EndPt[0]) < fabs(closePt - tjs.allTraj[itj].EndPt[1])) end = 0;
        short dpt = fabs(closePt - tjs.allTraj[itj].EndPt[end]);
        if(dpt < 3) {
          // close to an end
          if(tjs.allTraj[itj].VtxID[end] > 0) {
            if(prt) mf::LogVerbatim("TC")<<" Tj "<<tjs.allTraj[itj].ID<<" has a vertex "<<tjs.allTraj[itj].VtxID[end]<<" at end "<<end<<". Skip it";
            continue;
          }
          tjs.allTraj[itj].VtxID[end] = tjs.vtx[newVtxIndx].ID;
          ++newVtx.NTraj;
          if(prt) mf::LogVerbatim("TC")<<" attach Traj ID "<<tjs.allTraj[itj].ID<<" to end "<<end;
          tjs.allTraj[itj].AlgMod[kComp3DVx] = true;
          vpos = tjs.allTraj[itj].Pts[tjs.allTraj[itj].EndPt[end]].Pos;
        } else {
          // closePt is not near an end, so split the trajectory
          if(SplitTraj(tjs, itj, closePt, newVtxIndx, prt)) {
            if(prt) mf::LogVerbatim("TC")<<" SplitTraj success "<<tjs.vtx[newVtxIndx].ID<<" at closePt "<<closePt;
            // successfully split the Tj
            newVtx.NTraj += 2;
          } else {
            // split failed. Give up
            if(prt) mf::LogVerbatim("TC")<<" SplitTraj failed";
            newVtx.NTraj = 0;
            break;
          }
          // Update the PDGCode for the chopped trajectory
          SetPDGCode(tjs, itj);
          // and for the new trajectory
          SetPDGCode(tjs, tjs.allTraj.size()-1);
        } // closePt is not near an end, so split the trajectory
<<<<<<< HEAD
        // Caution: the tj reference variable may be invalid after SplitTraj
        // but the index itj is still good
        tjs.allTraj[itj].AlgMod[kComp3DVx] = true;
        itj = tjs.allTraj.size() - 1;
=======
>>>>>>> 0cafa9b1
        tjs.allTraj[itj].AlgMod[kComp3DVx] = true;
        unsigned short newtj = tjs.allTraj.size() - 1;
        tjs.allTraj[newtj].AlgMod[kComp3DVx] = true;
      } // ii
      if(newVtx.NTraj == 0) {
        // A failure occurred. Recover
        if(prt) mf::LogVerbatim("TC")<<"  Failed. Recover and delete vertex "<<newVtx.ID;
        MakeVertexObsolete(tjs, newVtx, true);
      } else {
        // success
        vx3.Vx2ID[mPlane] = newVtx.ID;
        newVtx.Vx3ID = vx3.ID;
        vx3.Wire = -1;
        // set the vertex position to the start of the Tj if there is only one and fix it
        if(newVtx.NTraj == 1) {
          newVtx.Pos = vpos;
          newVtx.Stat[kFixed] = true;
        }
        AttachAnyTrajToVertex(tjs, newVtx.ID - 1, prt);
        SetVx2Score(tjs, prt);
        if(prt) {
          mf::LogVerbatim myprt("TC");
          myprt<<" Success: new 2V"<<newVtx.ID<<" at "<<(int)newVtx.Pos[0]<<":"<<(int)newVtx.Pos[1]/tjs.UnitsPerTick;
          myprt<<" points to 3V"<<vx3.ID;
          myprt<<" TjIDs:";
          for(auto& tjID : tjIDs) myprt<<" "<<tjID;
        } // prt
      } // success
      ++ivx3;
    } // vx3
    
  } // CompleteIncomplete3DVertices
  
  ////////////////////////////////////////////////
  bool RefineVtxPosition(TjStuff& tjs, const Trajectory& tj, unsigned short& nearPt, short nPtsToChk, bool prt)
  {
    // The tj has been slated to be split somewhere near point nearPt. This function will move
    // the near point a bit to the most likely point of a vertex
    
    float maxChg = tj.Pts[nearPt].Chg;
    short maxChgPt = nearPt;
    
    for(short ipt = nearPt - nPtsToChk; ipt < nearPt + nPtsToChk; ++ipt) {
      if(ipt < tj.EndPt[0] || ipt > tj.EndPt[1]) continue;
      auto& tp = tj.Pts[ipt];
      if(tp.Chg > maxChg) {
        maxChg = tp.Chg;
        maxChgPt = ipt;
      }
      if(prt) mf::LogVerbatim("TC")<<"RVP: ipt "<<ipt<<" Pos "<<tp.CTP<<":"<<PrintPos(tjs, tp.Pos)<<" chg "<<(int)tp.Chg<<" nhits "<<tp.Hits.size();
    } // ipt
    if(nearPt == maxChgPt) return false;
    nearPt = maxChgPt;
    return true;
  } //RefineVtxPosition
  
  /////////////////////TY:///////////////////////////
  void VtxHitsSwap(TjStuff& tjs, const CTP_t inCTP){
    
    if(!tjs.UseAlg[kVtxHitsSwap]) return;
    
    geo::PlaneID planeID = DecodeCTP(inCTP);
    
    bool vtxPrt = ((debug.Plane == (int)planeID.Plane || debug.Plane == 3) && debug.Tick < 0);
    if(vtxPrt) mf::LogVerbatim("TC")<<"inside VtxHitsSwap on plane "<<planeID.Plane;
    for (unsigned short iv = 0; iv < tjs.vtx.size(); ++iv){
      VtxStore& rvx = tjs.vtx[iv];
      if(rvx.CTP != inCTP) continue;
      // Only consider vertex with two trajectories
      if(rvx.NTraj != 2) continue;
      if (vtxPrt) mf::LogVerbatim("TC")<<"Vertex "<<iv<<" Pos[0]: "<<rvx.Pos[0]<<" "<<rvx.Pos[1];
      std::array<unsigned short, 2> tjlist{{0,0}};
      for(unsigned short itj = 0; itj < tjs.allTraj.size(); ++itj) {
        if(tjs.allTraj[itj].AlgMod[kKilled]) continue;
        if(tjs.allTraj[itj].CTP != rvx.CTP) continue;
        Trajectory& tj = tjs.allTraj[itj];
        // ensure that the ID is OK so the code below doesn't choke
        for(unsigned short end = 0; end < 2; ++end) {
          if(tj.VtxID[end] == rvx.ID) {
            tjlist[end] = itj;
          }
        }
      }//all trajectories
      
      //Ignore short trajectories
      if (tjs.allTraj[tjlist[0]].EndPt[1]<5||
          tjs.allTraj[tjlist[1]].EndPt[1]<5) continue;
      
      for (unsigned short i = 0; i<2; ++i){
        
        //First check if first hit should be swapped
        Trajectory& tj0 = tjs.allTraj[tjlist[i]];
        Trajectory& tj1 = tjs.allTraj[tjlist[1-i]];
        unsigned short endPt0 = tjs.allTraj[tjlist[i]].EndPt[i];
        unsigned short endPt1 = tjs.allTraj[tjlist[1-i]].EndPt[1-i];
        //first TP on first trajectory
        float chg0 = TpSumHitChg(tjs, tj0.Pts[endPt0]);
        float w0 = tj0.Pts[endPt0].Pos[0];
        //if (vtxPrt) mf::LogVerbatim("TC")<<PrintPos(tjs, tj0.Pts[endPt0]);
        //second TP on first trajectory
        float chg1 = 0;
        float w1 = 0;
        unsigned short j = endPt0;
        while (j!=tj0.EndPt[1-i]){
          if (i==0) ++j;
          else --j;
          if (tj0.Pts[j].Chg){
            chg1 = TpSumHitChg(tjs, tj0.Pts[j]);
            w1 = tj0.Pts[j].Pos[0];
            //if (vtxPrt) mf::LogVerbatim("TC")<<PrintPos(tjs, tj0.Pts[j]);
            break;
          }
        }
        //first TP on second trajectory
        float chg2 = TpSumHitChg(tjs,tj1.Pts[endPt1]);
        float w2 = tj1.Pts[endPt1].Pos[0];
        //DOCA between first TP on first TJ and first TP on second TJ
        float delta = 1000;
        for (size_t k = 0; k<tj0.Pts[endPt0].Hits.size(); ++k){
          if (!tj0.Pts[endPt0].UseHit[k]) continue;
          float this_delta = PointTrajDOCA(tjs, tj0.Pts[endPt0].Hits[k], tj1.Pts[endPt1]);
          if (this_delta<delta) delta = this_delta;
        }
        //        if (vtxPrt) mf::LogVerbatim("TC")<<PrintPos(tjs, tj1.Pts[endPt1]);
        //if (vtxPrt) mf::LogVerbatim("TC")<<chg0<<" "<<chg1<<" "<<chg2<<" "<<delta;
        if (chg0>0&&std::abs((chg0-chg1)/chg0)-std::abs((chg0-chg2)/chg0)>0.2&&delta<1.5&&std::abs(w2-w1)<1.5){
          if (vtxPrt) {
            mf::LogVerbatim("TC")<<"chg0 = "<<chg0<<" chg1 = "<<chg1<<" chg2 = "<<chg2<<" delta = "<<delta<<" w0 = "<<w0<<" w1 = "<<w1<<" w2 = "<<w2;
            mf::LogVerbatim("TC")<<"VHS Moving TP "<<PrintPos(tjs, tj0.Pts[endPt0])<<" from TJ "<<tj0.ID<<" to TJ "<<tj1.ID;
          }
          //Add first TP of first trajectory to the second trajectory
          TrajPoint tp = tj0.Pts[endPt0];
          for (size_t j = 0; j<tp.Hits.size(); ++j){
            if (!tp.UseHit[j]) continue;
            tjs.fHits[tp.Hits[j]].InTraj = tj1.ID;
          }
          if (i==0){
            //append to the end
            tj1.Pts.push_back(tp);
          }
          else{
            //insert at the beginning
            tj1.Pts.insert(tj1.Pts.begin(), tp);
          }
          SetEndPoints(tjs, tj1); 
          
          //Remove first TP from first trajectory
          tj0.Pts[endPt0].Chg = 0;
          for (size_t j = 0; j<tj0.Pts[endPt0].Hits.size(); ++j){
            tj0.Pts[endPt0].UseHit[j] = false;
          }
          SetEndPoints(tjs, tj0);
          tj0.AlgMod[kVtxHitsSwap] = true;
          tj1.AlgMod[kVtxHitsSwap] = true;
          break;
        }
        
        //Now Check if the beginning of the first trajectory should be moved to the second trajectory.
        j = endPt0;
        std::vector<unsigned short> tplist;
        while (j!=tj0.EndPt[1-i]){
          if (tj0.Pts[j].Chg){
            float delta = 1000;
            for (size_t k = 0; k<tj0.Pts[j].Hits.size(); ++k){
              if (!tj0.Pts[j].UseHit[k]) continue;
              float this_delta = PointTrajDOCA(tjs, tj0.Pts[j].Hits[k], tj1.Pts[endPt1]);
              if (this_delta<delta) delta = this_delta;
              //if (vtxPrt) mf::LogVerbatim("TC")<<j<<" "<<k<<" "<<PrintPos(tjs, tj0.Pts[j])<<" "<<PointTrajDOCA(tjs, tj0.Pts[j].Hits[k], tj1.Pts[endPt1]);
            }
            if (delta < 0.3 && tj0.Pts[j].Delta > 1.0 && (j==endPt0 || !tplist.empty())){
              tplist.push_back(j);
            }
            else break;
          }
          if (i==0) ++j;
          else --j;
        }
        //if (vtxPrt) mf::LogVerbatim("TC")<<tplist.size();
        //Need at least two TPs to make this change
        if (tplist.size()>1){
          if (vtxPrt) mf::LogVerbatim("TC")<<"VHS Moving "<<tplist.size()<<" TPs from TJ "<<tj0.ID<<" to TJ "<<tj1.ID;
          //Append TPs to the second TJ
          for (unsigned short j = 0; j<tplist.size(); ++j){
            TrajPoint tp = tj0.Pts[tplist[j]];
            for (size_t k = 0; k<tp.Hits.size(); ++k){
              if (!tp.UseHit[k]) continue;
              tjs.fHits[tp.Hits[k]].InTraj = tj1.ID;
            }
            if (i==0){
              //append to the end
              tj1.Pts.push_back(tp);
            }
            else{
              //insert at the beginning
              tj1.Pts.insert(tj1.Pts.begin(), tp);
            }
          }
          SetEndPoints(tjs, tj1); 
          
          //Remove TPs from first trajectory
          for (unsigned short j = 0; j<tplist.size(); ++j){
            tj0.Pts[tplist[j]].Chg = 0;
            for (size_t k = 0; k<tj0.Pts[tplist[j]].Hits.size(); ++k){
              tj0.Pts[tplist[j]].UseHit[k] = false;
            }
          }
          SetEndPoints(tjs, tj0);
          tj0.AlgMod[kVtxHitsSwap] = true;
          tj1.AlgMod[kVtxHitsSwap] = true;
          break;
        }
      }//loop over two trajectories
    }//loop over vertices
  }
  
  ////////////////////////////////////////////////
  bool MakeVertexObsolete(TjStuff& tjs, VtxStore& vx2, bool forceKill)
  {
    // Makes a 2D vertex obsolete
    
    // check for a high-score 3D vertex
    bool hasHighScoreVx3 = (vx2.Vx3ID > 0);
    if(hasHighScoreVx3 && !forceKill && tjs.vtx3[vx2.Vx3ID - 1].Score >= tjs.Vertex2DCuts[7]) return false;
    
    // Kill it
    unsigned short vx2id = vx2.ID;
    vx2.ID = 0;
    for(auto& tj : tjs.allTraj) {
      if(tj.AlgMod[kKilled]) continue;
      for(unsigned short end = 0; end < 2; ++end) {
        if(tj.VtxID[end] != vx2id) continue;
        tj.VtxID[end] = 0;
        tj.AlgMod[kPhoton] = false;
        if(tj.AlgMod[kTjHiVx3Score]) {
          // see if the vertex at the other end is high-score and if so, preserve the state
          unsigned short oend = 1 - end;
          if(tj.VtxID[oend] > 0) {
            auto& ovx2 = tjs.vtx[tj.VtxID[oend] - 1];
            if(!ovx2.Stat[kHiVx3Score]) tj.AlgMod[kTjHiVx3Score] = false;
          } // vertex at the other end
        } // tj.AlgMod[kTjHiVx3Score]
      } // end
    } // tj
    
    if(!hasHighScoreVx3) return true;
    
    // update the affected 3D vertex
    Vtx3Store& vx3 = tjs.vtx3[vx2.Vx3ID - 1];
    // make the 3D vertex incomplete
    geo::PlaneID planeID = DecodeCTP(vx2.CTP);
    unsigned short plane = planeID.Plane;
    if(vx3.Vx2ID[plane] != vx2id) return true;
    vx3.Vx2ID[plane] = 0;
    vx3.Wire = vx2.Pos[0] / tjs.UnitsPerTick;
    // Ensure that there are at least two 2D vertices left
    unsigned short n2D = 0;
    for(unsigned short plane = 0; plane < tjs.NumPlanes; ++plane) {
      if(vx3.Vx2ID[plane] > 0) ++n2D;
    } // plane
    
    if(n2D > 1) {
      // 3D vertex is incomplete
      // correct the score
      SetVx3Score(tjs, vx3, false);
      return true;
    }
    
    // 3D vertex is obsolete
    // Detach the all remaining 2D vertices from the 3D vertex
    for(auto& vx2 : tjs.vtx) {
      if(vx2.ID == 0) continue;
      if(vx2.Vx3ID == vx3.ID) vx2.Vx3ID = 0;
    } // vx2
    for(auto& pfp : tjs.pfps) {
      for(unsigned short end = 0; end < 2; ++end) if(pfp.Vx3ID[end] == vx3.ID) pfp.Vx3ID[end] = 0;
    } // pfp
    vx3.ID = 0;
    return true;
    
  } // MakeVertexObsolete

  ////////////////////////////////////////////////
  bool MakeVertexObsolete(TjStuff& tjs, Vtx3Store& vx3)
  {
    // Deletes a 3D vertex and 2D vertices in all planes
    // The 2D and 3D vertices are NOT killed if forceKill is false and the 3D vertex
    // has a high score
    if(vx3.ID == 0) return true;
    if(vx3.ID > tjs.vtx3.size()) return false;
    
    // set the score to 0
    vx3.Score = 0;
    
    for(auto vx2id : vx3.Vx2ID) {
      if(vx2id == 0 || vx2id > tjs.vtx.size()) continue;
      auto& vx2 = tjs.vtx[vx2id - 1];
      MakeVertexObsolete(tjs, vx2, true);
    }
    return true;
  } // MakeVertexObsolete
  
  //////////////////////////////////////////
  std::vector<int> GetVtxTjIDs(const TjStuff& tjs, const VtxStore& vx2)
  {
    // returns a list of trajectory IDs that are attached to vx2
    std::vector<int> tmp;
    if(vx2.ID == 0) return tmp;
    for(auto& tj : tjs.allTraj) {
      if(tj.AlgMod[kKilled]) continue;
      if(tj.CTP != vx2.CTP) continue;
      for(unsigned short end = 0; end < 2; ++end) {
        if(tj.VtxID[end] == vx2.ID) tmp.push_back(tj.ID);
      } // end
    } // tj
    return tmp;
  } // GetVtxTjIDs
  
  
  //////////////////////////////////////////
  std::vector<int> GetVtxTjIDs(const TjStuff& tjs, const Vtx3Store& vx3, float& score)
  {
    // returns a list of Tjs in all planes that are attached to vx3
    std::vector<int> tmp;
    if(vx3.ID == 0) return tmp;
    float nvx2 = 0;
    score = 0;
    for(auto& vx2 : tjs.vtx) {
      if(vx2.ID == 0) continue;
      if(vx2.Vx3ID != vx3.ID) continue;
      auto vtxTjID2 = GetVtxTjIDs(tjs, vx2);
      tmp.insert(tmp.end(), vtxTjID2.begin(), vtxTjID2.end());
      score += vx2.Score;
      ++nvx2;
    } // vx2
    if(nvx2 < 1) return tmp;
    // find the average score
    score /= nvx2;
    // sort by increasing ID
    std::sort(tmp.begin(), tmp.end());
    return tmp;
  } // GetVtxTjIDs

  //////////////////////////////////////////
  std::vector<unsigned short> GetPFPVertices(const TjStuff& tjs, const PFPStruct& pfp)
  {
    // returns a list of 3D vertices that are attached to Tjs in this pfp. No check is
    // made of the actual vertex attachment of the pfp.
    std::vector<unsigned short> tmp;
    if(pfp.TjIDs.empty()) return tmp;
    for(auto tjid : pfp.TjIDs) {
      auto& tj = tjs.allTraj[tjid - 1];
      for(unsigned short end = 0; end < 2; ++end) {
        if(tj.VtxID[end] == 0) continue;
        auto& vx2 = tjs.vtx[tj.VtxID[end] - 1];
        if(vx2.Vx3ID == 0) continue;
        if(std::find(tmp.begin(), tmp.end(), vx2.Vx3ID) != tmp.end()) continue;
        tmp.push_back(vx2.Vx3ID);
      } // end
    } // tjid
    return tmp;
  } // GetPFPVertices

  //////////////////////////////////////////
  void PosInPlane(const TjStuff& tjs, const Vtx3Store& vx3, unsigned short plane, Point2_t& pos)
  {
    // returns the 2D position of the vertex in the plane
    pos[0] = tjs.geom->WireCoordinate(vx3.Y, vx3.Z, plane, vx3.TPCID.TPC, vx3.TPCID.Cryostat);
    pos[1] = tjs.detprop->ConvertXToTicks(vx3.X, plane, vx3.TPCID.TPC, vx3.TPCID.Cryostat) * tjs.UnitsPerTick;
    
  } // PosInPlane

  
  /////////////////////////////////////////
  unsigned short IsCloseToVertex(TjStuff& tjs, VtxStore& inVx2)
  {
    // Returns the ID of a 2D vertex having the minimum pull < user-specified cut
    
    float minPull = tjs.Vertex2DCuts[3];
    unsigned short imBest = 0;
    for(auto& vx2 : tjs.vtx) {
      float pull = VertexVertexPull(tjs, inVx2, vx2);
      if(pull < minPull) {
        minPull = pull;
        imBest = vx2.ID;
      }
    } // vx2
    return imBest;
  } // IsCloseToVertex
  
  /////////////////////////////////////////
  unsigned short IsCloseToVertex(TjStuff& tjs, Vtx3Store& vx3)
  {
    // Returns the ID of a 3D vertex having the minimum pull < user-specified cut
    
    float minPull = tjs.Vertex3DCuts[1];
    unsigned short imBest = 0;
    for(auto& oldvx3 : tjs.vtx3) {
      if(oldvx3.ID == 0) continue;
      if(std::abs(oldvx3.X - vx3.X) > tjs.Vertex3DCuts[0]) continue;
      float pull = VertexVertexPull(tjs, vx3, oldvx3);
      if(pull < minPull) {
        minPull = pull;
        imBest = oldvx3.ID;
      }
    } // oldvx3
    return imBest;
    
  } // IsCloseToVertex
  
/*
   //////////////////////////////////////////
   void Refine2DVertices()
   {
   // Improve trajectories near vertices in the current plane
   if(tjs.vtx.empty()) return;
   
   if(!tjs.UseAlg[kRefineVtx]) return;
   
   geo::PlaneID planeID = DecodeCTP(inCTP);
   unsigned short ipl = planeID.Plane;
   if(ipl != 0) return;
   
   // store a copy of everything so that we can recover gracefully if there is a major failure
   auto lHits = tjs.fHits;
   auto lWireHitRange = tjs.WireHitRange;
   auto lAllTraj = tjs.allTraj;
   bool majorFailure = false;
   
   if(prt) PrintHeader("R2D");
   
   for(unsigned short ivx = 0; ivx < tjs.vtx.size(); ++ivx) {
   VtxStore& rvx = tjs.vtx[ivx];
   if(rvx.CTP != inCTP) continue;
   if(rvx.NTraj < 2) continue;
   // ensure that it is within the active volume of the TPC
   if(rvx.Pos[0] < 0 || rvx.Pos[0] > tjs.MaxPos0[ipl]) continue;
   if(rvx.Pos[1] < 0 || rvx.Pos[1] > tjs.MaxPos1[ipl]) continue;
   // make a list of TJs attached at each end and find the Region Of Confusion
   // wire and time ranges
   std::array<float, 2> wROC = {rvx.Pos[0], rvx.Pos[0]};
   std::array<float, 2> tROC = {rvx.Pos[1], rvx.Pos[1]};
   std::array<std::vector<unsigned short>, 2> tjlist;
   for(unsigned short itj = 0; itj < tjs.allTraj.size(); ++itj) {
   if(tjs.allTraj[itj].AlgMod[kKilled]) continue;
   if(tjs.allTraj[itj].CTP != rvx.CTP) continue;
   Trajectory& tj = tjs.allTraj[itj];
   // ensure that the ID is OK so the code below doesn't choke
   if(tj.ID != itj + 1) {
   std::cout<<"Refine2DVertices allTraj ID "<<tj.ID<<" != itj "<<itj<<" + 1\n";
   fQuitAlg = true;
   return;
   }
   for(unsigned short end = 0; end < 2; ++end) {
   if(tj.VtxID[end] == rvx.ID) {
   tjlist[end].push_back(itj);
   unsigned short endPt = tj.EndPt[end];
   if(prt) PrintTrajectory("R2D", tjs, tj, endPt);
   // Find the lo/hi wire/time
   float arg = tj.Pts[endPt].Pos[0];
   if(arg < wROC[0]) wROC[0] = arg;
   if(arg > wROC[1]) wROC[1] = arg;
   arg = tj.Pts[endPt].Pos[1];
   if(arg < tROC[0]) tROC[0] = arg;
   if(arg > tROC[1]) tROC[1] = arg;
   }
   } // end
   } // itj
   // round to the nearest integer WSE unit
   wROC[0] = std::floor(wROC[0]);
   wROC[1] = std::ceil(wROC[1]);
   tROC[0] = std::floor(tROC[0]);
   tROC[1] = std::ceil(tROC[1]);
   std::cout<<"vtx "<<rvx.ID<<" tjlist[0] ";
   for(auto itj : tjlist[0]) std::cout<<" "<<itj+1;
   std::cout<<" tjlist[1] ";
   for(auto itj : tjlist[1]) std::cout<<" "<<itj+1;
   std::cout<<"\n";
   std::cout<<"wROC "<<wROC[0]<<" "<<wROC[1]<<" tROC "<<tROC[0]/tjs.UnitsPerTick<<" "<<tROC[1]/tjs.UnitsPerTick<<"\n";
   // no sense continuing unless there are 2 or more Tjs at at least one end
   if(tjlist[0].size() < 2 && tjlist[1].size() < 2) continue;
   // create a list of temporary hits in this region
   // Note that the ROC includes loWire AND hiWire
   unsigned int loWire = std::nearbyint(wROC[0]);
   unsigned int hiWire = std::nearbyint(wROC[1]);
   unsigned short ROCsize = hiWire - loWire + 1;
   // the wire that the vertex is on
   std::vector<TCHit> wireHits;
   std::cout<<"ROCsize "<<ROCsize<<"\n";
   
   // create hits on the ROC boundary for testing
   TCHit boxHit;
   boxHit.Integral = 100;
   boxHit.RMS = 1;
   boxHit.PeakAmplitude = 5;
   boxHit.InTraj = 0;
   for(unsigned int wire = loWire; wire <= hiWire; ++wire) {
   for(unsigned short tb = 0; tb < 2; ++tb) {
   DefineHit(boxHit, rvx.CTP, wire);
   boxHit.PeakTime = tROC[tb] / tjs.UnitsPerTick;
   CreateHit(boxHit);
   } // tb
   } // wire
   
   // Make a vector of ALL fHits that are inside the ROC so that we can erase them later
   std::array<int, 2> iwROC {(int)loWire, (int)hiWire};
   bool hitsNear;
   std::vector<unsigned int> fHitsInROC = FindCloseHits(tjs, iwROC, tROC, ipl, kAllHits, true, hitsNear);
   // sort by decreasing index so that hits that are later in fhits will be erased
   // before the earlier hits, obviating the need to correct fHitsInROC
   std::sort(fHitsInROC.begin(), fHitsInROC.end(), std::greater<unsigned int>());
   std::cout<<"fHitsInROC";
   for(auto& iht : fHitsInROC) std::cout<<" "<<iht<<"_"<<PrintHit(tjs.fHits[iht]);
   std::cout<<"\n";
   
   // Look for a trajectory that has a hit in the ROC but is not in tjlist
   bool skipVtx = false;
   for(auto& iht : fHitsInROC) {
   unsigned short inTj = tjs.fHits[iht].InTraj;
   if(inTj == 0) continue;
   unsigned short itj = inTj - 1;
   if(std::find(tjlist[0].begin(), tjlist[0].end(), itj) == tjlist[0].end() &&
   std::find(tjlist[1].begin(), tjlist[1].end(), itj) == tjlist[1].end()) {
   std::cout<<"Traj ID "<<inTj<<" not found in tjlist . Kill or keep?\n";
   std::array<float, 2> pos0 = tjs.allTraj[itj].Pts[tjs.allTraj[itj].EndPt[0]].Pos;
   std::array<float, 2> pos1 = tjs.allTraj[itj].Pts[tjs.allTraj[itj].EndPt[1]].Pos;
   if(pos0[0] > wROC[0] && pos0[0] < wROC[1] && pos1[0] > wROC[0] && pos1[0] < wROC[1] &&
   pos0[1] > tROC[0] && pos0[1] < tROC[1] && pos1[1] > tROC[0] && pos1[1] < tROC[1]) {
   // completely contained - kill it
   std::cout<<"Traj ID "<<inTj<<" completely contained in the ROC. Killing it\n";
   MakeTrajectoryObsolete(tjs, itj);
   } else {
   std::cout<<"Traj ID "<<inTj<<" is in the ROC but isn't attached to the vertex. Skip this vertex \n";
   skipVtx = true;
   break;
   }
   } // find
   if(skipVtx) break;
   } // iht
   if(skipVtx) break;
   
   // matching vectors of points outside the boundary of the ROC
   std::array<std::vector<unsigned short>, 2> edgePts;
   for(unsigned short end = 0; end < 2; ++end) {
   edgePts[end].resize(tjlist[end].size());
   
   // We now have a number of trajectories in VtxTraj that enter the ROC. The hits in fHits are still assigned to the
   // original trajectories in allTraj. Now create a set of vtx TCHits associated with VtxTraj within the ROC
   for(unsigned short iitj = 0; iitj < tjlist[end].size(); ++iitj) {
   unsigned short itj = tjlist[end][iitj];
   Trajectory& vtj = tjs.allTraj[itj];
   // reverse the trajectory to make changes easier
   if(end == 0)  ReverseTraj(tjs, vtj);
   if(vtj.ID == 1) PrintTrajectory("chk1", tjs, vtj, USHRT_MAX);
   // find the TP that is just outside the ROC. First assume that the end is inside.
   unsigned short edgePt = vtj.EndPt[1];
   // loWire   vtx      hiWire
   //     |     V          |
   // tj  |       E--------|-     end = 0, StepDir =  1 OR end = 1, StepDir = -1 (typical)
   // tj  |  E-------------|----  end = 0, StepDir =  1 OR end = 1, StepDir = -1 (not typical but happens)
   // tj  |       E------- |      end = 0, StepDir =  1 OR end = 1, StepDir = -1 (short tj inside the ROC)
   // tj -|---E            |      end = 0, StepDir = -1 OR end = 1, StepDir =  1
   for(unsigned short ii = 0; ii < ROCsize; ++ii) {
   edgePt = vtj.EndPt[1] - 1 - ii;
   if(edgePt == 0) break;
   unsigned int tWire = std::nearbyint(vtj.Pts[edgePt].Pos[0]);
   // keep going if there is a hit on this tp that is in fHitsInROC
   bool hitInROC = false;
   for(auto& iht : vtj.Pts[edgePt].Hits) {
   if(std::find(fHitsInROC.begin(), fHitsInROC.end(), iht) != fHitsInROC.end()) {
   hitInROC = true;
   break;
   }
   } // iht
   if(hitInROC) continue;
   // hit the wire boundary
   if(tWire < loWire || tWire > hiWire) break;
   // hit the time boundary
   if(vtj.Pts[edgePt].Pos[1] < tROC[0] || vtj.Pts[edgePt].Pos[1] > tROC[1]) break;
   // don't allow the trajectory to have < 2 points
   if(edgePt == 2) break;
   } // ii
   
   if(edgePt < 2) {
   std::cout<<"Not enough points left on vtxTraj "<<vtj.ID<<"\n";
   majorFailure = true;
   break;
   }
   
   edgePts[end][itj] = edgePt;
   // make a local TP that we can move around
   TrajPoint ltp = vtj.Pts[edgePt];
   
   std::cout<<"end "<<end<<" vtj.ID "<<vtj.ID<<" edgePt "<<edgePt<<" pos "<<PrintPos(tjs, vtj.Pts[edgePt])<<"\n";
   // find the first used hit in the tp and use it to characterize the
   // Charge and RMS of VtxHits inside the ROC
   float chg = vtj.Pts[edgePt].AveChg;
   float rms = TPHitsRMSTick(tjs, vtj.Pts[edgePt], kUsedHits);
   float amp = chg / (2.5066 * rms);
   // Modify the existing hits inside the ROC.
   // Form a list of hits that should be erased when we are done
   std::vector<unsigned int> killMe;
   for(unsigned short ipt = edgePt + 1; ipt < vtj.Pts.size(); ++ipt) {
   MoveTPToWire(ltp, vtj.Pts[ipt].Pos[0]);
   unsigned int nused = 0;
   for(unsigned short ii = 0; ii < vtj.Pts[ipt].Hits.size(); ++ii) {
   if(!vtj.Pts[ipt].UseHit[ii]) continue;
   unsigned int iht = vtj.Pts[ipt].Hits[ii];
   std::cout<<" tweak hit "<<PrintHit(tjs.fHits[iht]);
   ++nused;
   if(nused == 1) {
   tjs.fHits[iht].PeakTime = ltp.Pos[1] / tjs.UnitsPerTick;
   tjs.fHits[iht].PeakAmplitude = amp;
   tjs.fHits[iht].Integral = chg;
   tjs.fHits[iht].RMS = rms;
   std::cout<<" to "<<PrintHit(tjs.fHits[iht])<<"\n";
   } else {
   std::cout<<" erase this hit\n";
   killMe.push_back(iht);
   }
   } // ii
   } // ipt
   // erase hits?
   if(!killMe.empty()) {
   if(killMe.size() > 1) std::sort(killMe.begin(), killMe.end(), std::greater<unsigned int>());
   for(auto& iht : killMe) {
   tjs.fHits[iht].InTraj = 0;
   EraseHit(iht);
   }
   } // killMe not empty
   } // itj
   } // end
   if(majorFailure) break;
   } // ivx
   
   if(majorFailure) {
   // recover after a major failure
   tjs.fHits = lHits;
   tjs.WireHitRange = lWireHitRange;
   tjs.allTraj = lAllTraj;
   }
   
   } // Refine2DVertices
   */

  
} // namespace<|MERGE_RESOLUTION|>--- conflicted
+++ resolved
@@ -915,11 +915,7 @@
           doca = PointTrajDOCA(tjs, vx2.Pos[0], vx2.Pos[1], tjs.allTraj[itj].Pts[closePt]);
         }
         if(doca > docaCut) continue;
-<<<<<<< HEAD
-        if(prt)  mf::LogVerbatim("TC")<<" doca "<<doca<<" btw traj "<<tj.ID<<" and 2V"<<tjs.vtx[iv].ID<<" closePt "<<closePt<<" in plane "<<planeID.Plane<<" CTP "<<tjs.vtx[iv].CTP;
-=======
         if(prt)  mf::LogVerbatim("TC")<<" doca "<<doca<<" btw traj "<<tjs.allTraj[itj].ID<<" and tjs.vtx "<<tjs.vtx[iv].ID<<" closePt "<<closePt<<" in plane "<<planeID.Plane<<" CTP "<<tjs.vtx[iv].CTP;
->>>>>>> 0cafa9b1
         // compare the length of the Tjs used to make the vertex with the length of the
         // Tj that we want to split. Don't allow a vertex using very short Tjs to split a long
         // Tj in the 3rd plane
@@ -979,10 +975,6 @@
           if(prt) mf::LogVerbatim("TC")<<"SplitTrajCrossingVertices: Failed to split trajectory";
           continue;
         }
-<<<<<<< HEAD
-        // Use the index to Tj now. The Tj reference may have been screwed up by SplitTraj
-=======
->>>>>>> 0cafa9b1
         tjs.allTraj[itj].AlgMod[kSplitTjCVx] = true;
         unsigned short newTjIndex = tjs.allTraj.size() - 1;
         tjs.allTraj[newTjIndex].AlgMod[kSplitTjCVx] = true;
@@ -2415,13 +2407,6 @@
           // and for the new trajectory
           SetPDGCode(tjs, tjs.allTraj.size()-1);
         } // closePt is not near an end, so split the trajectory
-<<<<<<< HEAD
-        // Caution: the tj reference variable may be invalid after SplitTraj
-        // but the index itj is still good
-        tjs.allTraj[itj].AlgMod[kComp3DVx] = true;
-        itj = tjs.allTraj.size() - 1;
-=======
->>>>>>> 0cafa9b1
         tjs.allTraj[itj].AlgMod[kComp3DVx] = true;
         unsigned short newtj = tjs.allTraj.size() - 1;
         tjs.allTraj[newtj].AlgMod[kComp3DVx] = true;
