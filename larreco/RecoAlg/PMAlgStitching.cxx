--- conflicted
+++ resolved
@@ -218,15 +218,9 @@
       }
       // Back-to-front match (do nothing)
 
-<<<<<<< HEAD
-      int tid1 = fInputTracks.getCandidateTreeId(t1);
-      int tid2 = fInputTracks.getCandidateTreeId(bestTrkMatch);
-=======
-      int idx1 = tracks.getCandidateIndex(t1);
       int tid1 = tracks.getCandidateTreeId(t1);
-      int idx2 = tracks.getCandidateIndex(bestTrkMatch);
       int tid2 = tracks.getCandidateTreeId(bestTrkMatch);
->>>>>>> ff5547f3
+
       bool canMerge = true;
       if ((tid1 < 0) || (tid2 < 0))
       {
@@ -271,8 +265,8 @@
       if (canMerge)
       {
         mf::LogInfo("pma::PMAlgStitching") << "Merging tracks...";
-        int idx1 = fInputTracks.getCandidateIndex(t1);
-        int idx2 = fInputTracks.getCandidateIndex(bestTrkMatch);
+        int idx1 = tracks.getCandidateIndex(t1);
+        int idx2 = tracks.getCandidateIndex(bestTrkMatch);
         if (reverse) // merge current track to another track, do not increase the outer loop index t (next after current track jumps in at t)
         {
           if (tracks.setTreeOriginAtFront(t1)) { tracks.merge((size_t)idx2, (size_t)idx1); }
