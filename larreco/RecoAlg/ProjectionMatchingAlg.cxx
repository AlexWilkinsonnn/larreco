--- conflicted
+++ resolved
@@ -988,11 +988,7 @@
 				idx0 = trk.PrevHit(trk.size(), i);
 			}
 
-<<<<<<< HEAD
-			if (idx0 >= 0)
-=======
 			if ((idx0 >= 0) && (idx0 < (int)trk.size()))
->>>>>>> defdf836
 			{
 				if (endpoint == pma::Track3D::kBegin)
 				{
@@ -1003,11 +999,7 @@
 					idx1 = trk.PrevHit(idx0, i);
 				}
 
-<<<<<<< HEAD
-				if (idx1 >= 0)
-=======
 				if ((idx1 >= 0) && (idx1 < (int)trk.size()))
->>>>>>> defdf836
 				{
 					int w0 = trk[idx0]->Wire();
 					int w1 = trk[idx1]->Wire();
