--- conflicted
+++ resolved
@@ -86,16 +86,6 @@
 				  std::vector<int> const& clustersToIgnore,
 				  std::map<int,std::vector<int> >& clusterToTracks,
 				  std::map<int,std::vector<int> >& trackToClusters);
-<<<<<<< HEAD
-  void CheckShowerPlanes(std::vector<std::vector<int> > const& initialShowers,
-			 std::vector<int>& clustersToIgnore,
-			 std::vector<art::Ptr<recob::Cluster> > const& clusters,
-			 art::FindManyP<recob::Hit> const& fmh);
-  void FindShowers(std::map<int,std::vector<int> > const& trackToClusters, std::vector<std::vector<int> >& showers);
-  void FindInitialTrack(art::PtrVector<recob::Hit> const& hits,
-			std::unique_ptr<recob::Track>& initialTrack,
-			std::map<int,std::vector<art::Ptr<recob::Hit> > >& initialTrackHits, int plane);
-=======
 
   /// Takes the initial showers found and tries to resolve issues where one bad view ruins the event
   std::vector<int> CheckShowerPlanes(std::vector<std::vector<int> > const& initialShowers,
@@ -115,7 +105,6 @@
 					       std::vector<art::Ptr<recob::Hit> > const& track2);
 
   /// Finds the initial track-like part of the shower and the hits in all views associated with it
->>>>>>> 72aaf899
   void FindInitialTrack(art::PtrVector<recob::Hit> const& hits,
 			std::unique_ptr<recob::Track>& initialTrack,
 			std::map<int,std::vector<art::Ptr<recob::Hit> > >& initialTrackHits, int plane);
@@ -137,26 +126,6 @@
   void FindInitialTrackHits(std::vector<art::Ptr<recob::Hit> >const& showerHits,
 			    art::Ptr<recob::Vertex> const& vertex,
 			    std::vector<art::Ptr<recob::Hit> >& trackHits);
-<<<<<<< HEAD
-  std::unique_ptr<recob::Track> ConstructTrack(std::vector<art::Ptr<recob::Hit> > const& track1,
-					       std::vector<art::Ptr<recob::Hit> > const& track2);
-  std::unique_ptr<recob::Track> ConstructTrack(std::vector<art::Ptr<recob::Hit> > const& track1,
-					       std::vector<art::Ptr<recob::Hit> > const& track2,
-					       std::map<geo::PlaneID,TVector2> const& showerCentreMap);
-  std::map<int,std::vector<art::Ptr<recob::Hit> > > FindShowerStart(std::map<int,std::vector<art::Ptr<recob::Hit> > > const& orderedShowerMap);
-  double OrderShowerHits(std::vector<art::Ptr<recob::Hit> > const& shower,
-			 std::vector<art::Ptr<recob::Hit> >& orderedShower,
-			 art::FindManyP<recob::Cluster> const& fmc);
-  //std::vector<art::Ptr<recob::Hit> > OrderShowerHits(std::vector<art::Ptr<recob::Hit> > const& shower);
-  void OrderShowerHits(std::vector<art::Ptr<recob::Hit> > const& shower,
-		       std::vector<art::Ptr<recob::Hit> >& orderedShower,
-			 art::Ptr<recob::Vertex> const& vertex);
-  double OrderShowerHits(std::vector<art::Ptr<recob::Hit> > const& shower,
-			 std::vector<art::Ptr<recob::Hit> >& showerHits);
-  std::map<int,std::vector<art::Ptr<recob::Hit> > > OrderShowerHits(art::PtrVector<recob::Hit> const& shower, int plane);
-  TVector3 Construct3DPoint(art::Ptr<recob::Hit> const& hit1, art::Ptr<recob::Hit> const& hit2);
-=======
->>>>>>> 72aaf899
 
   /// <Tingjun to document>
   Int_t WeightedFit(const Int_t n, const Double_t *x, const Double_t *y, const Double_t *w,  Double_t *parm);
@@ -166,19 +135,6 @@
 
 private:
 
-<<<<<<< HEAD
-  bool CheckShowerHits(std::map<int,std::vector<art::Ptr<recob::Hit> > > const& showerHitsMap);
-  std::vector<int> IdentifyBadPlanes(std::map<int,std::vector<art::Ptr<recob::Hit> > > const& showerHitsMap);
-  std::vector<int> IdentifyBadPlanes(std::map<int,std::vector<art::Ptr<recob::Hit> > > const& showerHitsMap,
-				     std::map<int,double> const& goodnessOfOrderMap);
-  std::map<int,std::vector<art::Ptr<recob::Hit> > > CheckShowerHits(std::map<int,std::vector<art::Ptr<recob::Hit> > > const& orderedShowerMap,
-								    std::map<int,double> const& goodnessOfOrderMap);
-  std::unique_ptr<recob::Track> MakeInitialTrack(std::map<int,std::vector<art::Ptr<recob::Hit> > > const& initialHitsMap,
-						 std::map<int,std::vector<art::Ptr<recob::Hit> > > const& showerCentreMap);
-  std::unique_ptr<recob::Track> MakeInitialTrack(std::map<int,std::vector<art::Ptr<recob::Hit> > > const& initialHitsMap);
-  std::vector<double> GetShowerDirectionProperties(std::vector<art::Ptr<recob::Hit> > const& showerHits, TVector2 const& direction, std::string end);
-  std::vector<art::Ptr<recob::Hit> > FindOrderOfHits(std::vector<art::Ptr<recob::Hit> > const& hits);
-=======
   /// Takes the shower hits in all views and ensure the ordering is consistent
   /// Returns bool, indicating whether or not everything makes sense!
   bool CheckShowerHits(std::map<int,std::vector<art::Ptr<recob::Hit> > > const& showerHitsMap);
@@ -187,7 +143,6 @@
   TVector3 Construct3DPoint(art::Ptr<recob::Hit> const& hit1, art::Ptr<recob::Hit> const& hit2);
 
   /// Finds dE/dx for the track given a set of hits
->>>>>>> 72aaf899
   double FinddEdx(std::vector<art::Ptr<recob::Hit> > const& trackHits, std::unique_ptr<recob::Track> const& track);
 
   /// Orders hits along the best fit line through the charge weighted centre of the hits
@@ -208,18 +163,6 @@
 
   /// Return the coordinates of this hit in units of cm
   TVector2 HitPosition(TVector2 const& pos, geo::PlaneID planeID);
-<<<<<<< HEAD
-  double GlobalWire(geo::WireID wireID);
-  TVector2 ShowerDirection(const std::vector<art::Ptr<recob::Hit> >& showerHits);
-  TVector2 ShowerCentre(const std::vector<art::Ptr<recob::Hit> >& showerHits);
-  double ShowerHitRMS(const std::vector<art::Ptr<recob::Hit> >& showerHits);
-  TVector2 Project3DPointOntoPlane(TVector3 const& point, geo::PlaneID planeID);
-
-  // tmp
-  int FindTrackID(art::Ptr<recob::Hit> const& hit);
-  art::ServiceHandle<cheat::BackTracker> backtracker;
-  TH1I* hTrueDirection;
-=======
 
   /// Takes initial track hits from multiple views and forms a track object which best represents the start of the shower
   std::unique_ptr<recob::Track> MakeInitialTrack(std::map<int,std::vector<art::Ptr<recob::Hit> > > const& initialHitsMap);
@@ -245,7 +188,6 @@
   /// Returns the RMS of the hits from the central shower 'axis' along the length of the shower
   double ShowerHitRMS(const std::vector<art::Ptr<recob::Hit> >& showerHits);
 
->>>>>>> 72aaf899
 
   // Parameters
   double fMinTrackLength;
