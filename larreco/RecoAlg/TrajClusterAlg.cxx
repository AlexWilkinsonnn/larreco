//////////////////////////////////////////////////////////////////////
///
/// TrajClusterAlg
///
/// Bruce Baller, baller@fnal.gov
/// Citation: Liquid argon TPC signal formation, signal processing and reconstruction techniques
/// B. Baller 2017 JINST 12 P07010
///
///
////////////////////////////////////////////////////////////////////////

#include "larreco/RecoAlg/TrajClusterAlg.h"
#include "larreco/RecoAlg/TCAlg/DebugStruct.h"
#include "larreco/RecoAlg/TCAlg/TCSpacePtUtils.h"
#include "canvas/Persistency/Common/FindManyP.h"

class TH1F;
class TH2F;
class TProfile;

struct SortEntry{
  unsigned int index;
  float val;
};

bool valDecreasing (SortEntry c1, SortEntry c2) { return (c1.val > c2.val);}
bool valIncreasing (SortEntry c1, SortEntry c2) { return (c1.val < c2.val);}

namespace tca {

  //------------------------------------------------------------------------------

  TrajClusterAlg::TrajClusterAlg(fhicl::ParameterSet const& pset)
 :fCaloAlg(pset.get<fhicl::ParameterSet>("CaloAlg"))
 , prop(pset.get<fhicl::ParameterSet>("kfpropagator"))
 , kalmanFitter(&prop, pset.get<fhicl::ParameterSet>("kffitter"))
  {
    reconfigure(pset);
    tjs.caloAlg = &fCaloAlg;
    art::ServiceHandle<art::TFileService> tfs;
    hist.CreateHists(*tfs);
    tm.Initialize();
  }
  
  bool TrajClusterAlg::SortByMultiplet(TCHit const& a, TCHit const& b)
  {
    // compare the wire IDs first:
    int cmp_res = a.ArtPtr->WireID().cmp(b.ArtPtr->WireID());
    if (cmp_res != 0) return cmp_res < 0; // order is decided, unless equal
    // decide by start time
    if (a.StartTick != b.StartTick) return a.StartTick < b.StartTick;
    // if still undecided, resolve by local index
    return a.LocalIndex < b.LocalIndex; // if still unresolved, it's a bug!
  } // SortByMultiplet

  //------------------------------------------------------------------------------
  void TrajClusterAlg::reconfigure(fhicl::ParameterSet const& pset)
  {

    bool badinput = false;
    fHitFinderModuleLabel = pset.get<art::InputTag>("HitFinderModuleLabel");
    fSpacePointModuleLabel = pset.get<art::InputTag>("SpacePointModuleLabel", "NA");
    fMakeNewHits          = pset.get< bool >("MakeNewHits", true);
    fMode                 = pset.get< short >("Mode", 1);
    fHitErrFac         = pset.get< float >("HitErrFac", 0.4);
    fMinAmp               = pset.get< float >("MinAmp", 0.1);
    tjs.AngleRanges       = pset.get< std::vector<float>>("AngleRanges");
    fNPtsAve              = pset.get< short >("NPtsAve", 20);
    fMinPtsFit            = pset.get< std::vector<unsigned short >>("MinPtsFit");
    fMinPts               = pset.get< std::vector<unsigned short >>("MinPts");
    fMaxAngleCode         = pset.get< std::vector<unsigned short>>("MaxAngleCode");
    fMinMCSMom             = pset.get< std::vector<short >>("MinMCSMom");

    fMaxChi               = pset.get< float >("MaxChi", 10);
    fChargeCuts           = pset.get< std::vector<float >>("ChargeCuts", {3, 0.15, 0.25});
    fMultHitSep           = pset.get< float >("MultHitSep", 2.5);
    tjs.KinkCuts             = pset.get< std::vector<float >>("KinkCuts", {0.4, 1.5, 4});
    fQualityCuts          = pset.get< std::vector<float >>("QualityCuts", {0.8, 3});
    fMaxWireSkipNoSignal  = pset.get< float >("MaxWireSkipNoSignal", 1);
    fMaxWireSkipWithSignal= pset.get< float >("MaxWireSkipWithSignal", 100);
    fProjectionErrFactor  = pset.get< float >("ProjectionErrFactor", 2);
    fVLAStepSize        = pset.get< float >("VLAStepSize", 1.5);
    fJTMaxHitSep2         = pset.get< float >("JTMaxHitSep", 2);
    
    std::vector<std::string> skipAlgsVec = pset.get< std::vector<std::string>  >("SkipAlgs");
    
    std::vector<std::string> specialAlgsVec;
    if(pset.has_key("SpecialAlgs")) specialAlgsVec = pset.get< std::vector<std::string>  >("SpecialAlgs");
    
    tjs.DeltaRayTag       = pset.get< std::vector<short>>("DeltaRayTag", {-1, -1, -1});
    tjs.MuonTag           = pset.get< std::vector<short>>("MuonTag", {-1, -1, -1, - 1});
    tjs.ShowerTag         = pset.get< std::vector<float>>("ShowerTag", {-1, -1, -1, -1, -1, -1});
    
    tjs.SaveShowerTree    = pset.get< bool >("SaveShowerTree", false);
    tjs.SaveCRTree        = pset.get< bool >("SaveCRTree", false);
    tjs.TagCosmics        = pset.get< bool >("TagCosmics", false);
    fChkStopCuts          = pset.get< std::vector<float>>("ChkStopCuts", {-1, -1, -1});
    fMaxTrajSep           = pset.get< float >("MaxTrajSep", 4);
    
    fStudyMode            = pset.get< bool  >("StudyMode", false);
    tjs.MatchTruth        = pset.get< std::vector<float> >("MatchTruth", {-1, -1, -1, -1});
    tjs.Vertex2DCuts      = pset.get< std::vector<float >>("Vertex2DCuts", {-1, -1, -1, -1, -1, -1, -1});
    tjs.Vertex3DCuts      = pset.get< std::vector<float >>("Vertex3DCuts", {-1, -1});
    tjs.VertexScoreWeights = pset.get< std::vector<float> >("VertexScoreWeights");
    fMaxVertexTrajSep     = pset.get< std::vector<float>>("MaxVertexTrajSep");
    tjs.Match3DCuts       = pset.get< std::vector<float >>("Match3DCuts", {-1, -1, -1, -1, -1});
    fKalmanFilterFit      = pset.get< bool >("KalmanFilterFit", false);
    
    debug.Cryostat = 0;
    debug.TPC = 0;
    if(pset.has_key("DebugCryostat")) debug.Cryostat = pset.get< int >("DebugCryostat");
    if(pset.has_key("DebugTPC"))      debug.TPC = pset.get< int >("DebugTPC");
    debug.Plane           = pset.get< int >("DebugPlane", -1);
    debug.Wire            = pset.get< int >("DebugWire", -1);
    debug.Tick            = pset.get< int >("DebugTick", -1);
    debug.WorkID          = pset.get< int >("DebugWorkID", 0);

    // convert the max traj separation into a separation^2
    fMaxTrajSep *= fMaxTrajSep;
    if(fJTMaxHitSep2 > 0) fJTMaxHitSep2 *= fJTMaxHitSep2;
    
    // in the following section we ensure that the fcl vectors are appropriately sized so that later references are valid
    if(fMinPtsFit.size() != fMinPts.size()) badinput = true;
    if(fMaxVertexTrajSep.size() != fMinPts.size()) badinput = true;
    if(fMaxAngleCode.size() != fMinPts.size()) badinput = true;
    if(fMinMCSMom.size() != fMinPts.size()) badinput = true;
    if(badinput) throw art::Exception(art::errors::Configuration)<< "Bad input from fcl file. Vector lengths for MinPtsFit, MaxVertexTrajSep, MaxAngleRange and MinMCSMom should be defined for each reconstruction pass";
    
    if(tjs.Vertex2DCuts.size() < 10) throw art::Exception(art::errors::Configuration)<<"Vertex2DCuts must be size 10\n 0 = Max length definition for short TJs\n 1 = Max vtx-TJ sep short TJs\n 2 = Max vtx-TJ sep long TJs\n 3 = Max position pull for >2 TJs\n 4 = Max vtx position error\n 5 = Min MCSMom for one of two TJs\n 6 = Min fraction of wires hit btw vtx and Tjs\n 7 = Min Score\n 8 = min ChgFrac at a vtx or merge point\n 9 = max MCSMom asymmetry";
    if(tjs.Vertex3DCuts.size() < 2)  throw art::Exception(art::errors::Configuration)<<"Vertex3DCuts must be size 2\n 0 = Max dX (cm)\n 1 = Max pull";
    if(tjs.KinkCuts.size() != 3) throw art::Exception(art::errors::Configuration)<<"KinkCuts must be size 2\n 0 = Hard kink angle cut\n 1 = Kink angle significance\n 2 = nPts fit";
    if(fChargeCuts.size() != 3) throw art::Exception(art::errors::Configuration)<<"ChargeCuts must be size 3\n 0 = Charge pull cut\n 1 = Min allowed fractional chg RMS\n 2 = Max allowed fractional chg RMS";
    
    if(tjs.MuonTag.size() != 4) throw art::Exception(art::errors::Configuration)<<"MuonTag must be size 4\n 0 = minPtsFit\n 1 = minMCSMom\n 2= maxWireSkipNoSignal\n 3 = min delta ray length for tagging";
    if(tjs.DeltaRayTag.size() != 3) throw art::Exception(art::errors::Configuration)<<"DeltaRayTag must be size 3\n 0 = Max endpoint sep\n 1 = min MCSMom\n 2 = max MCSMom";
    if(fChkStopCuts.size() != 3) throw art::Exception(art::errors::Configuration)<<"ChkStopCuts must be size 3\n 0 = Min Charge ratio\n 1 = Charge slope pull cut\n 2 = Charge fit chisq cut";
    if(tjs.ShowerTag.size() < 13) {
      std::cout<< "ShowerTag must be size 13\n 0 = Mode\n 1 = max MCSMom\n 2 = max separation (WSE units)\n 3 = Max angle diff\n 4 = Factor * rms width\n 5 = Min half width\n 6 = min total Tps\n 7 = Min Tjs\n 8 = max parent FOM\n 9 = max direction FOM 10 = max AspectRatio\n 11 = min Score to preserve a vertex\n 12 = Debug showers in CTP\n";
      std::cout<<" Fixing this problem...";
      tjs.ShowerTag.resize(13);
      // set the min score to 0
      tjs.ShowerTag[11] = 0;
      // turn off printing
      tjs.ShowerTag[12] = -1;
    }
//    if(tjs.Match3DCuts.size() < 4) throw art::Exception(art::errors::Configuration)<< "Match3DCuts must be size 4\n 0 = dx(cm) match\n 1 = dAngle (radians)\n 2 = Min length for 2-view match\n 3 = minimum match fraction\n 4 = max number of allowed 3D combinations";
    if(tjs.Match3DCuts.size() < 6) {
      std::cout<<">>>>>>>> Match3DCuts has been expanded to size 6. Please update your fcl file with these parameters:";
      std::cout<< " 0 = dx(cm) match\n 1 = dAngle (radians)\n 2 = Min length for 2-view match\n 3 = minimum match fraction\n 4 = max number of allowed 3D combinations\n 5 = max inter-plane trajectory charge asymmetry\n";
      unsigned short oldsize = tjs.Match3DCuts.size();
      tjs.Match3DCuts.resize(6);
      if(oldsize < 5) std::cout<<" Setting Match3DCuts[4] = 2000 combinations\n";
      if(oldsize < 6) std::cout<<" Setting Match3DCuts[5] = 1, which disables charge asymmetry checking\n";
      tjs.Match3DCuts[4] = 2000;
      tjs.Match3DCuts[5] = 1;
    }
    
    // check the angle ranges and convert from degrees to radians
    if(tjs.AngleRanges.back() < 90) {
      mf::LogVerbatim("TC")<<"Last element of AngleRange != 90 degrees. Fixing it\n";
      tjs.AngleRanges.back() = 90;
    }
    
    // decide whether debug information should be printed
    bool validCTP = debug.Cryostat >= 0 && debug.TPC >= 0 && debug.Plane >= 0 && debug.Wire >= 0 && debug.Tick >= 0;
    if(validCTP) debug.CTP = EncodeCTP((unsigned int)debug.Cryostat, (unsigned int)debug.TPC, (unsigned int)debug.Plane);
    bool debugMerge = debug.Wire < 0;
    bool debugVtx = debug.Tick < 0;
    fDebugMode = validCTP || debug.WorkID < 0 || debugMerge || debugVtx;
    if(fDebugMode) {
      std::cout<<"**************** Debug mode: debug.CTP "<<debug.CTP<<" ****************\n";
      std::cout<<"Cryostat "<<debug.Cryostat<<" TPC "<<debug.TPC<<" Plane "<<debug.Plane<<"\n";
      std::cout<<"Pass MinPts  MinPtsFit Max Angle\n";
      for(unsigned short pass = 0; pass < fMinPts.size(); ++pass) {
        unsigned short ir = fMaxAngleCode[pass];
        if(ir > tjs.AngleRanges.size() - 1) ir = tjs.AngleRanges.size() - 1;
        std::cout<<std::setw(3)<<pass;
        std::cout<<std::setw(7)<<fMinPts[pass];
        std::cout<<std::setw(7)<<fMinPtsFit[pass];
        std::cout<<std::setw(12)<<(int)tjs.AngleRanges[ir]<<"\n";
      }
      std::cout<<"Max angle ranges\n range  degrees  radians\n";
      for(unsigned short ir = 0; ir < tjs.AngleRanges.size(); ++ir) {
        std::cout<<std::setw(3)<<ir;
        std::cout<<std::setw(8)<<(int)tjs.AngleRanges[ir];
        std::cout<<std::setw(8)<<std::setprecision(3)<<tjs.AngleRanges[ir] * M_PI / 180;
        std::cout<<"\n";
      } // ir
    }
    
    for(auto& range : tjs.AngleRanges) {
      if(range < 0 || range > 90) throw art::Exception(art::errors::Configuration)<< "Invalid angle range "<<range<<" Must be 0 - 90 degrees";
      range *= M_PI / 180;
    } // range
    
    // Ensure that the size of the AlgBitNames vector is consistent with the AlgBit typedef enum
    if(kAlgBitSize != AlgBitNames.size()) throw art::Exception(art::errors::Configuration)<<"kAlgBitSize "<<kAlgBitSize<<" != AlgBitNames size "<<AlgBitNames.size();
    fAlgModCount.resize(kAlgBitSize);

    if(kFlagBitSize != StopFlagNames.size()) throw art::Exception(art::errors::Configuration)<<"kFlagBitSize "<<kFlagBitSize<<" != StopFlagNames size "<<StopFlagNames.size();
    
    if(kFlagBitSize > 64) throw art::Exception(art::errors::Configuration)<<"Increase the size of UseAlgs to at least "<<kFlagBitSize;
    
    bool gotit, printHelp = false;
    for(unsigned short ib = 0; ib < AlgBitNames.size(); ++ib) tjs.UseAlg[ib] = true;
    
    // turn off the special algs
    // A lightly tested algorithm that should only be turned on for testing
    tjs.UseAlg[kStopAtTj] = false;
    // Do an exhaustive (and slow) check of the hit -> trajectory associations
    tjs.UseAlg[kChkInTraj] = false;
    
    for(auto strng : skipAlgsVec) {
      gotit = false;
      if(strng == "All") {
        // turn everything off
        for(unsigned short ib = 0; ib < AlgBitNames.size(); ++ib) tjs.UseAlg[ib] = false;
        gotit = true;
        break;
      } // All off
      for(unsigned short ib = 0; ib < AlgBitNames.size(); ++ib) {
        if(strng == AlgBitNames[ib]) {
          tjs.UseAlg[ib] = false;
          gotit = true;
          break;
        }
      } // ib
      if(!gotit) {
        std::cout<<"******* Unknown SkipAlgs input string '"<<strng<<"'\n";
        printHelp = true;
      }
    } // strng
    if(printHelp) {
      std::cout<<"Valid AlgNames:";
      for(auto strng : AlgBitNames) std::cout<<" "<<strng;
      std::cout<<"\n";
      std::cout<<"Or specify All to turn all algs off\n";
      throw art::Exception(art::errors::Configuration)<< "Invalid SkipAlgs specification";
    }
    // overwrite any settings above with special algs
    for(auto strng : specialAlgsVec) {
      gotit = false;
      for(unsigned short ib = 0; ib < AlgBitNames.size(); ++ib) {
        if(strng == AlgBitNames[ib]) {
          tjs.UseAlg[ib] = true;
          gotit = true;
          break;
        }
      } // ib
      if(!gotit) {
        std::cout<<"******* Unknown SpecialAlgs input string '"<<strng<<"'\n";
        printHelp = true;
      }
    } // strng
    if(printHelp) {
      std::cout<<"Valid AlgNames:";
      for(auto strng : AlgBitNames) std::cout<<" "<<strng;
      std::cout<<"\n";
      std::cout<<"Or specify All to turn all algs off\n";
      throw art::Exception(art::errors::Configuration)<< "Invalid SkipAlgs specification";
    }
    
    if(fDebugMode) {
      std::cout<<"Using algs:";
      for(unsigned short ib = 0; ib < AlgBitNames.size(); ++ib) {
        if(ib % 10 == 0) std::cout<<"\n";
        if(tjs.UseAlg[ib] && ib != kKilled) std::cout<<" "<<AlgBitNames[ib];
      }
      std::cout<<"\n";
      std::cout<<"Skipping algs:";
      for(unsigned short ib = 0; ib < AlgBitNames.size(); ++ib) if(!tjs.UseAlg[ib] && ib != kKilled) std::cout<<" "<<AlgBitNames[ib];
      std::cout<<"\n";
    }
    tjs.EventsProcessed = 0;
   
  } // reconfigure
  
  ////////////////////////////////////////////////
  void TrajClusterAlg::ClearResults() {
    tjs.vtx3 = {};
    tjs.vtx = {};
    tjs.tcl = {};
    tjs.matchVec = {};
    tjs.pfps = {};
    tjs.WireHitRange = {};
    tjs.fHits = {};
    tjs.spts = {};
    tjs.allTraj = {};
    tjs.mallTraj = {};
    tjs.cots = {};
    tjs.showers = {};
    tjs.MCPartList = {};

    if(tjs.SaveShowerTree) ClearShowerTree(tjs.stv);
    ClearCRInfo(tjs);

  } // ClearResults()

  ////////////////////////////////////////////////
  void TrajClusterAlg::RunTrajClusterAlg(const art::Event& evt)
  {

    if(fMode == 0) return;

    fIsRealData = evt.isRealData();
    
    // Get the hits
    art::ValidHandle< std::vector<recob::Hit>> hitVecHandle = evt.getValidHandle<std::vector<recob::Hit>>(fHitFinderModuleLabel);

    ++tjs.EventsProcessed;
    if(hitVecHandle->size() < 3) return;
    
    // a gratuitous clearing of everything before we start
    ClearResults();
 
    tjs.detprop = lar::providerFrom<detinfo::DetectorPropertiesService>();
    tjs.geom = lar::providerFrom<geo::Geometry>();
    
    tjs.fHits.reserve(hitVecHandle->size());
    
    // transfer the hits into the local vector so we can modify them
//    float minAmp = fMinAmp;
//    if(fMinAmp < 0) minAmp = 0;
    for(unsigned int iht = 0; iht < hitVecHandle->size(); ++iht) {
      art::Ptr<recob::Hit> hit = art::Ptr<recob::Hit>(hitVecHandle, iht);
      // Look for a hit with negative amplitude. 
      // This will screw up th associations between space points and hits
//      if(hit->PeakAmplitude() < minAmp) continue;
      TCHit localHit;
      localHit.StartTick = hit->StartTick();
      localHit.EndTick = hit->EndTick();
      localHit.PeakTime = hit->PeakTime();
      localHit.SigmaPeakTime = hit->SigmaPeakTime();
      localHit.PeakAmplitude = hit->PeakAmplitude();
      localHit.SigmaPeakAmp = hit->SigmaPeakAmplitude();
      localHit.Integral = hit->Integral();
      localHit.SigmaIntegral = hit->SigmaIntegral();
      localHit.RMS = hit->RMS();
      localHit.GoodnessOfFit = hit->GoodnessOfFit();
      localHit.NDOF = hit->DegreesOfFreedom();
      localHit.Multiplicity = hit->Multiplicity();
      localHit.LocalIndex = hit->LocalIndex();
      localHit.ArtPtr = hit;
      tjs.fHits.push_back(localHit);
    } // iht

    // sort it as needed;
    // that is, sorted by wire ID number,
    // then by start of the region of interest in time, then by the multiplet
    std::sort(tjs.fHits.begin(), tjs.fHits.end(), &SortByMultiplet);
    
    bool useSpacePts = (fSpacePointModuleLabel != "NA");
    
    // check the hits for local index errors
    unsigned short nerr = 0;
    for(unsigned int iht = 0; iht < tjs.fHits.size(); ++iht) {
      // See if the sort changed the order of the hits. This would create a difference
      // between the fHits index and the ArtPtr key. We will rely on this correspondence
      // later when associating space points with trajectories
      if(useSpacePts && iht != tjs.fHits[iht].ArtPtr.key()) {
        std::cout<<"Hit order was changed after sorting. Turned off matching using SpacePoints.\n";
        tjs.UseAlg[kHitsOrdered] = false;
        useSpacePts = false;
      }
      if(tjs.fHits[iht].Multiplicity < 2) continue;
      auto& iHit = tjs.fHits[iht];
      bool badHit = false;
      unsigned int fromIndex = iht - iHit.LocalIndex;
      unsigned short indx = 0;
      for(unsigned int jht = fromIndex; jht < fromIndex + iHit.Multiplicity; ++jht) {
        auto& jHit = tjs.fHits[jht];
        if(iHit.Multiplicity != jHit.Multiplicity) badHit = true;
        if(iHit.LocalIndex != indx) badHit = true;
        ++indx;
      } // jht
      if(badHit) {
        ++nerr;
        for(unsigned int jht = fromIndex; jht < fromIndex + iHit.Multiplicity; ++jht) {
          auto& jHit = tjs.fHits[jht];
          jHit.Multiplicity = 1;
          jHit.LocalIndex = 0;
        } // jht
      }
    } // iht
//    if(nerr > 0) std::cout<<"Found "<<nerr<<" hit indexing errors\n";
    
    // Match these hits to MC tracks
    if(!fIsRealData) tm.MatchTrueHits(hist);
    
    // Look for a space point collection that uses these hits
    if(useSpacePts) GetSpacePointCollection(evt);

    // check for debugging mode triggered by Plane, Wire, Tick
    debug.Hit = UINT_MAX;
    if(fDebugMode) {
      std::cout<<"Look for hit near Cryo:TPC:Pln:Wire:Tick "<<debug.Cryostat;
      std::cout<<":"<<debug.TPC<<":"<<debug.Plane<<":"<<debug.Wire<<":"<<debug.Tick;
      for(unsigned int iht = 0; iht < tjs.fHits.size(); ++iht) {
        auto& hit = tjs.fHits[iht];
        if((int)hit.ArtPtr->WireID().Plane != debug.Plane) continue;
        if((int)hit.ArtPtr->WireID().Wire != debug.Wire) continue;
//        if((int)tjs.fHits[iht].WireID.Plane != debug.Plane) continue;
//        if((int)tjs.fHits[iht].WireID.Wire != debug.Wire) continue;
        if(tjs.fHits[iht].PeakTime < debug.Tick - 5) continue;
        if(tjs.fHits[iht].PeakTime > debug.Tick + 5) continue;
        debug.Hit = iht;
        std::cout<<" Found iht "<<iht<<" "<<debug.Plane<<":"<<PrintHit(tjs.fHits[iht]);
        std::cout<<" Amp "<<(int)tjs.fHits[iht].PeakAmplitude;
        std::cout<<" RMS "<<std::fixed<<std::setprecision(1)<<tjs.fHits[iht].RMS;
        std::cout<<" Chisq "<<std::fixed<<std::setprecision(1)<<tjs.fHits[iht].GoodnessOfFit;
        std::cout<<" Mult "<<tjs.fHits[iht].Multiplicity;
        std::cout<<"\n";
        break;
      } // iht
      if(debug.Hit == UINT_MAX) std::cout<<" not found\n";
    } // debugging mode
    
//    if(fDebugMode && nerr > 0) std::cout<<"Found "<<nerr<<" hits with indexing errors. Set Multiplicity = 1 for these hits.\n";
    
    tjs.Run = evt.run();
    tjs.SubRun  = evt.subRun();
    tjs.Event = evt.event();
    fWorkID = 0;
    
    // Set true if a truly bad situation occurs
    fQuitAlg = false;
    vtxPrt = false;
    mrgPrt = false;
    didPrt = false;
    
    if(fMode > 0) {
      // Step from upstream (small wire number) to downstream (large wire number)
      tjs.StepDir = 1;
    } else {
      // or step in the other direction
      tjs.StepDir = -1;
    }
    if(fMode == 4) std::cout<<"RTCA: fMode set to 4 for debugging\n";
    for (const geo::TPCID& tpcid: tjs.geom->IterateTPCIDs()) {
      geo::TPCGeo const& TPC = tjs.geom->TPC(tpcid);
      // special debug mode for multi-TPC detectors like protoDUNE
      if(fMode == 4 && (int)tpcid.TPC != debug.TPC) continue;
      fQuitAlg = !FillWireHitRange(tjs, tpcid, fDebugMode);
      if(fQuitAlg) return;
      for(unsigned short plane = 0; plane < TPC.Nplanes(); ++plane) {
        // special mode for only reconstructing the collection plane
        if(fMode == 2 && plane != TPC.Nplanes() - 1) continue;
        // special debug mode for multi-TPC detectors like protoDUNE
        if(fMode == 4 && (int)plane != debug.Plane) continue;
        // no hits on this plane?
        if(tjs.FirstWire[plane] > tjs.LastWire[plane]) continue;
        // Set the CTP code to ensure objects are compared within the same plane
        CTP_t inCTP = EncodeCTP(tpcid.Cryostat, tpcid.TPC, plane);
        // reconstruct all trajectories in the current plane
        ReconstructAllTraj(inCTP);
        if(fQuitAlg) {
          mf::LogVerbatim("TC")<<"Found fQuitAlg after ReconstructAllTraj";
          ClearResults();
          return;
        }
      } // plane
      
      // No sense taking muon direction if delta ray tagging is disabled
      if(tjs.DeltaRayTag[0] >= 0) TagMuonDirections(tjs, debug.WorkID);
      Find3DVertices(tjs, tpcid);
      // Look for incomplete 3D vertices that won't be recovered because there are
      // missing trajectories in a plane
      FindMissedVxTjs(tpcid);
      prt = (debug.Plane >= tjs.NumPlanes && debug.Tick == 6666);
      ScoreVertices(tjs, tpcid, prt);
      TagProtons(tjs, tpcid, prt);
      // Define the ParentID of trajectories using the vertex score
      DefineTjParents(tjs, tpcid, prt);
      for(unsigned short plane = 0; plane < TPC.Nplanes(); ++plane) {
        CTP_t inCTP = EncodeCTP(tpcid.Cryostat, tpcid.TPC, plane);
        if(!ChkVtxAssociations(tjs, inCTP)) {
          std::cout<<"RTC: ChkVtxAssociations found an error\n";
        }
      }
      Match3D(evt, tpcid);
      // Use 3D matching information to find showers in 2D. FindShowers3D returns
      // true if the algorithm was successful indicating that the matching needs to be redone
      if(tjs.ShowerTag[0] > 1) {
        FindShowers3D(tjs, tpcid);
        if(tjs.SaveShowerTree) {
          std::cout << "SHOWER TREE STAGE NUM SIZE: "  << tjs.stv.StageNum.size() << std::endl;
          showertree->Fill();
        }
      } // 3D shower code
    } // tpcid

    // Convert trajectories in allTraj into clusters
    MakeAllTrajClusters();
    if(fQuitAlg) {
      mf::LogVerbatim("TC")<<"RunTrajCluster failed in MakeAllTrajClusters";
      ClearResults();
      return;
    }
/*
    if(!CheckHitClusterAssociations(tjs)) {
      ClearResults();
      mf::LogVerbatim("TC")<<"RunTrajCluster failed in CheckHitClusterAssociations";
      return;
    }
*/

    if(!fIsRealData) tm.MatchTruth(hist, fStudyMode);
    if (tjs.SaveCRTree) crtree->Fill();

    // fill some basic histograms 
    if(fStudyMode) {
      for(auto& vx2 : tjs.vtx) if(vx2.ID > 0 && vx2.Score > 0) hist.fVx2Score->Fill(vx2.Score);
      for(auto& vx3 : tjs.vtx3) if(vx3.ID > 0 && vx3.Score > 0) hist.fVx3Score->Fill(vx3.Score);
    }
    
    // print trajectory summary report?
    if(tjs.ShowerTag[0] >= 1) debug.Plane = tjs.ShowerTag[11];
    if(fDebugMode) {
      mf::LogVerbatim("TC")<<"Done in RunTrajClusterAlg";
      PrintPFParticles("RTC", tjs);
      PrintAllTraj("RTC", tjs, debug, USHRT_MAX, 0);
    }

    unsigned short ntj = 0;
    unsigned short nsh = 0;
    for(auto& tj : tjs.allTraj) {
      if(tj.AlgMod[kKilled]) continue;
      ++ntj;
      if(tj.AlgMod[kShowerTj]) ++nsh;
    } // tj
    if(fDebugMode) std::cout<<"RTC done ntjs "<<ntj<<" nshowers "<<nsh<<" events processed "<<tjs.EventsProcessed<<"\n";
    
    if(tjs.MatchTruth[0] >= 0) tm.PrintResults(tjs.Event);
    
    // convert vertex time from WSE to ticks
    for(auto& avtx : tjs.vtx) avtx.Pos[1] /= tjs.UnitsPerTick;
    
    if(fDebugMode) mf::LogVerbatim("TC")<<"RunTrajCluster success run "<<tjs.Run<<" event "<<tjs.Event<<" allTraj size "<<tjs.allTraj.size()<<" events processed "<<tjs.EventsProcessed;
    
  } // RunTrajClusterAlg

  ////////////////////////////////////////////////
  void TrajClusterAlg::ReconstructAllTraj(CTP_t inCTP)
  {
    // Reconstruct clusters in inCTP and put them in allTraj

    unsigned short plane = DecodeCTP(inCTP).Plane;
    unsigned int nwires = tjs.LastWire[plane] - tjs.FirstWire[plane] - 1;
    
    // turn of trajectory printing
    TJPrt = 0;
    didPrt = false;
    
    // Make several passes through the hits with user-specified cuts for each
    // pass. In general these are to not reconstruct large angle trajectories on
    // the first pass
    float maxHitsRMS = 4 * tjs.AveHitRMS[plane];
    for(unsigned short pass = 0; pass < fMinPtsFit.size(); ++pass) {
      for(unsigned int ii = 0; ii < nwires; ++ii) {
        // decide which way to step given the sign of StepDir
        unsigned int iwire = 0;
        unsigned int jwire = 0;
        if(tjs.StepDir > 0) {
          // step DS
          iwire = tjs.FirstWire[plane] + ii;
          jwire = iwire + 1;
        } else {
          // step US
          iwire = tjs.LastWire[plane] - ii - 1;
          jwire = iwire - 1;
        }
        if(iwire > tjs.WireHitRange[plane].size() - 1) continue;
        if(jwire > tjs.WireHitRange[plane].size() - 1) continue;
        // skip bad wires or no hits on the wire
        if(tjs.WireHitRange[plane][iwire].first < 0) continue;
        if(tjs.WireHitRange[plane][jwire].first < 0) continue;
        unsigned int ifirsthit = (unsigned int)tjs.WireHitRange[plane][iwire].first;
        unsigned int ilasthit = (unsigned int)tjs.WireHitRange[plane][iwire].second;
        unsigned int jfirsthit = (unsigned int)tjs.WireHitRange[plane][jwire].first;
        unsigned int jlasthit = (unsigned int)tjs.WireHitRange[plane][jwire].second;
        for(unsigned int iht = ifirsthit; iht < ilasthit; ++iht) {
          prt = (iht == debug.Hit);
          if(prt)  {
            mf::LogVerbatim("TC")<<"+++++++ Pass "<<pass<<" Found debug hit "<<plane<<":"<<PrintHit(tjs.fHits[iht]);
            didPrt = true;
          }
          // Only consider hits that are available
          if(tjs.fHits[iht].InTraj != 0) continue;
          // We hope to make a trajectory point at the hit position of iht in WSE units
          // with a direction pointing to jht
//          unsigned int fromWire = tjs.fHits[iht].WireID.Wire;
          unsigned int fromWire = tjs.fHits[iht].ArtPtr->WireID().Wire;
          float fromTick = tjs.fHits[iht].PeakTime;
          float iqtot = tjs.fHits[iht].Integral;
          float hitsRMSTick = tjs.fHits[iht].RMS;
          std::vector<unsigned int> iHitsInMultiplet;
          if(pass == 0) {
            // only use the hit on the first pass
            iHitsInMultiplet.resize(1);
            iHitsInMultiplet[0] = iht;
          } else {
            GetHitMultiplet(iht, iHitsInMultiplet);
            // ignore very high multiplicities
            if(iHitsInMultiplet.size() > 4) continue;
          }
          if(iHitsInMultiplet.size() > 1) {
            fromTick = HitsPosTick(tjs, iHitsInMultiplet, iqtot, kUnusedHits);
            hitsRMSTick = HitsRMSTick(tjs, iHitsInMultiplet, kUnusedHits);
          }
          if(hitsRMSTick == 0) continue;
          bool fatIHit = (hitsRMSTick > maxHitsRMS);
          if(prt) mf::LogVerbatim("TC")<<" hit RMS "<<tjs.fHits[iht].RMS<<" BB Multiplicity "<<iHitsInMultiplet.size()<<" AveHitRMS["<<plane<<"] "<<tjs.AveHitRMS[plane]<<" HitsRMSTick "<<hitsRMSTick<<" fatIHit "<<fatIHit;
          for(unsigned int jht = jfirsthit; jht < jlasthit; ++jht) {
            // Only consider hits that are available
            if(tjs.fHits[iht].InTraj != 0) continue;
            if(tjs.fHits[jht].InTraj != 0) continue;
            prt = (iht == debug.Hit);
            // clear out any leftover work inTraj's that weren't cleaned up properly
            for(auto& hit : tjs.fHits) {
              if(hit.InTraj < 0) {
                std::cout<<"Dirty hit "<<PrintHit(hit)<<" EventsProcessed "<<tjs.EventsProcessed<<"\n";
                hit.InTraj = 0;
              }
            }
            unsigned int toWire = jwire;
            float toTick = tjs.fHits[jht].PeakTime;
            float jqtot = tjs.fHits[jht].Integral;
            std::vector<unsigned int> jHitsInMultiplet;
            if(pass == 0) {
              // only use the hit on the first pass
              jHitsInMultiplet.resize(1);
              jHitsInMultiplet[0] = jht;
            } else {
              GetHitMultiplet(jht, jHitsInMultiplet);
              // ignore very high multiplicities
              if(jHitsInMultiplet.size() > 4) continue;
            }
            hitsRMSTick = HitsRMSTick(tjs, jHitsInMultiplet, kUnusedHits);
            if(hitsRMSTick == 0) continue;
            bool fatJHit = (hitsRMSTick > maxHitsRMS);
            if(pass == 0) {
              // require both hits to be consistent
              if((fatIHit && !fatJHit) || (!fatIHit && fatJHit)) {
                if(prt) mf::LogVerbatim("TC")<<" jht fails "<<PrintHit(tjs.fHits[jht])<<" hit RMS "<<tjs.fHits[jht].RMS<<" mRMS "<<hitsRMSTick<<" fatJhit "<<fatJHit<<" max RMS "<<maxHitsRMS;
                continue;
              }
            } else {
              // pass > 0
              if(jHitsInMultiplet.size() > 1) toTick = HitsPosTick(tjs, jHitsInMultiplet, jqtot, kUnusedHits);
            }
            bool hitsOK = TrajHitsOK(tjs, iHitsInMultiplet, jHitsInMultiplet);
            if(prt) {
              mf::LogVerbatim("TC")<<"+++++++ checking TrajHitsOK with jht "<<plane<<":"<<PrintHit(tjs.fHits[jht])<<" BB Multiplicity "<<jHitsInMultiplet.size()<<" HitsRMSTick "<<HitsRMSTick(tjs, jHitsInMultiplet, kUnusedHits)<<" fatJhit "<<fatJHit<<" setting toTick to "<<(int)toTick<<" TrajHitsOK "<<hitsOK;
            }
            // Ensure that the hits StartTick and EndTick have the proper overlap
            if(!hitsOK) continue;
            // start a trajectory with direction from iht -> jht
            Trajectory work;
            if(!StartTraj(work, fromWire, fromTick, toWire, toTick, inCTP, pass)) continue;
            if(didPrt) TJPrt = work.WorkID;
            // check for a major failure
            if(fQuitAlg) return;
            if(work.Pts.empty()) {
              if(prt) mf::LogVerbatim("TC")<<"ReconstructAllTraj: StartTraj failed";
              continue;
            }
            // check for a large angle crawl
            if(work.Pts[0].AngleCode > fMaxAngleCode[work.Pass]) {
              if(prt) mf::LogVerbatim("TC")<<"ReconstructAllTraj: Wrong angle code "<<work.Pts[0].AngleCode<<" for this pass "<<work.Pass;
              ReleaseHits(tjs, work);
              continue;
            }
            work.Pts[0].DeltaRMS = fHitErrFac * tjs.UnitsPerTick * hitsRMSTick;
            // don't include the charge of iht since it will be low if this
            // is a starting/ending track
            work.AveChg = jqtot;
            // try to add close hits
            bool sigOK;
            AddHits(work, 0, sigOK);
            // check for a major failure
            if(fQuitAlg) return;
            if(!sigOK || work.Pts[0].Chg == 0) {
              if(prt) mf::LogVerbatim("TC")<<" No hits at initial trajectory point ";
              ReleaseHits(tjs, work);
              continue;
            }
            // move the TP position to the hit position but don't mess with the direction
            work.Pts[0].Pos = work.Pts[0].HitPos;
            // print the header and the first TP
            if(prt) PrintTrajectory("RAT", tjs, work, USHRT_MAX);
            // We can't update the trajectory yet because there is only one TP.
            work.EndPt[0] = 0;
            // now try stepping away
            StepCrawl(work);
            // check for a major failure
            if(fQuitAlg) return;
            if(prt) mf::LogVerbatim("TC")<<" After first StepCrawl. fGoodTraj "<<fGoodTraj<<" fTryWithNextPass "<<fTryWithNextPass;
            if(!fGoodTraj && fTryWithNextPass) {
              StepCrawl(work);
              if(!fGoodTraj || !fUpdateTrajOK) {
                if(prt) mf::LogVerbatim("TC")<<" xxxxxxx StepCrawl failed AGAIN. fTryWithNextPass "<<fTryWithNextPass;
                ReleaseHits(tjs, work);
                continue;
              } // Failed again
            }
            // Check the quality of the work trajectory
            CheckTraj(work);
            // check for a major failure
            if(fQuitAlg) return;
            if(prt) mf::LogVerbatim("TC")<<"ReconstructAllTraj: After CheckTraj EndPt "<<work.EndPt[0]<<"-"<<work.EndPt[1]<<" fGoodTraj "<<fGoodTraj<<" fTryWithNextPass "<<fTryWithNextPass;
            if(fTryWithNextPass) {
              // Most likely, the first part of the trajectory was good but the latter part
              // had too many unused hits. The work vector was
              // truncated and pass incremented, so give it another try
              work.AlgMod[kTryWithNextPass] = true;
              StepCrawl(work);
              // check for a major failure
              if(fQuitAlg) return;
              if(!fGoodTraj) {
                if(prt) mf::LogVerbatim("TC")<<" xxxxxxx StepCrawl failed AGAIN after CheckTraj";
                ReleaseHits(tjs, work);
                continue;
              } // Failed again
            } // fTryWithNextPass
            if(prt) mf::LogVerbatim("TC")<<"StepCrawl done: fGoodTraj "<<fGoodTraj<<" NumPtsWithCharge "<<NumPtsWithCharge(tjs, work, true)<<" cut "<<fMinPts[work.Pass];
            // decide if the trajectory is long enough for this pass
            if(!fGoodTraj || NumPtsWithCharge(tjs, work, true) < fMinPts[work.Pass]) {
              if(prt) mf::LogVerbatim("TC")<<" xxxxxxx Not enough points "<<NumPtsWithCharge(tjs, work, true)<<" minimum "<<fMinPts[work.Pass]<<" or !fGoodTraj";
              ReleaseHits(tjs, work);
              continue;
            }
            if(prt) mf::LogVerbatim("TC")<<"ReconstructAllTraj: calling StoreTraj with npts "<<work.EndPt[1];
            fQuitAlg = !StoreTraj(tjs, work);
            // check for a major failure
            if(fQuitAlg) return;
            if(tjs.UseAlg[kChkInTraj]) {
              fQuitAlg = !InTrajOK(tjs, "RAT");
              if(fQuitAlg) {
                mf::LogVerbatim("TC")<<"InTrajOK failed in ReconstructAllTraj";
                return;
              }
            } // use ChkInTraj
            // See if it should be split
            CheckTrajBeginChg(tjs, tjs.allTraj.size() - 1, prt);
            break;
          } // jht
        } // iht
      } // iwire

      
      // Ensure that all tjs are in the same order
      for(auto& tj : tjs.allTraj) {
        if(tj.AlgMod[kKilled]) continue;
        if(tj.CTP != inCTP) continue;
        if(tj.StepDir != tjs.StepDir && !tj.AlgMod[kSetDir]) ReverseTraj(tjs, tj);
      } // tj

      // Tag delta rays before merging and making vertices
      TagDeltaRays(tjs, inCTP);
      // Try to merge trajectories before making vertices
      bool lastPass = (pass == fMinPtsFit.size() - 1);
      EndMerge(inCTP, lastPass);
      if(fQuitAlg) return;

      // TY: Split high charge hits near the trajectory end
      ChkHiChgHits(inCTP);

      Find2DVertices(tjs, inCTP);
      FindVtxTjs(inCTP);
      if(fQuitAlg) return;

    } // pass
    
    // Merge Tjs that share a lot of hits with each other
//    MergeGhostTjs(tjs, inCTP);
    
    // Use unused hits in all trajectories
    UseUnusedHits();
    
    // make junk trajectories using nearby un-assigned hits
    if(fJTMaxHitSep2 > 0) {
      FindJunkTraj(inCTP);
      if(fQuitAlg) return;
    }
    TagDeltaRays(tjs, inCTP);
    
    // Tag InShower Tjs. The list of inshower Tjs within each shower isn't used here.
    std::vector<std::vector<int>> tjlist;
    if(tjs.ShowerTag[0] > 0) TagInShowerTjs("RTC", tjs, inCTP, tjlist, true);
    
    Find2DVertices(tjs, inCTP);
    // Make vertices between long Tjs and junk Tjs.
    MakeJunkVertices(tjs, inCTP);
    // check for a major failure
    if(fQuitAlg) return;

    // last attempt to attach Tjs to vertices
    for(unsigned short ivx = 0; ivx < tjs.vtx.size(); ++ivx) if(tjs.vtx[ivx].NTraj > 0) AttachAnyTrajToVertex(tjs, ivx, vtxPrt);
    
    // Check the Tj <-> vtx associations and define the vertex quality
    if(!ChkVtxAssociations(tjs, inCTP)) {
      std::cout<<"RAT: ChkVtxAssociations found an error\n";
    }

    // TY: Improve hit assignments near vertex 
    VtxHitsSwap(tjs, inCTP);

    // Refine vertices, trajectories and nearby hits
//    Refine2DVertices();
    
  } // ReconstructAllTraj

  //////////////////////////////////////////
  void TrajClusterAlg::UseUnusedHits()
  {
    if(tjs.allTraj.size() == 0) return;
    if(!tjs.UseAlg[kUUH]) return;
    
    // max change in position allowed after adding all unused hits in a multiplet 
    float maxPosSep2 = 0.25;
    // Relax this cut for special tracking mode
    if(fMode == 2) maxPosSep2 = 1;
    
    std::vector<unsigned int> hitsInMultiplet;
    for(unsigned short itj = 0; itj < tjs.allTraj.size(); ++itj) {
      Trajectory& tj = tjs.allTraj[itj];
      if(tj.AlgMod[kKilled]) continue;
      // Find the max delta
      unsigned short firstPt = tj.EndPt[0];
      unsigned short lastPt = tj.EndPt[1];
      for(unsigned short ipt = firstPt; ipt <= lastPt; ++ipt) {
        TrajPoint& tp = tj.Pts[ipt];
        if(AngleRange(tjs, tp) == 0) continue;
        if(tp.Hits.empty()) continue;
        bool hitsAdded = false;
        for(unsigned short ii = 0; ii < tp.Hits.size(); ++ii) {
          if(!tp.UseHit[ii]) continue;
          unsigned int iht = tp.Hits[ii];
          GetHitMultiplet(iht, hitsInMultiplet);
          if(hitsInMultiplet.size() > 1) {
            for(unsigned short jj = ii + 1; jj < tp.Hits.size(); ++jj) {
              if(!tp.UseHit[jj]) continue;
              if(std::find(hitsInMultiplet.begin(), hitsInMultiplet.end(), tp.Hits[jj]) != hitsInMultiplet.end()) {
                tp.UseHit[jj] = true;
                tjs.fHits[tp.Hits[jj]].InTraj = tj.ID;
                hitsAdded = true;
              }
            } // jj
          }
        } // ii
        if(hitsAdded) {
          // save the hit position
          std::array<float, 2> oldHitPos = tp.HitPos;
          DefineHitPos(tp);
          // keep it if 
          if(PosSep2(tj.Pts[ipt].HitPos, oldHitPos) < maxPosSep2) {
            tj.AlgMod[kUUH] = true;
          } else {
            UnsetUsedHits(tjs, tj.Pts[ipt]);
          }
        }
      } // ipt
      if(tj.AlgMod[kUUH]) SetEndPoints(tjs, tj);
    } // itj
    
  } // UseUnusedHits
  
  //////////////////////////////////////////
  void TrajClusterAlg::ReversePropagate(Trajectory& tj)
  {
    // Reverse the trajectory and step in the opposite direction. The
    // updated trajectory is returned if this process is successful
    
    if(!tjs.UseAlg[kRvPrp]) return;
    
    if(tj.Pts.size() < 6) return;
    // only do this once
    if(tj.AlgMod[kRvPrp]) return;
    
    // This code can't handle VLA trajectories
    if(tj.Pts[tj.EndPt[0]].AngleCode == 2) return;
    
    if(tj.EndPt[0] > 0) {
      tj.Pts.erase(tj.Pts.begin(), tj.Pts.begin() + tj.EndPt[0]);
      SetEndPoints(tjs, tj);
    }
    
    if(prt) mf::LogVerbatim("TC")<<"ReversePropagate: Prepping Tj "<<tj.ID<<" incoming StepDir "<<tj.StepDir;
    
    short stepDir = tj.StepDir;

    // find the wire on which EndPt resides
    unsigned int wire0 = std::nearbyint(tj.Pts[0].Pos[0]);
    unsigned int nextWire = wire0 - tj.StepDir;
    
    // check for dead wires
    geo::PlaneID planeID = DecodeCTP(tj.CTP);
    unsigned short ipl = planeID.Plane;
    while(nextWire > tjs.FirstWire[ipl] && nextWire < tjs.LastWire[ipl]) {
      if(tjs.WireHitRange[ipl][nextWire].first >= 0) break;
      nextWire -= tj.StepDir;
    }
    if(nextWire == tjs.LastWire[ipl] - 1) return;
    // clone the first point
    TrajPoint tp = tj.Pts[0];
    // strip off the hits
    tp.Hits.clear(); tp.UseHit.reset();
    // move it to the next wire
    MoveTPToWire(tp, (float)nextWire);
    // find close unused hits near this position
    float maxDelta = 10 * tj.Pts[tj.EndPt[1]].DeltaRMS;
    if(!FindCloseHits(tjs, tp, maxDelta, kUnusedHits)) return;
    if(prt) mf::LogVerbatim("TC")<<" nUnused hits "<<tp.Hits.size()<<" at Pos "<<PrintPos(tjs, tp);
    if(tp.Hits.empty()) return;
     // There are hits on the next wire. Make a copy, reverse it and try
    // to extend it with StepCrawl
    if(prt) {
      mf::LogVerbatim myprt("TC");
      myprt<<" tp.Hits ";
      for(auto& iht : tp.Hits) myprt<<" "<<PrintHit(tjs.fHits[iht])<<"_"<<tjs.fHits[iht].InTraj;
    } // prt
    //
    // Make a working copy of tj
    Trajectory tjWork = tj;
    // So the first shall be last and the last shall be first
    ReverseTraj(tjs, tjWork);
    // Flag it to use special cuts in StepCrawl
    tjWork.AlgMod[kRvPrp] = true;
    // We are doing this probably because the trajectory is stopping.
    // Reduce the number of fitted points to a small number
    unsigned short lastPt = tjWork.Pts.size() - 1;
    if(lastPt < 4) return;
    // update the charge
    float chg = 0;
    float cnt = 0;
    for(unsigned short ii = 0; ii < 4; ++ii) {
      unsigned short ipt = lastPt - ii;
      if(tjWork.Pts[ipt].Chg == 0) continue;
      chg += tjWork.Pts[ipt].Chg;
      ++cnt;
    } // ii
    if(cnt == 0) return;
    if(cnt > 1) tjWork.Pts[lastPt].AveChg = chg / cnt;
    StepCrawl(tjWork);
    if(!fGoodTraj) {
      if(prt) mf::LogVerbatim("TC")<<" ReversePropagate StepCrawl failed";
      return;
    }
    // restore the original direction
    if(tjWork.StepDir != stepDir) ReverseTraj(tjs, tjWork);
    tj = tjWork;
    // re-check for a stopping track
    ChkStop(tj);
    if(prt) {
      mf::LogVerbatim("TC")<<" ReversePropagate success. Outgoing StepDir "<<tj.StepDir;
      if(tj.Pts.size() < 50) PrintTrajectory("RP", tjs, tj, USHRT_MAX);
    }

  } // ReversePropagate
  
  //////////////////////////////////////////
  void TrajClusterAlg::FindJunkTraj(CTP_t inCTP)
  {
    // Makes junk trajectories using unassigned hits

    // shouldn't have to do this but...
    for(unsigned int iht = 0; iht < tjs.fHits.size(); ++iht) {
      if(tjs.fHits[iht].InTraj < 0) {
        std::cout<<"FJT: dirty hit "<<PrintHit(tjs.fHits[iht])<<"\n";
        tjs.fHits[iht].InTraj = 0;
      }
    }
    unsigned short plane = DecodeCTP(inCTP).Plane;
    std::vector<unsigned int> tHits;
    bool jtPrt = false;
    for(unsigned int iwire = tjs.FirstWire[plane]; iwire < tjs.LastWire[plane] - 1; ++iwire) {
      // skip bad wires or no hits on the wire
      if(tjs.WireHitRange[plane][iwire].first < 0) continue;
      unsigned int jwire = iwire + 1;
      if(tjs.WireHitRange[plane][jwire].first < 0) continue;
      unsigned int ifirsthit = (unsigned int)tjs.WireHitRange[plane][iwire].first;
      unsigned int ilasthit = (unsigned int)tjs.WireHitRange[plane][iwire].second;
      unsigned int jfirsthit = (unsigned int)tjs.WireHitRange[plane][jwire].first;
      unsigned int jlasthit = (unsigned int)tjs.WireHitRange[plane][jwire].second;
      for(unsigned int iht = ifirsthit; iht < ilasthit; ++iht) {
        jtPrt = (iht == debug.Hit);
        if(jtPrt) {
          mf::LogVerbatim("TC")<<"FindJunkTraj: Found debug hit "<<PrintHit(tjs.fHits[iht])<<" fJTMaxHitSep2 "<<fJTMaxHitSep2<<" iht "<<iht<<" jfirsthit "<<jfirsthit<<" jlasthit "<<jlasthit;
        }
        if(tjs.fHits[iht].InTraj != 0) continue;
        std::vector<unsigned int> iHits;
        GetHitMultiplet(iht, iHits);
        for(unsigned int jht = jfirsthit; jht < jlasthit; ++jht) {
          if(tjs.fHits[jht].InTraj != 0) continue;
          if(prt && HitSep2(tjs, iht, jht) < 100) mf::LogVerbatim("TC")<<" use "<<PrintHit(tjs.fHits[jht]);
          if(HitSep2(tjs, iht, jht) > fJTMaxHitSep2) continue;
          std::vector<unsigned int> jHits;
          GetHitMultiplet(jht, jHits);
          // check for hit overlap consistency
          if(!TrajHitsOK(tjs, iHits, jHits)) continue;
          tHits.clear();
          // add the available hits and flag them
          for(auto iht : iHits) if(tjs.fHits[iht].InTraj == 0) tHits.push_back(iht);
          for(auto jht : jHits) if(tjs.fHits[jht].InTraj == 0) tHits.push_back(jht);
          for(auto tht : tHits) tjs.fHits[tht].InTraj = -4;
          unsigned int loWire, hiWire;
          if(iwire != 0) { loWire = iwire - 1; } else { loWire = 0; }
          if(jwire < tjs.NumWires[plane] - 3) { hiWire = jwire + 2; } else { hiWire = tjs.NumWires[plane] - 1; }
          bool hitsAdded = true;
          unsigned short nit = 0;
          while(hitsAdded && nit < 100) {
            hitsAdded = false;
            for(unsigned int kwire = loWire; kwire < hiWire + 1; ++kwire) {
              if(tjs.WireHitRange[plane][kwire].first < 0) continue;
              unsigned int kfirsthit = (unsigned int)tjs.WireHitRange[plane][kwire].first;
              unsigned int klasthit = (unsigned int)tjs.WireHitRange[plane][kwire].second;
              for(unsigned int kht = kfirsthit; kht < klasthit; ++kht) {
                if(tjs.fHits[kht].InTraj != 0) continue;
                // this shouldn't be needed but do it anyway
                if(std::find(tHits.begin(), tHits.end(), kht) != tHits.end()) continue;
                // re-purpose jHits and check for consistency
                GetHitMultiplet(kht, jHits);
                if(!TrajHitsOK(tjs, tHits, jHits)) continue;
                // add them all and update the wire range
                for(auto jht : jHits)  {
                  if(tjs.fHits[jht].InTraj != 0) continue;
                  tHits.push_back(jht);
                  tjs.fHits[jht].InTraj = -4;
                  if(kwire > hiWire) hiWire = kwire;
                  if(kwire < loWire) loWire = kwire;
                  hitsAdded = true;
                } // jht
              } // kht
//              if(jtPrt) mf::LogVerbatim("TC")<<" kwire "<<kwire<<" thits size "<<tHits.size();
            } // kwire
            ++nit;
          } // hitsAdded && nit < 100
          // clear InTraj
          for(auto iht : tHits) tjs.fHits[iht].InTraj = 0;
          if(jtPrt) {
            mf::LogVerbatim myprt("TC");
            myprt<<"FJT: tHits";
            for(auto tht : tHits) myprt<<" "<<PrintHit(tjs.fHits[tht]);
            myprt<<"\n";
          } // prt
          // See if this is a ghost trajectory
          unsigned short ofTraj = USHRT_MAX;
          if(IsGhost(tHits, ofTraj)) {
            if(jtPrt) mf::LogVerbatim()<<"FJT: Is ghost of "<<ofTraj;
            break;
          }
          if(!MakeJunkTraj(tHits, jtPrt)) {
            if(jtPrt) mf::LogVerbatim()<<"FJT: MakeJunkTraj failed";
            break;
          }
          if(tjs.fHits[jht].InTraj > 0) break;
        } // jht
      } // iht
    } // iwire
  } // FindJunkTraj

  //////////////////////////////////////////
  bool TrajClusterAlg::MakeJunkTraj(std::vector<unsigned int> tHits, bool jtPrt)
  {
    
    if(!tjs.UseAlg[kJunkTj]) return false;
     // Make a crummy trajectory using the provided hits
    
    if(tHits.size() < 2) return false;

    std::vector<std::vector<unsigned int>> tpHits;
    unsigned short ii, iht, ipt;
    
    // Start the trajectory using the first and last hits to
    // define a starting direction. Use the last pass settings
    Trajectory work;
    unsigned short pass = fMinPts.size() - 1;
    if(!StartTraj(work, tHits[0], tHits[tHits.size()-1], pass)) return false;
    
    // Make TPs with the same separation as the wire spacing
    constexpr float pointSize = 1;
    
    // Do a more detailed specification of TPs if there
    // are enough hits
    if(tHits.size() > 6) {
      // fit all of the hits to a line
      std::vector<float> x(tHits.size()), y(tHits.size()), yerr2(tHits.size());
      float intcpt, slope, intcpterr, slopeerr, chidof, qtot = 0;
      
      for(ii = 0; ii < tHits.size(); ++ii) {
        iht = tHits[ii];
        tjs.fHits[iht].InTraj = work.ID;
        x[ii] = tjs.fHits[iht].ArtPtr->WireID().Wire;
        y[ii] = tjs.fHits[iht].PeakTime * tjs.UnitsPerTick;
        qtot += tjs.fHits[iht].Integral;
        yerr2[ii] = tjs.fHits[iht].Integral;
      } // ii
      fLinFitAlg.LinFit(x, y, yerr2, intcpt, slope, intcpterr, slopeerr, chidof);
      
      if(jtPrt) mf::LogVerbatim("TC")<<" tHits line fit chidof "<<chidof<<" Angle "<<atan(slope);
      // return without making a junk trajectory
      if(chidof > 900) {
        ReleaseHits(tjs, work);
        return false;
      }
      // A rough estimate of the trajectory angle
      work.Pts[0].Ang = atan(slope);
      work.Pts[0].Dir[0] = cos(work.Pts[0].Ang);
      work.Pts[0].Dir[1] = sin(work.Pts[0].Ang);
      SetAngleCode(tjs, work.Pts[0]);
      // Rotate the hits into this coordinate system to find the start and end
      // points and general direction
      double cs = cos(-work.Pts[0].Ang);
      double sn = sin(-work.Pts[0].Ang);
      float tAlong, minAlong = 1E6, maxAlong = -1E6;
      // sort the hits by the distance along the general direction
      std::vector<SortEntry> sortVec(tHits.size());
      SortEntry sortEntry;
      for(ii = 0; ii < x.size(); ++ii) {
        tAlong = cs * x[ii] - sn * y[ii];
        if(tAlong < minAlong) minAlong = tAlong;
        if(tAlong > maxAlong) maxAlong = tAlong;
        sortEntry.index = ii;
        sortEntry.val = tAlong;
        sortVec[ii] = sortEntry;
      } // ii
      std::sort(sortVec.begin(), sortVec.end(), valDecreasing);
      // make a temp vector
      std::vector<unsigned int> tmp(sortVec.size());
      // overwrite with the sorted values
      for(ii = 0; ii < sortVec.size(); ++ii) tmp[ii] = tHits[sortVec[ii].index];
      tHits = tmp;
      // create a trajectory point at each WSE unit (if there are hits at that point)
      unsigned short npts = (unsigned short)((maxAlong - minAlong) / pointSize);
      // rotate back into normal coordinate system
      if(jtPrt) mf::LogVerbatim("TC")<<" minAlong "<<minAlong<<" maxAlong "<<maxAlong<<" work.Pts[0].Ang "<<work.Pts[0].Ang<<" npts "<<npts;
      if(npts < 2) npts = 2;
      tpHits.resize(npts);
      for(ii = 0; ii < tHits.size(); ++ii) {
        ipt = (unsigned short)((sortVec[ii].val - minAlong) / pointSize);
        if(ipt > npts - 1) ipt = npts - 1;
        if(jtPrt) mf::LogVerbatim("TC")<<"tHit "<<PrintHit(tjs.fHits[tHits[ii]])<<" length "<<sortVec[ii].val<<" ipt "<<ipt<<" Chg "<<(int)tjs.fHits[tHits[ii]].Integral;
        if(tpHits[ipt].size() < 16) tpHits[ipt].push_back(tHits[ii]);
      }
    }  else {
      // just a few hits. Put each one at a TP in the order that
      // they were found
      tpHits.resize(tHits.size());
      for(ii = 0; ii < tHits.size(); ++ii) {
        tpHits[ii].push_back(tHits[ii]);
      }
    } // tHits.size()
    // make the TPs
    // work.Pts[0] is already defined but it needs hits added
    work.Pts[0].Hits = tpHits[0];
    // set all bits true
    work.Pts[0].UseHit.set();
    DefineHitPos(work.Pts[0]);
    work.Pts[0].Pos = work.Pts[0].HitPos;
    if(jtPrt) PrintTrajectory("MJT", tjs, work, USHRT_MAX);
    // another TP to get the direction
    TrajPoint tpd;
    // make the rest of the TPs
    for(ipt = 1; ipt < tpHits.size(); ++ipt) {
      if(tpHits[ipt].empty()) continue;
      // Use the previous TP as a starting point
      unsigned short lastPt = work.Pts.size() - 1;
      TrajPoint tp = work.Pts[lastPt];
      tp.Step = ipt;
      tp.Hits = tpHits[ipt];
      // use all hits
      tp.UseHit.set();
      DefineHitPos(tp);
      // Just use the hit position as the traj position
      tp.Pos = tp.HitPos;
      if(TrajPointSeparation(work.Pts[ipt-1], tp) < 0.5) continue;
      work.Pts.push_back(tp);
      SetEndPoints(tjs, work);
    }
    if(jtPrt) {
      PrintTrajectory("MJT", tjs, work, USHRT_MAX);
    }
    work.AlgMod[kJunkTj] = true;
    fGoodTraj = true;
    // Finally push it onto tjs.allTraj
    fQuitAlg = !StoreTraj(tjs, work);
    if(fQuitAlg) {
      ReleaseHits(tjs, work);
      return false;
    }
    if(tjs.UseAlg[kChkInTraj]) {
      fQuitAlg = !InTrajOK(tjs, "MJT");
      if(fQuitAlg) {
        ReleaseHits(tjs, work);
        mf::LogVerbatim("TC")<<"InTrajOK failed in MakeJunkTraj";
        return false;
      }
    }
    return true;
  } // MakeJunkTraj

  ////////////////////////////////////////////////
  void TrajClusterAlg::AddLAHits(Trajectory& tj, unsigned short ipt, bool& sigOK)
  {
    // Very Large Angle version of AddHits to be called for the last angle range

    if(ipt > tj.Pts.size() - 1) return;
    TrajPoint& tp = tj.Pts[ipt];
    tp.Hits.clear();
    tp.UseHit.reset();
    sigOK = false;

    unsigned short plane = DecodeCTP(tj.CTP).Plane;

    // look at adjacent wires for larger angle trajectories
    // We will check the most likely wire first
    std::vector<int> wires(1);
    wires[0] = std::nearbyint(tp.Pos[0]);
    if(wires[0] < 0 || wires[0] > (int)tjs.LastWire[plane]-1) return;
    
    if(tp.AngleCode != 2) {
      mf::LogVerbatim("TC")<<"AddLAHits called with a bad angle code. "<<tp.AngleCode<<" Don't do this";
      return;
    }
    // and the adjacent wires next in the most likely order only
    // after the first two points have been defined
    if(ipt > 1) {
      if(tp.Dir[0] > 0) {
        if(wires[0] < (int)tjs.LastWire[plane]-1) wires.push_back(wires[0] + 1);
        if(wires[0] > 0) wires.push_back(wires[0] - 1);
       } else {
        if(wires[0] > 0) wires.push_back(wires[0] - 1);
        if(wires[0] < (int)tjs.LastWire[plane]-1) wires.push_back(wires[0] + 1);
      }
    } // ipt > 0 ...
    
    if(prt) {
      mf::LogVerbatim myprt("TC");
      myprt<<" AddLAHits: Pos "<<PrintPos(tjs, tp)<<" tp.AngleCode "<<tp.AngleCode<<" Wires under consideration";
      for(auto& wire : wires) myprt<<" "<<wire;
    }
    
    // a temporary tp that we can move around
    TrajPoint ltp = tp;
    // do this while testing
    sigOK = false;
    
    tp.Hits.clear();
    std::array<int, 2> wireWindow;
    std::array<float, 2> timeWindow;
    float pos1Window = fVLAStepSize/2;
    timeWindow[0] = ltp.Pos[1] - pos1Window;
    timeWindow[1] = ltp.Pos[1] + pos1Window;
    // Put the existing hits in to a vector so we can ensure that they aren't added again
    std::vector<unsigned int> oldHits = PutTrajHitsInVector(tj, kAllHits);
    
    for(unsigned short ii = 0; ii < wires.size(); ++ii) {
      int wire = wires[ii];
      if(wire < 0 || wire > (int)tjs.LastWire[plane]) continue;
      // Assume a signal exists on a dead wire
      if(tjs.WireHitRange[plane][wire].first == -1) sigOK = true;
      if(tjs.WireHitRange[plane][wire].first < 0) continue;
      wireWindow[0] = wire;
      wireWindow[1] = wire;
      bool hitsNear;
      // Look for hits using the requirement that the timeWindow overlaps with the hit StartTick and EndTick
      std::vector<unsigned int> closeHits = FindCloseHits(tjs, wireWindow, timeWindow, plane, kAllHits, true, hitsNear);
      if(hitsNear) sigOK = true;
      for(auto& iht : closeHits) {
        // Ensure that none of these hits are already used by this trajectory
        if(tjs.fHits[iht].InTraj == tj.ID) continue;
        // or in another trajectory in any previously added point
        if(std::find(oldHits.begin(), oldHits.end(), iht) != oldHits.end()) continue;
        tp.Hits.push_back(iht);
      }
    } // ii
    
    if(prt) {
      mf::LogVerbatim myprt("TC");
      myprt<<" LAPos "<<PrintPos(tjs, ltp)<<" Tick window "<<(int)(timeWindow[0]/tjs.UnitsPerTick)<<" to "<<(int)(timeWindow[1]/tjs.UnitsPerTick);
      for(auto& iht : tp.Hits) myprt<<" "<<PrintHit(tjs.fHits[iht]);
    } // prt
    
    // no hits found
    if(tp.Hits.empty()) return;
    
    if(tp.Hits.size() > 16) tp.Hits.resize(16);
    
    tp.UseHit.reset();
    
    if(tjs.UseAlg[kStopAtTj]) {
      // don't continue if we have run into another trajectory that has a similar angle
      unsigned short nAvailable = 0;
      unsigned int otherTjHit = INT_MAX;
      for(unsigned short ii = 0; ii < tp.Hits.size(); ++ii) {
        if(tjs.fHits[tp.Hits[ii]].InTraj > 0) {
          otherTjHit = tp.Hits[ii];
          continue;
        }
        ++nAvailable;
      } // ii
      if(nAvailable == 0 && otherTjHit != UINT_MAX) {
        // get the trajectory index
        unsigned short otherTj = tjs.fHits[otherTjHit].InTraj - 1;
        Trajectory& otj = tjs.allTraj[otherTj];
        // find out what point the hit is in
        unsigned short atPt = USHRT_MAX;
        for(unsigned short ipt = 0; ipt < otj.Pts.size(); ++ipt) {
          for(auto& iht : otj.Pts[ipt].Hits) {
            if(iht == otherTjHit) {
              atPt = ipt;
              break;
            } // iht == otherTjHit
          } // iht
          if(atPt != USHRT_MAX) break;
        } // ipt
        if(atPt != USHRT_MAX && DeltaAngle(tp.Ang, otj.Pts[atPt].Ang) < 0.1) {
          if(prt) mf::LogVerbatim("TC")<<" Found a VLA merge candidate trajectory "<<otj.ID<<". Set StopFlag[kAtTj] and stop stepping";
          tj.StopFlag[1][kAtTj] = true;
          return;
        } // atPt is valid
      } // nAvailable == 0 &&
    } // stop at Tj
    
    for(unsigned short ii = 0; ii < tp.Hits.size(); ++ii) {
      unsigned int iht = tp.Hits[ii];
      if(tjs.fHits[iht].InTraj != 0) continue;
      tp.UseHit[ii] = true;
      tjs.fHits[iht].InTraj = tj.ID;
    } // ii
    DefineHitPos(tp);
    SetEndPoints(tjs, tj);
    UpdateAveChg(tj);
 
  } // AddLAHits

  ////////////////////////////////////////////////
  void TrajClusterAlg::AddHits(Trajectory& tj, unsigned short ipt, bool& sigOK)
  {
    // Try to add hits to the trajectory point ipt on the supplied
    // trajectory

    // assume failure
    sigOK = false;

    unsigned short plane = DecodeCTP(tj.CTP).Plane;

    if(tj.Pts.empty()) return;
    if(ipt > tj.Pts.size() - 1) return;
    
    // Call large angle hit finding if the last tp is large angle
    if(tj.Pts[ipt].AngleCode == 2) {
      AddLAHits(tj, ipt, sigOK);
      return;
    }
    std::vector<unsigned int> closeHits;

    unsigned int lastPtWithUsedHits = tj.EndPt[1];
    TrajPoint& tp = tj.Pts[ipt];

    unsigned int wire = std::nearbyint(tp.Pos[0]);
    if(wire < tjs.FirstWire[plane] || wire > tjs.LastWire[plane]-1) return;
    // Move the TP to this wire
    MoveTPToWire(tp, (float)wire);

    // find the projection error to this point. Note that if this is the first
    // TP, lastPtWithUsedHits = 0, so the projection error is 0
    float dw = tp.Pos[0] - tj.Pts[lastPtWithUsedHits].Pos[0];
    float dt = tp.Pos[1] - tj.Pts[lastPtWithUsedHits].Pos[1];
    float dpos = sqrt(dw * dw + dt * dt);
    float projErr = dpos * tj.Pts[lastPtWithUsedHits].AngErr;
    // Add this to the Delta RMS factor and construct a cut
    float deltaCut = 3 * (projErr + tp.DeltaRMS);
    
    deltaCut *= fProjectionErrFactor;
    if(prt) mf::LogVerbatim("TC")<<" AddHits: calculated deltaCut "<<deltaCut;
    
    if(deltaCut < 2) deltaCut = 2;
    if(deltaCut > 3) deltaCut = 3;

    // TY: open it up for RevProp, since we might be following a stopping track
    if(tj.AlgMod[kRvPrp]) deltaCut *= 2;
    
    // loosen up a bit if we just passed a block of dead wires
    if(abs(dw) > 20 && DeadWireCount(tjs, tp.Pos[0], tj.Pts[lastPtWithUsedHits].Pos[0], tj.CTP) > 10) deltaCut *= 2;
    
    // Create a larger cut to use in case there is nothing close
    float bigDelta = 2 * deltaCut;
    unsigned int imBig = UINT_MAX;
    tp.Delta = deltaCut;
    // ignore all hits with delta larger than maxDeltaCut
    float maxDeltaCut = 2 * bigDelta;
    
    // projected time in ticks for testing the existence of a hit signal
    raw::TDCtick_t rawProjTick = (float)(tp.Pos[1] / tjs.UnitsPerTick);
    if(prt) {
      mf::LogVerbatim("TC")<<" AddHits: wire "<<wire<<" tp.Pos[0] "<<tp.Pos[0]<<" projTick "<<rawProjTick<<" deltaRMS "<<tp.DeltaRMS<<" tp.Dir[0] "<<tp.Dir[0]<<" deltaCut "<<deltaCut<<" dpos "<<dpos<<" projErr "<<projErr<<" ExpectedHitsRMS "<<ExpectedHitsRMS(tjs, tp);
    }
    
    std::vector<unsigned int> hitsInMultiplet;
    
    geo::PlaneID planeID = DecodeCTP(tj.CTP);
    unsigned int ipl = planeID.Plane;
    if(wire > tjs.LastWire[ipl]) return;
    // Assume a signal exists on a dead wire
    if(tjs.WireHitRange[ipl][wire].first == -1) sigOK = true;
    if(tjs.WireHitRange[ipl][wire].first < 0) return;
    unsigned int firstHit = (unsigned int)tjs.WireHitRange[ipl][wire].first;
    unsigned int lastHit = (unsigned int)tjs.WireHitRange[ipl][wire].second;
    float fwire = wire;
    for(unsigned int iht = firstHit; iht < lastHit; ++iht) {
      auto& hit = tjs.fHits[iht];
      if(hit.InTraj == tj.ID) continue;
      if(rawProjTick > hit.StartTick && rawProjTick < hit.EndTick) sigOK = true;
      float ftime = tjs.UnitsPerTick * hit.PeakTime;
      float delta = PointTrajDOCA(tjs, fwire, ftime, tp);
      if(delta > maxDeltaCut) continue;
      float dt = std::abs(ftime - tp.Pos[1]);
      unsigned short localIndex = 0;
      GetHitMultiplet(iht, hitsInMultiplet, localIndex);
      if(prt && delta < 100 && dt < 100) {
        mf::LogVerbatim myprt("TC");
        myprt<<"  iht "<<iht;
        myprt<<" "<<hit.ArtPtr->WireID().Plane<<":"<<PrintHit(hit);
        myprt<<" delta "<<std::fixed<<std::setprecision(2)<<delta<<" deltaCut "<<deltaCut<<" dt "<<dt;
        myprt<<" BB Mult "<<hitsInMultiplet.size()<<" localIndex "<<localIndex<<" RMS "<<std::setprecision(1)<<hit.RMS;
        myprt<<" Chi "<<std::setprecision(1)<<hit.GoodnessOfFit;
        myprt<<" InTraj "<<hit.InTraj;
        myprt<<" Chg "<<(int)hit.Integral;
        myprt<<" mcpIndex "<<hit.MCPartListIndex;
        myprt<<" Signal? "<<sigOK;
      }
      if(hit.InTraj == 0 && delta < bigDelta && hitsInMultiplet.size() < 3 && !tj.AlgMod[kRvPrp]) {
        // An available hit that is just outside the window that is not part of a large multiplet
        bigDelta = delta;
        imBig = iht;
      }
      if(delta > deltaCut) continue;
      if(std::find(closeHits.begin(), closeHits.end(), iht) != closeHits.end()) continue;
      closeHits.push_back(iht);
      if(hitsInMultiplet.size() > 1) {
        // include all the hits in a multiplet
        for(auto& jht : hitsInMultiplet) {
          if(tjs.fHits[jht].InTraj == tj.ID) continue;
          if(std::find(closeHits.begin(), closeHits.end(), jht) != closeHits.end()) continue;
          closeHits.push_back(jht);
        } // jht
      } // multiplicity > 1
    } // iht

    if(prt) {
      mf::LogVerbatim myprt("TC");
      myprt<<"closeHits ";
      for(auto iht : closeHits) myprt<<" "<<PrintHit(tjs.fHits[iht]);
      if(imBig < tjs.fHits.size()) {
        myprt<<" imBig "<<PrintHit(tjs.fHits[imBig]);
      } else {
        myprt<<" imBig "<<imBig;
      }
    }
    if(closeHits.empty() && imBig == UINT_MAX) {
      if(prt) mf::LogVerbatim("TC")<<" no signal on any wire at tp.Pos "<<tp.Pos[0]<<" "<<tp.Pos[1]<<" tick "<<(int)tp.Pos[1]/tjs.UnitsPerTick<<" closeHits size "<<closeHits.size();
      return;
    }
    if(imBig < tjs.fHits.size() && closeHits.empty()) {
      closeHits.push_back(imBig);
      if(prt) mf::LogVerbatim("TC")<<" Added bigDelta hit "<<PrintHit(tjs.fHits[imBig])<<" w delta = "<<bigDelta;
    }
    if(!closeHits.empty()) sigOK = true;
    if(!sigOK) return;
    tp.Hits.insert(tp.Hits.end(), closeHits.begin(), closeHits.end());
    if(tp.Hits.size() > 16) {
      // Actually this is a hopelessly messy region that we should ignore
      tp.Hits.clear();
      tp.Chg = 0;
      return;
    }
    // reset UseHit and assume that none of these hits will be used (yet)
    tp.UseHit.reset();
    // decide which of these hits should be used in the fit. Use a generous maximum delta
    // and require a charge check if we'not just starting out
    bool useChg = true;
    FindUseHits(tj, ipt, 10, useChg);
    DefineHitPos(tp);
    SetEndPoints(tjs, tj);
    if(prt) mf::LogVerbatim("TC")<<" number of close hits "<<closeHits.size()<<" used hits "<<NumHitsInTP(tp, kUsedHits);
  } // AddHits
  
  //////////////////////////////////////////
  void TrajClusterAlg::FindUseHits(Trajectory& tj, unsigned short ipt, float maxDelta, bool useChg)
  {
    // Hits have been associated with trajectory point ipt but none are used. Here we will
    // decide which hits to use.
    
    if(ipt > tj.Pts.size() - 1) return;
    TrajPoint& tp = tj.Pts[ipt];
    
    if(tp.Hits.empty()) return;
    
    // Use all available hits on the last pass for the first few points when starting out
    if(ipt < 3 && tj.Pass == fMinPts.size() - 1) {
      for(unsigned short ii = 0; ii < tp.Hits.size(); ++ii) {
        unsigned int iht = tp.Hits[ii];
        if(tjs.fHits[iht].InTraj > 0) continue;
        tp.UseHit[ii] = true;
        tjs.fHits[iht].InTraj = tj.ID;
      }
      if(prt) mf::LogVerbatim("TC")<<"FUH: Using all hits on seed trajectory on the last pass";
      return;
    } // last pass for the first two points

    // don't check charge when starting out
    if(ipt < 5) useChg = false; 
    float chgPullCut = 1000;
    if(useChg) chgPullCut = fChargeCuts[0];
    // open it up for RevProp, since we might be following a stopping track
    if(tj.AlgMod[kRvPrp]) chgPullCut *= 2;
    
    if(prt) {
      mf::LogVerbatim("TC")<<"FUH:  maxDelta "<<maxDelta<<" useChg requested "<<useChg<<" Norm AveChg "<<(int)tp.AveChg<<" tj.ChgRMS "<<tj.ChgRMS<<" chgPullCut "<<chgPullCut<<" TPHitsRMS "<<(int)TPHitsRMSTick(tjs, tp, kUnusedHits)<<" ExpectedHitsRMS "<<(int)ExpectedHitsRMS(tjs, tp)<<" AngCode "<<tp.AngleCode;
    }

    // inverse of the path length for normalizing hit charge to 1 WSE unit
    float pathInv = std::abs(tp.Dir[0]);
    if(pathInv < 0.05) pathInv = 0.05;
   
    // Find the hit that has the smallest delta and the number of available hits
    tp.Delta = maxDelta;
    float delta;
    unsigned short imbest = USHRT_MAX;
    std::vector<float> deltas(tp.Hits.size(), 100);
    // keep track of the best delta - even if it is used
    float bestDelta = maxDelta;
    unsigned short nAvailable = 0;
    unsigned short imBadRecoHit = USHRT_MAX;
    for(unsigned short ii = 0; ii < tp.Hits.size(); ++ii) {
      tp.UseHit[ii] = false;
      unsigned int iht = tp.Hits[ii];
      delta = PointTrajDOCA(tjs, iht, tp);
      if(delta < bestDelta) bestDelta = delta;
      if(tjs.fHits[iht].InTraj > 0) continue;
      if(tjs.fHits[iht].GoodnessOfFit < 0 || tjs.fHits[iht].GoodnessOfFit > 100) imBadRecoHit = ii;
      ++nAvailable;
      if(prt) {
        if(useChg) {
          if(prt) mf::LogVerbatim("TC")<<" "<<ii<<"  "<<PrintHit(tjs.fHits[iht])<<" delta "<<delta<<" Norm Chg "<<(int)(tjs.fHits[iht].Integral * pathInv);
        } else {
          if(prt) mf::LogVerbatim("TC")<<" "<<ii<<"  "<<PrintHit(tjs.fHits[iht])<<" delta "<<delta;
        }
      } // prt
      deltas[ii] = delta;
      if(delta < tp.Delta) {
        tp.Delta = delta;
        imbest = ii;
      }
    } // ii
    
    float chgWght = 0.5;
    
    if(prt) mf::LogVerbatim("TC")<<" nAvailable "<<nAvailable<<" imbest "<<imbest<<" single hit. tp.Delta "<<tp.Delta<<" bestDelta "<<bestDelta<<" path length "<<1 / pathInv<<" imBadRecoHit "<<imBadRecoHit;
    if(imbest == USHRT_MAX || nAvailable == 0) return;
    unsigned int bestDeltaHit = tp.Hits[imbest];
    if(tp.AngleCode == 1) {
      // Get the hits that are in the same multiplet as bestDeltaHit
      std::vector<unsigned int> hitsInMultiplet;
      unsigned short localIndex;
      GetHitMultiplet(bestDeltaHit, hitsInMultiplet, localIndex);
      if(prt) {
        mf::LogVerbatim myprt("TC");
        myprt<<" bestDeltaHit "<<PrintHit(tjs.fHits[bestDeltaHit]);
        myprt<<" in multiplet:";
        for(auto& iht : hitsInMultiplet) myprt<<" "<<PrintHit(tjs.fHits[iht]);
      }
      // Consider the case where a bad reco hit might be better. It is probably wider and
      // has more charge
      if(imBadRecoHit != USHRT_MAX) {
        unsigned int iht = tp.Hits[imBadRecoHit];
        if(tjs.fHits[iht].RMS > HitsRMSTick(tjs, hitsInMultiplet, kUnusedHits)) {
          if(prt) mf::LogVerbatim("TC")<<" Using imBadRecoHit "<<PrintHit(tjs.fHits[iht]);
          tp.UseHit[imBadRecoHit] = true;
          tjs.fHits[iht].InTraj = tj.ID;
          return;
        }
      } // bad reco hit
      // Use the hits in the multiplet instead
      for(unsigned short ii = 0; ii < tp.Hits.size(); ++ii) {
        unsigned int iht = tp.Hits[ii];
        if(tjs.fHits[iht].InTraj > 0) continue;
        if(std::find(hitsInMultiplet.begin(), hitsInMultiplet.end(), iht) == hitsInMultiplet.end()) continue;
        tp.UseHit[ii] = true;
        tjs.fHits[iht].InTraj = tj.ID;
      } // ii
      return;
    } // isLA

    // don't use the best UNUSED hit if the best delta is for a USED hit and it is much better
    // TY: ignore for RevProp
    if(bestDelta < 0.5 * tp.Delta && !tj.AlgMod[kRvPrp]) return;
    
    if(!useChg || (useChg && (tj.AveChg <= 0 || tj.ChgRMS <= 0))) {
      // necessary quantities aren't available for more careful checking
      if(prt) mf::LogVerbatim("TC")<<" tj.AveChg "<<tj.AveChg<<" or tj.ChgRMS "<<tj.ChgRMS<<". Use the best hit";
      tp.UseHit[imbest] = true;
      tjs.fHits[bestDeltaHit].InTraj = tj.ID;
      return;
    }
    
    // Don't try to get fancy if we are tracking a long muon
    if(tj.PDGCode == 13 && bestDelta < 0.5) {
      if(prt) mf::LogVerbatim("TC")<<" Tracking muon. Use the best hit";
      tp.UseHit[imbest] = true;
      tjs.fHits[bestDeltaHit].InTraj = tj.ID;
      return;
    }
    
    // The best hit is the only one available or this is a small angle trajectory
    if(nAvailable == 1 || tp.AngleCode == 0) {
      float bestDeltaHitChgPull = std::abs(tjs.fHits[bestDeltaHit].Integral * pathInv / tp.AveChg - 1) / tj.ChgRMS;
      if(prt) mf::LogVerbatim("TC")<<" bestDeltaHitChgPull "<<bestDeltaHitChgPull<<" chgPullCut "<<chgPullCut;
      if(bestDeltaHitChgPull < chgPullCut || tp.Delta < 0.1) {
        tp.UseHit[imbest] = true;
        tjs.fHits[bestDeltaHit].InTraj = tj.ID;
      } // good charge or very good delta
      return;
    } // bestDeltaHitMultiplicity == 1
    
    // Find the expected width for the angle of this TP (ticks)
    float expectedWidth = ExpectedHitsRMS(tjs, tp);
    
    // Handle two available hits
    if(nAvailable == 2) {
      // See if these two are in the same multiplet and both are available
      std::vector<unsigned int> tHits;
      unsigned short localIndex;
      GetHitMultiplet(bestDeltaHit, tHits, localIndex);
      // ombest is the index of the other hit in tp.Hits that is in the same multiplet as bestDeltaHit
      // if we find it
      unsigned short ombest = USHRT_MAX;
      unsigned int otherHit = INT_MAX;
      if(tHits.size() == 2) {
        otherHit = tHits[1 - localIndex];
        // get the index of this hit in tp.Hits
        for(unsigned short ii = 0; ii < tp.Hits.size(); ++ii) {
          if(tjs.fHits[tp.Hits[ii]].InTraj > 0) continue;
          if(tp.Hits[ii] == otherHit) {
            ombest = ii;
            break;
          }
        } // ii
      } // tHits.size() == 2
      if(prt) {
        mf::LogVerbatim("TC")<<" Doublet: imbest "<<imbest<<" ombest "<<ombest;
      }
      // The other hit exists in the tp and it is available
      if(ombest < tp.Hits.size()) {
        // compare the best delta hit and the other hit separately and the doublet as a merged pair
        float bestHitDeltaErr = std::abs(tp.Dir[1]) * 0.17 + std::abs(tp.Dir[0]) * HitTimeErr(bestDeltaHit);
        // Construct a FOM starting with the delta pull
        float bestDeltaHitFOM = deltas[imbest] /  bestHitDeltaErr;
        if(bestDeltaHitFOM < 0.5) bestDeltaHitFOM = 0.5;
        // multiply by the charge pull if it is significant
        float bestDeltaHitChgPull = std::abs(tjs.fHits[bestDeltaHit].Integral * pathInv / tp.AveChg - 1) / tj.ChgRMS;
        if(bestDeltaHitChgPull > 1) bestDeltaHitFOM *= chgWght * bestDeltaHitChgPull;
        // scale by the ratio
        float rmsRat = tjs.fHits[bestDeltaHit].RMS / expectedWidth;
        if(rmsRat < 1) rmsRat = 1 / rmsRat;
        bestDeltaHitFOM *= rmsRat;
        if(prt) mf::LogVerbatim("TC")<<" bestDeltaHit FOM "<<deltas[imbest]/bestHitDeltaErr<<" bestDeltaHitChgPull "<<bestDeltaHitChgPull<<" rmsRat "<<rmsRat<<" bestDeltaHitFOM "<<bestDeltaHitFOM;
        // Now do the same for the other hit
        float otherHitDeltaErr = std::abs(tp.Dir[1]) * 0.17 + std::abs(tp.Dir[0]) * HitTimeErr(otherHit);
        float otherHitFOM = deltas[ombest] /  otherHitDeltaErr;
        if(otherHitFOM < 0.5) otherHitFOM = 0.5;
        float otherHitChgPull = std::abs(tjs.fHits[otherHit].Integral * pathInv / tp.AveChg - 1) / tj.ChgRMS;
        if(otherHitChgPull > 1) otherHitFOM *= chgWght * otherHitChgPull;
        rmsRat = tjs.fHits[otherHit].RMS / expectedWidth;
        if(rmsRat < 1) rmsRat = 1 / rmsRat;
        otherHitFOM *= rmsRat;
        if(prt) mf::LogVerbatim("TC")<<" otherHit FOM "<<deltas[ombest]/otherHitDeltaErr<<" otherHitChgPull "<<otherHitChgPull<<" rmsRat "<<rmsRat<<" otherHitFOM "<<otherHitFOM;
        // And for the doublet
        float doubletChg = tjs.fHits[bestDeltaHit].Integral + tjs.fHits[otherHit].Integral;
        float doubletTime = (tjs.fHits[bestDeltaHit].Integral * tjs.fHits[bestDeltaHit].PeakTime + tjs.fHits[otherHit].Integral * tjs.fHits[otherHit].PeakTime) / doubletChg;
        doubletChg *= pathInv;
        doubletTime *= tjs.UnitsPerTick;
        float doubletWidthTick = TPHitsRMSTick(tjs, tp, kUnusedHits);
        float doubletRMSTimeErr = doubletWidthTick * tjs.UnitsPerTick;
        if(prt) mf::LogVerbatim("TC")<<" doublet Chg "<<doubletChg<<" doubletTime "<<doubletTime<<" doubletRMSTimeErr "<<doubletRMSTimeErr;
        float doubletFOM = PointTrajDOCA(tjs, tp.Pos[0], doubletTime, tp) / doubletRMSTimeErr;
        if(doubletFOM < 0.5) doubletFOM = 0.5;
        float doubletChgPull = std::abs(doubletChg * pathInv / tp.AveChg - 1) / tj.ChgRMS;
        if(doubletChgPull > 1) doubletFOM *= chgWght * doubletChgPull;
        rmsRat = doubletWidthTick / expectedWidth;
        if(rmsRat < 1) rmsRat = 1 / rmsRat;
        doubletFOM *= rmsRat;
        if(prt) mf::LogVerbatim("TC")<<" doublet FOM "<<PointTrajDOCA(tjs, tp.Pos[0], doubletTime, tp)/doubletRMSTimeErr<<" doubletChgPull "<<doubletChgPull<<" rmsRat "<<rmsRat<<" doubletFOM "<<doubletFOM;
        // Assume the doublet is best
        if(tjs.fHits[bestDeltaHit].InTraj > 0 || tjs.fHits[otherHit].InTraj > 0) {
          std::cout<<"Crap \n";
          exit(1);
        }
        if(doubletFOM < bestDeltaHitFOM && doubletFOM < otherHitFOM) {
          tp.UseHit[imbest] = true;
          tjs.fHits[bestDeltaHit].InTraj = tj.ID;
          tp.UseHit[ombest] = true;
          tjs.fHits[otherHit].InTraj = tj.ID;
        } else {
          // the doublet is not the best
          if(bestDeltaHitFOM < otherHitFOM) {
            tp.UseHit[imbest] = true;
            tjs.fHits[bestDeltaHit].InTraj = tj.ID;
          } else {
            tp.UseHit[ombest] = true;
            tjs.fHits[otherHit].InTraj = tj.ID;
          } // otherHit is the best
        } // doublet is not the best
      } else {
        // the other hit isn't available. Just use the singlet
        tp.UseHit[imbest] = true;
        tjs.fHits[bestDeltaHit].InTraj = tj.ID;
      }
      return;
    } // nAvailable == 2
    
    // we are left with nAvailable > 2 

    // Use all of the hits if they are all available and are in the same multiplet
    if(nAvailable == tp.Hits.size()) {
      // the first hit in the multiplet
      unsigned int hit0 = tp.Hits[0] - tjs.fHits[tp.Hits[0]].LocalIndex;
      unsigned short cnt = 0;
      for(unsigned short ii = 0; ii < tp.Hits.size(); ++ii) {
        unsigned int iht = tp.Hits[ii];
        if(iht - tjs.fHits[iht].LocalIndex == hit0) ++cnt;
      } // ii
      // all in the same multiplet
      if(cnt == tp.Hits.size()) {
        for(unsigned short ii = 0; ii < tp.Hits.size(); ++ii) {
          unsigned int iht = tp.Hits[ii];
          if(tjs.fHits[iht].InTraj > 0) continue;
          tp.UseHit[ii] = true;
          tjs.fHits[iht].InTraj = tj.ID;
        } // ii
        return;
      } // all in the same multiplet
    } // nAvailable == tp.Hits.size()

    float hitsWidth = TPHitsRMSTick(tjs, tp, kUnusedHits);
    float maxTick = tp.Pos[1] / tjs.UnitsPerTick + 0.6 * expectedWidth;
    float minTick = tp.Pos[1] / tjs.UnitsPerTick - 0.6 * expectedWidth;
    if(prt) mf::LogVerbatim("TC")<<" Multiplet: hitsWidth "<<hitsWidth<<" expectedWidth "<<expectedWidth<<" tick range "<<(int)minTick<<" "<<(int)maxTick;
    // use all of the hits in the tick window
    for(unsigned short ii = 0; ii < tp.Hits.size(); ++ii) {
      unsigned int iht = tp.Hits[ii];
      if(tjs.fHits[iht].InTraj > 0) continue;
      if(tjs.fHits[iht].PeakTime < minTick) continue;
      if(tjs.fHits[iht].PeakTime > maxTick) continue;
      tp.UseHit[ii] = true;
      tjs.fHits[iht].InTraj = tj.ID;
    }

  } // FindUseHits
  
  ////////////////////////////////////////////////
  void TrajClusterAlg::ChkStopEndPts(Trajectory& tj, bool prt)
  {
    // Analyze the end of the Tj after crawling has stopped to see if any of the points
    // should be used
    // TODO: This function results in a small loss of efficiency and needs work. Perhaps by requir
    
    if(!tjs.UseAlg[kChkStopEP]) return;
    if(tj.AlgMod[kJunkTj]) return;
    
    unsigned short endPt = tj.EndPt[1];
    // nothing to be done
    if(endPt == tj.Pts.size() - 1) return;
    // ignore VLA Tjs
    if(tj.Pts[endPt].AngleCode > 1) return;
    // don't get too carried away with this
    if(tj.Pts.size() - endPt > 10) return;
    
    // Get a list of hits a few wires beyond the last point on the Tj
    geo::PlaneID planeID = DecodeCTP(tj.CTP);
    unsigned short plane = planeID.Plane;
    
    // find the last point that has hits on it
    unsigned short lastPt = tj.Pts.size() - 1;
    for(lastPt = tj.Pts.size() - 1; lastPt >= tj.EndPt[1]; --lastPt) if(!tj.Pts[lastPt].Hits.empty()) break;
    auto& lastTP = tj.Pts[lastPt];
    
    if(prt) {
      mf::LogVerbatim("TC")<<"ChkStopEndPts: checking "<<tj.ID<<" endPt "<<endPt<<" Pts size "<<tj.Pts.size()<<" lastPt Pos "<<PrintPos(tjs, lastTP.Pos);
    }
    
    TrajPoint ltp;
    ltp.CTP = tj.CTP;
    ltp.Pos = tj.Pts[endPt].Pos;
    ltp.Dir = tj.Pts[endPt].Dir;
    double stepSize = std::abs(1/ltp.Dir[0]);
    std::array<int, 2> wireWindow;
    std::array<float, 2> timeWindow;
    std::vector<int> closeHits;
    bool isClean = true;
    for(unsigned short step = 0; step < 10; ++step) {
      for(unsigned short iwt = 0; iwt < 2; ++iwt) ltp.Pos[iwt] += ltp.Dir[iwt] * stepSize;
      int wire = std::nearbyint(ltp.Pos[0]);
      wireWindow[0] = wire;
      wireWindow[1] = wire;
      timeWindow[0] = ltp.Pos[1] - 5;
      timeWindow[1] = ltp.Pos[1] + 5;
      bool hitsNear;
      auto tmp = FindCloseHits(tjs, wireWindow, timeWindow, plane, kAllHits, true, hitsNear);
      // add close hits that are not associated with this tj
      for(auto iht : tmp) if(tjs.fHits[iht].InTraj != tj.ID) closeHits.push_back(iht);
      float nWiresPast = 0;
      // Check beyond the end of the trajectory to see if there are hits there
      if(ltp.Dir[0] > 0) {
        // stepping +
        nWiresPast = ltp.Pos[0] - lastTP.Pos[0];
      }  else {
        // stepping -
        nWiresPast = lastTP.Pos[0] - ltp.Pos[0];
      }
      if(prt) mf::LogVerbatim("TC")<<" Found "<<tmp.size()<<" hits near pos "<<PrintPos(tjs, ltp.Pos)<<" nWiresPast "<<nWiresPast;
      if(nWiresPast > 0.5) {
        if(!tmp.empty()) isClean = false;
        if(nWiresPast > 1.5) break;
      } // nWiresPast > 0.5
    } // step
    
    // count the number of available hits
    unsigned short nAvailable = 0;
    for(auto iht : closeHits) if(tjs.fHits[iht].InTraj == 0) ++nAvailable;
    
    if(prt) {
      mf::LogVerbatim myprt("TC");
      myprt<<"closeHits";
      for(auto iht : closeHits) myprt<<" "<<PrintHit(tjs.fHits[iht]);
      myprt<<" nAvailable "<<nAvailable;
      myprt<<" isClean "<<isClean;
    } // prt
    
    if(!isClean || nAvailable != closeHits.size()) return;
    
    unsigned short originalEndPt = tj.EndPt[1] + 1;
    // looks clean so use all the hits
    for(unsigned short ipt = originalEndPt; ipt <= lastPt; ++ipt) {
      auto& tp = tj.Pts[ipt];
      bool hitsAdded = false;
      for(unsigned short ii = 0; ii < tp.Hits.size(); ++ii) {
        // This shouldn't happen but check anyway
        if(tjs.fHits[tp.Hits[ii]].InTraj != 0) continue;
        tp.UseHit[ii] = true;
        tjs.fHits[tp.Hits[ii]].InTraj = tj.ID;
        hitsAdded = true;
      } // ii
      if(hitsAdded) DefineHitPos(tp);
    } // ipt
    tj.AlgMod[kChkStopEP] = true;
    SetEndPoints(tjs, tj);
    // Re-fitting the end might be a good idea but it's probably not necessary. The
    // values of Delta should have already been filled
    
    // require a Bragg peak
    ChkStop(tj);
    if(!tj.StopFlag[1][kBragg]) {
      // restore the original
      for(unsigned short ipt = originalEndPt; ipt <= lastPt; ++ipt) UnsetUsedHits(tjs, tj.Pts[ipt]);
      SetEndPoints(tjs, tj);
    } // no Bragg Peak
    
    UpdateAveChg(tj);
    
  } // ChkStopEndPts
    
  //////////////////////////////////////////
  void TrajClusterAlg::DefineHitPos(TrajPoint& tp)
  {
    // defines HitPos, HitPosErr2 and Chg for the used hits in the trajectory point
    
    tp.Chg = 0;
    if(tp.Hits.empty()) return;
    
    unsigned short nused = 0;
    unsigned int iht = 0;
    for(unsigned short ii = 0; ii < tp.Hits.size(); ++ii) {
      if(tp.UseHit[ii]) {
        iht = tp.Hits[ii];
        ++nused;
      }
    }
    if(nused == 0) return;
    
    // don't bother with rest of this if there is only one hit since it can
    // only reside on one wire
    if(nused == 1) {
      tp.Chg = tjs.fHits[iht].Integral;
      // Normalize to 1 WSE path length
      float pathInv = std::abs(tp.Dir[0]);
      if(pathInv < 0.05) pathInv = 0.05;
      tp.Chg *= pathInv;
      tp.HitPos[0] = tjs.fHits[iht].ArtPtr->WireID().Wire;
      tp.HitPos[1] = tjs.fHits[iht].PeakTime * tjs.UnitsPerTick;
      float wireErr = tp.Dir[1] * 0.289;
      float timeErr = tp.Dir[0] * HitTimeErr(iht);
      tp.HitPosErr2 = wireErr * wireErr + timeErr * timeErr;
      if(prt) mf::LogVerbatim("TC")<<"DefineHitPos: singlet "<<std::fixed<<std::setprecision(1)<<tp.HitPos[0]<<":"<<(int)(tp.HitPos[1]/tjs.UnitsPerTick)<<" ticks. HitPosErr "<<sqrt(tp.HitPosErr2);
      return;
    } // nused == 1
    
    // multiple hits possibly on different wires
    std::vector<unsigned int> hitVec;
    tp.Chg = 0;
    std::array<float, 2> newpos;
    float chg;
    newpos[0] = 0;
    newpos[1] = 0;
    // Find the wire range for hits used in the TP
    unsigned int loWire = INT_MAX;
    unsigned int hiWire = 0;
    for(unsigned short ii = 0; ii < tp.Hits.size(); ++ii) {
      if(!tp.UseHit[ii]) continue;
      unsigned int iht = tp.Hits[ii];
      chg = tjs.fHits[iht].Integral;
      unsigned int wire = tjs.fHits[iht].ArtPtr->WireID().Wire;
      if(wire < loWire) loWire = wire;
      if(wire > hiWire) hiWire = wire;
      newpos[0] += chg * wire;
      newpos[1] += chg * tjs.fHits[iht].PeakTime;
      tp.Chg += chg;
      hitVec.push_back(iht);
    } // ii
 
    if(tp.Chg == 0) return;
    
    tp.HitPos[0] = newpos[0] / tp.Chg;
    tp.HitPos[1] = newpos[1] * tjs.UnitsPerTick / tp.Chg;
    
    // Normalize to 1 WSE path length
    float pathInv = std::abs(tp.Dir[0]);
    if(pathInv < 0.05) pathInv = 0.05;
    tp.Chg *= pathInv;
    
    // Error is the wire error (1/sqrt(12))^2 if all hits are on one wire.
    // Scale it by the wire range
    float dWire = 1 + hiWire - loWire;
    float wireErr = tp.Dir[1] * dWire * 0.289;
    float timeErr2 = tp.Dir[0] * tp.Dir[0] * HitsTimeErr2(hitVec);
    tp.HitPosErr2 = wireErr * wireErr + timeErr2;
    if(prt) mf::LogVerbatim("TC")<<"DefineHitPos: multiplet "<<std::fixed<<std::setprecision(1)<<tp.HitPos[0]<<":"<<(int)(tp.HitPos[1]/tjs.UnitsPerTick)<<" ticks. HitPosErr "<<sqrt(tp.HitPosErr2);

  } // HitPosErr2

  //////////////////////////////////////////
  float TrajClusterAlg::HitTimeErr(const unsigned int iht)
  {
    return tjs.fHits[iht].RMS * tjs.UnitsPerTick * fHitErrFac * tjs.fHits[iht].Multiplicity;
  } // HitTimeErr
  
  //////////////////////////////////////////
  float TrajClusterAlg::HitsTimeErr2(const std::vector<unsigned int>& hitVec)
  {
    // Estimates the error^2 of the time using all hits in hitVec
    if(hitVec.empty()) return 0;
    float err = fHitErrFac * HitsRMSTime(tjs, hitVec, kUnusedHits);
    return err * err;
  } // HitsTimeErr2

  ////////////////////////////////////////////////
  void TrajClusterAlg::EndMerge(CTP_t inCTP, bool lastPass)
  {
    // Merges trajectories end-to-end or makes vertices. Does a more careful check on the last pass
    
    if(tjs.allTraj.size() < 2) return;
    if(!tjs.UseAlg[kMerge]) return;
    
    mrgPrt = (debug.Plane == (int)DecodeCTP(inCTP).Plane && debug.Wire < 0);
    if(mrgPrt) mf::LogVerbatim("TC")<<"inside EndMerge inCTP "<<inCTP<<" nTjs "<<tjs.allTraj.size()<<" lastPass? "<<lastPass;
    
    // Ensure that all tjs are in the same order
    for(auto& tj : tjs.allTraj) {
      if(tj.AlgMod[kKilled]) continue;
      if(tj.CTP != inCTP) continue;
      if(tj.StepDir != tjs.StepDir && !tj.AlgMod[kSetDir]) ReverseTraj(tjs, tj);
    } // tj
    
    unsigned short maxShortTjLen = tjs.Vertex2DCuts[0];
    
    // temp vector for checking the fraction of hits near a merge point
    std::vector<int> tjlist(2);
 
    float minChgRMS = 0.5 * (fChargeCuts[1] + fChargeCuts[2]);

    // iterate whenever a merge occurs since allTraj will change. This is not necessary
    // when a vertex is created however.
    bool iterate = true;
    while(iterate) {
      iterate = false;
      for(unsigned int it1 = 0; it1 < tjs.allTraj.size(); ++it1) {
        if(tjs.allTraj[it1].AlgMod[kKilled]) continue;
        if(tjs.allTraj[it1].CTP != inCTP) continue;
        auto& tj1 = tjs.allTraj[it1];
        for(unsigned short end1 = 0; end1 < 2; ++end1) {
          // no merge if there is a vertex at the end
          if(tj1.VtxID[end1] > 0) continue;
          // make a copy of tp1 so we can mess with it
          TrajPoint tp1 = tj1.Pts[tj1.EndPt[end1]];
          // do a local fit on the lastpass only using the last 3 points
          if(lastPass && tp1.NTPsFit > 3) {
            // make a local copy of the tj
            auto ttj = tjs.allTraj[it1];
            auto& lastTP = ttj.Pts[ttj.EndPt[end1]];
            // fit the last 3 points
            lastTP.NTPsFit = 3;
            FitTraj(tjs, ttj);
            tp1 = ttj.Pts[ttj.EndPt[end1]];
          } // last pass
          bool isVLA = (tp1.AngleCode == 2);
          float bestFOM = 5;
          if(isVLA) bestFOM = 20;
          float bestDOCA;
          unsigned int imbest = INT_MAX;
          for(unsigned int it2 = 0; it2 < tjs.allTraj.size(); ++it2) {
            if(it1 == it2) continue;
            auto& tj2 = tjs.allTraj[it2];
            if(tj1.ID > (int)tjs.allTraj.size() || tj2.ID > (int)tjs.allTraj.size()) {
              std::cout<<"oops "<<tj1.ID<<" "<<tj2.ID<<"\n";
            }
            // check for consistent direction
            if(tj1.StepDir != tj2.StepDir) continue;
            if(tj2.AlgMod[kKilled]) continue;
            if(tj2.CTP != inCTP) continue;
            unsigned short end2 = 1 - end1;
            // check for a vertex at this end
            if(tj2.VtxID[end2] > 0) continue;
            TrajPoint& tp2 = tj2.Pts[tj2.EndPt[end2]];
            TrajPoint& tp2OtherEnd = tj2.Pts[tj2.EndPt[end1]];
            // ensure that the other end isn't closer
            if(std::abs(tp2OtherEnd.Pos[0] - tp1.Pos[0]) < std::abs(tp2.Pos[0] - tp1.Pos[0])) continue;
            // ensure that the order is correct
            if(tjs.allTraj[it1].StepDir > 0) {
              if(tp2.Pos[0] < tp1.Pos[0] - 2) continue;
            } else {
              if(tp2.Pos[0] > tp1.Pos[0] + 2) continue;
            }
            // ensure that there is a signal on most of the wires between these points
            if(!SignalBetween(tjs, tp1, tp2, 0.8, mrgPrt)) {
              if(mrgPrt) mf::LogVerbatim("TC")<<" no signal between "<<PrintPos(tjs, tp1.Pos)<<" and "<<PrintPos(tjs, tp2.Pos);
              continue;
            }
            // Find the distance of closest approach for small angle merging
            // Inflate the doca cut if we are bridging a block of dead wires
            float dang = DeltaAngle(tp1.Ang, tp2.Ang);
            float doca = 15;
            if(isVLA) {
              // compare the minimum separation between Large Angle trajectories using a generous cut
              unsigned short ipt1, ipt2;
              TrajTrajDOCA(tjs, tjs.allTraj[it1], tjs.allTraj[it2], ipt1, ipt2, doca);
              if(mrgPrt) mf::LogVerbatim("TC")<<" isVLA check ipt1 "<<ipt1<<" ipt2 "<<ipt2<<" doca "<<doca;
            } else {
              // small angle
              doca = PointTrajDOCA(tjs, tp1.Pos[0], tp1.Pos[1], tp2);
            }
            float fom = dang * doca;
            if(fom < bestFOM) {
              bestFOM = fom;
              bestDOCA = doca;
              imbest = it2;
            }
          } // it2
          // No merge/vertex candidates
          if(imbest == INT_MAX) continue;
          
          // Make angle adjustments to tp1.
          unsigned int it2 = imbest;
          auto& tj2 = tjs.allTraj[imbest];
          unsigned short end2 = 1 - end1;
          bool loMCSMom = (tj1.MCSMom + tj2.MCSMom) < 150;
          // Don't use the angle at the end Pt for high momentum long trajectories in case there is a little kink at the end
          if(tj1.Pts.size() > 50 && tj1.MCSMom > 100) {
            if(end1 == 0) {
              tp1.Ang = tj1.Pts[tj1.EndPt[0] + 2].Ang;
            } else {
              tp1.Ang = tj1.Pts[tj1.EndPt[1] - 2].Ang;
            }
          } else if(loMCSMom) {
            // Low momentum - calculate the angle using the two Pts at the end
            unsigned short pt1, pt2;
            if(end1 == 0) {
              pt1 = tj1.EndPt[0];
              pt2 = pt1 + 1;
            } else {
              pt2 = tj1.EndPt[1];
              pt1 = pt2 - 1;
            }
            TrajPoint tpdir;
            if(MakeBareTrajPoint(tjs, tj1.Pts[pt1], tj1.Pts[pt2], tpdir)) tp1.Ang = tpdir.Ang;
          } // low MCSMom
          // Now do the same for tj2
          TrajPoint tp2 = tj2.Pts[tj2.EndPt[end2]];
          if(tj2.Pts.size() > 50 && tj2.MCSMom > 100) {
            if(end1 == 0) {
              tp2.Ang = tj2.Pts[tj2.EndPt[0] + 2].Ang;
            } else {
              tp2.Ang = tj2.Pts[tj2.EndPt[1] - 2].Ang;
            }
          } else if(loMCSMom) {
            // Low momentum - calculate the angle using the two Pts at the end
            unsigned short pt1, pt2;
            if(end2 == 0) {
              pt1 = tj2.EndPt[0];
              pt2 = pt1 + 1;
            } else {
              pt2 = tj2.EndPt[1];
              pt1 = pt2 - 1;
            }
            TrajPoint tpdir;
            if(MakeBareTrajPoint(tjs, tj2.Pts[pt1], tj2.Pts[pt2], tpdir)) tp2.Ang = tpdir.Ang;
          } // low MCSMom
          
          if(!isVLA && !SignalBetween(tjs, tp1, tp2, 0.99, mrgPrt)) continue;
          
          // decide whether to merge or make a vertex
          float dang = DeltaAngle(tp1.Ang, tp2.Ang);
          float sep = PosSep(tp1.Pos, tp2.Pos);
          
          float dangCut;
          float docaCut;
          float chgPull = 0;
          if(tp1.AveChg > tp2.AveChg) {
            chgPull = (tp1.AveChg / tp2.AveChg - 1) / minChgRMS;
          } else {
            chgPull = (tp2.AveChg / tp1.AveChg - 1) / minChgRMS;
          }
          if(loMCSMom) {
            // increase dangCut dramatically for low MCSMom tjs
            dangCut = 1.0;
            // and the doca cut
            docaCut = 2;
          } else {
            // do a more careful calculation of the angle cut
            unsigned short e0 = tj1.EndPt[0];
            unsigned short e1 = tj1.EndPt[1];
            float tj1len = TrajPointSeparation(tj1.Pts[e0], tj1.Pts[e1]);
            float thetaRMS1 = MCSThetaRMS(tjs, tj1);
            // calculate (thetaRMS / sqrt(length) )^2
            thetaRMS1 *= thetaRMS1 / tj1len;
            // and now tj2
            e0 = tj2.EndPt[0];
            e1 = tj2.EndPt[1];
            float tj2len = TrajPointSeparation(tj2.Pts[e0], tj2.Pts[e1]);
            float thetaRMS2 = MCSThetaRMS(tjs, tj2);
            thetaRMS2 *= thetaRMS2 / tj2len;
            float dangErr = 0.5 * sqrt(thetaRMS1 + thetaRMS2);
            dangCut = tjs.KinkCuts[0] + tjs.KinkCuts[1] * dangErr;
            docaCut = 1;
            if(isVLA) docaCut = 15;
          }
          
          // open up the cuts on the last pass
          float chgFracCut = tjs.Vertex2DCuts[8];
          float chgPullCut = fChargeCuts[0];
          if(lastPass) {
            docaCut *= 2;
            chgFracCut *= 0.5;
            chgPullCut *= 1.5;
          }
          
          // check the merge cuts. Start with doca and dang requirements
          bool doMerge = bestDOCA < docaCut && dang < dangCut;
          bool showerTjs = tj1.PDGCode == 11 || tj2.PDGCode == 11;
          bool hiMCSMom = tj1.MCSMom > 200 || tj2.MCSMom > 200;
          // add a charge similarity requirement if not shower-like or low momentum or not LA
          if(doMerge && !showerTjs && hiMCSMom && chgPull > fChargeCuts[0] && !isVLA) doMerge = false;
          // ignore the charge pull cut if both are high momentum and dang is really small
          if(!doMerge && tj1.MCSMom > 900 && tj2.MCSMom > 900 && dang < 0.1 && bestDOCA < docaCut) doMerge = true;
          
          // do not merge if chgPull is really high
          if(doMerge && chgPull > 2 * chgPullCut) doMerge = false;
         
          if(doMerge) {
            if(lastPass) {
              // last pass cuts are looser but ensure that the tj after merging meets the quality cut
              float npwc = NumPtsWithCharge(tjs, tj1, true) + NumPtsWithCharge(tjs, tj2, true);
              auto& tp1OtherEnd = tj1.Pts[tj1.EndPt[1 - end1]];
              auto& tp2OtherEnd = tj2.Pts[tj2.EndPt[1 - end2]];
              float nwires = std::abs(tp1OtherEnd.Pos[0] - tp2OtherEnd.Pos[0]);
              if(nwires == 0) nwires = 1;
              float hitFrac = npwc / nwires;
              doMerge = (hitFrac > fQualityCuts[0]);
              if(prt) mf::LogVerbatim("TC")<<" lastPass merged Tj from "<<PrintPos(tjs, tp1OtherEnd.Pos)<<" to "<<PrintPos(tjs, tp2OtherEnd.Pos)<<" hitfrac "<<hitFrac<<" cut "<<fQualityCuts[0]; 
            } else {
              // don't merge if the gap between them is longer than the length of the shortest Tj
              float len1 = TrajLength(tjs.allTraj[it1]);
              float len2 = TrajLength(tjs.allTraj[it2]);
              if(len1 < len2) {
                if(sep > len1) doMerge = false;
              } else {
                if(sep > len2) doMerge = false;
              }
              if(prt) mf::LogVerbatim("TC")<<" merge check sep "<<sep<<" len1 "<<len1<<" len2 "<<len2<<" Merge? "<<doMerge;
            } // not lastPass
          } // doMerge
          
          // Require a large charge fraction near a merge point
          tjlist[0] = tjs.allTraj[it1].ID;
          tjlist[1] = tjs.allTraj[it2].ID;
          float chgFrac = ChgFracNearPos(tjs, tp1.Pos, tjlist);
          if(doMerge && bestDOCA > 1 && chgFrac < chgFracCut) doMerge = false;
          
          // don't merge if a Bragg peak exists. A vertex should be made instead
          if(doMerge && (tj1.StopFlag[end1][kBragg] || tj2.StopFlag[end2][kBragg])) doMerge = false;
          
          // Check the MCSMom asymmetry and don't merge if it is higher than the user-specified cut
          float momAsym = std::abs(tj1.MCSMom - tj2.MCSMom) / (float)(tj1.MCSMom + tj2.MCSMom);
          if(doMerge && momAsym > tjs.Vertex2DCuts[9]) doMerge = false;
          
          // don't allow vertices to be created between delta-rays
          // This needs to be done more carefully
//          if(!doMerge && (tj1.AlgMod[kDeltaRay] || tj2.AlgMod[kDeltaRay])) doMerge = true;
          
          if(mrgPrt) {
            mf::LogVerbatim myprt("TC");
            myprt<<"EM2 "<<tjs.allTraj[it1].ID<<"_"<<end1<<"-"<<tjs.allTraj[it2].ID<<"_"<<end2<<" tp1-tp2 "<<PrintPos(tjs, tp1)<<"-"<<PrintPos(tjs, tp2);
            myprt<<" bestFOM "<<std::fixed<<std::setprecision(2)<<bestFOM;
            myprt<<" bestDOCA "<<std::setprecision(1)<<bestDOCA;
            myprt<<" cut "<<docaCut<<" isVLA? "<<isVLA;
            myprt<<" dang "<<std::setprecision(2)<<dang<<" dangCut "<<dangCut;
            myprt<<" chgPull "<<std::setprecision(1)<<chgPull<<" Cut "<<chgPullCut;
            myprt<<" chgFrac "<<std::setprecision(2)<<chgFrac;
            myprt<<" momAsym "<<momAsym;
            myprt<<" lastPass? "<<lastPass;
            myprt<<" doMerge? "<<doMerge;
          }
          
          // Sep 20
          if(bestDOCA > docaCut) continue;
          
          if(doMerge) {
            if(mrgPrt) mf::LogVerbatim("TC")<<"  Merge ";
            bool didMerge = false;
            if(end1 == 1) {
              didMerge = MergeAndStore(tjs, it1, it2, mrgPrt);
            } else {
              didMerge = MergeAndStore(tjs, it2, it1, mrgPrt);
            }
            if(didMerge) {
              // Set the end merge flag for the killed trajectories to aid tracing merges
              tj1.AlgMod[kMerge] = true;
              tj1.AlgMod[kMerge] = true;
              iterate = true;
            } // Merge and store successfull
            else {
              if(mrgPrt) mf::LogVerbatim("TC")<<"  MergeAndStore failed ";
            }
          } else {
            // create a vertex instead if it passes the vertex cuts
            VtxStore aVtx;
            aVtx.CTP = tjs.allTraj[it1].CTP;
            aVtx.ID = tjs.vtx.size() + 1;
            // keep it simple if tp1 and tp2 are very close or if the angle between them
            // is small
            if(PosSep(tp1.Pos, tp2.Pos) < 3 || dang < 0.1) {
              aVtx.Pos[0] = 0.5 * (tp1.Pos[0] + tp2.Pos[0]);
              aVtx.Pos[1] = 0.5 * (tp1.Pos[1] + tp2.Pos[1]);
              aVtx.Stat[kFixed] = true;
            } else {
              // Tps not so close
              float sepCut = tjs.Vertex2DCuts[2];
              bool tj1Short = (tjs.allTraj[it1].EndPt[1] - tjs.allTraj[it1].EndPt[0] < maxShortTjLen);
              bool tj2Short = (tjs.allTraj[it2].EndPt[1] - tjs.allTraj[it2].EndPt[0] < maxShortTjLen);
              if(tj1Short || tj2Short) sepCut = tjs.Vertex2DCuts[1];
              TrajIntersection(tp1, tp2, aVtx.Pos);
              float dw = aVtx.Pos[0] - tp1.Pos[0];
              if(std::abs(dw) > sepCut) continue;
              float dt = aVtx.Pos[1] - tp1.Pos[1];
              if(std::abs(dt) > sepCut) continue;
              dw = aVtx.Pos[0] - tp2.Pos[0];
              if(std::abs(dw) > sepCut) continue;
              dt = aVtx.Pos[1] - tp2.Pos[1];
              if(std::abs(dt) > sepCut) continue;
              // ensure that the vertex is not closer to the other end if the tj is short
              if(tj1Short) {
                TrajPoint otp1 = tjs.allTraj[it1].Pts[tjs.allTraj[it1].EndPt[1-end1]];
                if(PosSep2(otp1.Pos, aVtx.Pos) < PosSep2(tp1.Pos, aVtx.Pos)) continue;
              }
              if(tj2Short) {
                TrajPoint otp2 = tjs.allTraj[it2].Pts[tjs.allTraj[it2].EndPt[1-end2]];
                if(PosSep2(otp2.Pos, aVtx.Pos) < PosSep2(tp2.Pos, aVtx.Pos)) continue;
              }
              // we expect the vertex to be between tp1 and tp2
              if(aVtx.Pos[0] < tp1.Pos[0] && aVtx.Pos[0] < tp2.Pos[0]) {
                aVtx.Pos[0] = std::min(tp1.Pos[0], tp2.Pos[0]);
                aVtx.Stat[kFixed] = true;
              }
              if(aVtx.Pos[0] > tp1.Pos[0] && aVtx.Pos[0] > tp2.Pos[0]) {
                aVtx.Pos[0] = std::max(tp1.Pos[0], tp2.Pos[0]);
                aVtx.Stat[kFixed] = true;
              }
            } // Tps not so close
            // We got this far. Try a vertex fit to ensure that the errors are reasonable
            tjs.allTraj[it1].VtxID[end1] = aVtx.ID;
            tjs.allTraj[it2].VtxID[end2] = aVtx.ID;
            // save the position
            // do a fit
            if(!aVtx.Stat[kFixed] && !FitVertex(tjs, aVtx, mrgPrt)) {
              // back out
              tjs.allTraj[it1].VtxID[end1] = 0;
              tjs.allTraj[it2].VtxID[end2] = 0;
              if(mrgPrt) mf::LogVerbatim("TC")<<" Vertex fit failed ";
              continue;
            }
            aVtx.NTraj = 2;
            aVtx.Pass = tjs.allTraj[it1].Pass;
            aVtx.Topo = end1 + end2;
            tj1.AlgMod[kMerge] = true;
            tj2.AlgMod[kMerge] = true;
            // Set pion-like PDGCodes
            if(tj1.StopFlag[end1][kBragg] && !tj2.StopFlag[end2][kBragg]) tj1.PDGCode = 211;
            if(tj2.StopFlag[end2][kBragg] && !tj1.StopFlag[end1][kBragg]) tj2.PDGCode = 211;
            if(mrgPrt) mf::LogVerbatim("TC")<<"  New vtx Vx_"<<aVtx.ID<<" at "<<(int)aVtx.Pos[0]<<":"<<(int)(aVtx.Pos[1]/tjs.UnitsPerTick);
            if(!StoreVertex(tjs, aVtx)) continue;
            SetVx2Score(tjs, prt);
            // check the score and kill it if it is below the cut
            auto& newVx2 = tjs.vtx[tjs.vtx.size() - 1];
            if(newVx2.Score < tjs.Vertex2DCuts[7] && CompatibleMerge(tjs, tj1, tj2, mrgPrt)) {
              tjs.allTraj[it1].VtxID[end1] = 0;
              tjs.allTraj[it2].VtxID[end2] = 0;
              tjs.vtx.pop_back();
              bool didMerge = false;
              if(end1 == 1) {
                didMerge = MergeAndStore(tjs, it1, it2, mrgPrt);
              } else {
                didMerge = MergeAndStore(tjs, it2, it1, mrgPrt);
              }
              if(didMerge) {
                // Set the end merge flag for the killed trajectories to aid tracing merges
                tj1.AlgMod[kMerge] = true;
                tj1.AlgMod[kMerge] = true;
                iterate = true;
              } // Merge and store successfull
              else {
                if(mrgPrt) mf::LogVerbatim("TC")<<"  MergeAndStore failed ";
              }
            }
          } // create a vertex
          if(tj1.AlgMod[kKilled]) break;
        } // end1
      } // it1
    } // iterate
    
    ChkVxTjs(tjs, inCTP, mrgPrt);
/*
    // Do some checking in debug mode
    if(fDebugMode && lastPass) {
      for(unsigned short it1 = 0; it1 < tjs.allTraj.size() - 1; ++it1) {
        auto& tj1 = tjs.allTraj[it1];
        if(tj1.CTP != inCTP) continue;
        if(tj1.AlgMod[kKilled]) continue;
        for(unsigned short end1 = 0; end1 < 2; ++end1) {
          unsigned short end2 = 1 - end1;
          auto& tp1 = tj1.Pts[tj1.EndPt[end1]];
          for(unsigned short it2 = it1 + 1; it2 < tjs.allTraj.size(); ++it2) {
            auto& tj2 = tjs.allTraj[it2];
            if(tj2.CTP != inCTP) continue;
            if(tj2.AlgMod[kKilled]) continue;
            auto& tp2 = tj2.Pts[tj2.EndPt[end2]];
            float sep = PosSep2(tp1.HitPos, tp2.HitPos);
            if(sep < 2.5) {
              if(tj1.VtxID[end1] == 0 && tj2.VtxID[end2] == 0) {
                std::cout<<"Tjs "<<tj1.ID<<" and "<<tj2.ID<<" are close at Pos "<<tj1.CTP<<":"<<PrintPos(tjs, tp1.HitPos)<<" "<<tj2.CTP<<":"<<PrintPos(tjs, tp2.HitPos)<<" with no merge or vertex\n";
              } else if(tj1.VtxID[end1] != tj2.VtxID[end2]) {
                std::cout<<"Tjs "<<tj1.ID<<" and "<<tj2.ID<<" are close at Pos "<<tj1.CTP<<":"<<PrintPos(tjs, tp1.HitPos);
                std::cout<<" but have different vertex IDs "<<tj1.VtxID[end1]<<" != "<<tj2.VtxID[end2];
                std::cout<<"\n";
              }
            } // close points
          } // it2
        } // end1
      } // it1
    } // debug mode
*/
  } // EndMerge
  
  //////////////////////////////////////////
  void TrajClusterAlg::GetSpacePointCollection(const art::Event& evt)
  {
    // Finds a space point collection that is associated with the hit collection in TjStuff
    
    if(fSpacePointModuleLabel == "NA") return;
    
    art::ValidHandle<std::vector<recob::SpacePoint>> spVecHandle = evt.getValidHandle<std::vector<recob::SpacePoint>>(fSpacePointModuleLabel);
    art::FindManyP<recob::Hit> spt_hit(spVecHandle, evt, fSpacePointModuleLabel);
<<<<<<< HEAD
=======
    std::cout<<"Number of space points "<<spVecHandle->size()<<"\n";
>>>>>>> 23a03ec4
    if(spVecHandle->size() == 0) return;
    tjs.spts.resize(spVecHandle->size());
    bool first = true;
    for(unsigned int isp = 0; isp < spVecHandle->size(); ++isp) {
      // local space point
      auto& lspt = tjs.spts[isp];
      // event space point
      art::Ptr<recob::SpacePoint> espt = art::Ptr<recob::SpacePoint>(spVecHandle, isp);
      lspt.Pos.SetCoordinates(espt->XYZ()[0], espt->XYZ()[1], espt->XYZ()[2]);
      // put the hit indices into SptStruct Hits
      std::vector<art::Ptr<recob::Hit> > spHits;
      spt_hit.get(isp, spHits);
      if(spHits.size() < 2) continue;
      for(auto sphit : spHits) {
        // the Ptr key() is the index into the hits collection
        if(sphit.key() < 0 || sphit.key() > tjs.fHits.size() - 1) {
<<<<<<< HEAD
          mf::LogVerbatim("TC")<<"GSPC: Bad art Ptr key. Reverting to old matching code";
=======
          std::cout<<"GSPC: Bad art Ptr key. Reverting to old matching code\n";
>>>>>>> 23a03ec4
          tjs.spts.clear();
          return;
        }
        auto& tchit = tjs.fHits[sphit.key()];
        // make a simple check
        if(tchit.PeakTime != sphit->PeakTime()) {
<<<<<<< HEAD
          mf::LogVerbatim("TC")<<"GSPC: Hit indexing error. Reverting to old matching code";
=======
          std::cout<<"GSPC: Hit indexing error. Reverting to old matching code\n";
>>>>>>> 23a03ec4
          tjs.spts.clear();
          return;
        }
        // compare the first space point hit with the first hit in fHits to confirm that they
        // have the same product id
        if(first) {
          if(sphit.id() != tjs.fHits[0].ArtPtr.id()) {
<<<<<<< HEAD
            mf::LogVerbatim("TC")<<"GSPC: SpacePointModuleLabel and HitFinderModuleLabel reference a different hit collection. Reverting to old code";
=======
            std::cout<<"GSPC: SpacePointModuleLabel and HitFinderModuleLabel reference a different hit collection. Reverting to old code\n";
>>>>>>> 23a03ec4
            tjs.spts.clear();
            return;
          }
          first = false;
        }
        lspt.Hits[sphit->WireID().Plane] = sphit.key();
        lspt.TPC = sphit->WireID().TPC;
      } // hit
    } // isp
  } // GetSpacePointCollection
  
  //////////////////////////////////////////
  void TrajClusterAlg::Match3D(const art::Event& evt, const geo::TPCID& tpcid)
  {
    // Version 2 of 3D matching that uses Utils/FindXMatches
    
    if(tjs.Match3DCuts[0] <= 0) return;
    
    bool prt = (debug.Plane >= 0) && (debug.Tick == 3333);
<<<<<<< HEAD
/* Dec 6, 2017: Disable this until dead wire gaps are considered when makng SpacePoints
=======
    
>>>>>>> 23a03ec4
    // match using space points if they exist
    if(!tjs.spts.empty()) {
      Match3DSpts(tjs, evt, tpcid, fSpacePointModuleLabel);
      return;
    }
<<<<<<< HEAD
*/
=======
    
>>>>>>> 23a03ec4
    tjs.matchVec.clear();
    
    int cstat = tpcid.Cryostat;
    int tpc = tpcid.TPC;
    
    if(prt) {
      mf::LogVerbatim("TC")<<"inside Match3D. dX (cm) cut "<<tjs.Match3DCuts[0];
    }

    // count the number of TPs and clear out any old 3D match flags
    unsigned int ntp = 0;
    for(auto& tj : tjs.allTraj) {
      if(tj.AlgMod[kKilled]) continue;
      // don't match InShower Tjs
      if(tj.AlgMod[kInShower]) continue;
      // or Shower Tjs
      if(tj.AlgMod[kShowerTj]) continue;
      geo::PlaneID planeID = DecodeCTP(tj.CTP);
      if((int)planeID.Cryostat != cstat) continue;
      if((int)planeID.TPC != tpc) continue;
      ntp += NumPtsWithCharge(tjs, tj, false);
      tj.AlgMod[kMat3D] = false;
    } // tj
    if(ntp < 2) return;
    
    tjs.mallTraj.resize(ntp);
    std::vector<SortEntry> sortVec(ntp);
    
    bool checkChgAsymmetry = (tjs.Match3DCuts[5] < 1);
    std::vector<float> tjchg;
    // resize the vector so we can index by the Tj ID
    if(checkChgAsymmetry) tjchg.resize(tjs.allTraj.size() + 1);
    
    // define mallTraj
    unsigned int icnt = 0;
    for(auto& tj : tjs.allTraj) {
      if(tj.AlgMod[kKilled]) continue;
      // don't match shower-like Tjs
      if(tj.AlgMod[kInShower]) continue;
      // or Shower Tjs
      if(tj.AlgMod[kShowerTj]) continue;
      geo::PlaneID planeID = DecodeCTP(tj.CTP);
      if((int)planeID.Cryostat != cstat) continue;
      if((int)planeID.TPC != tpc) continue;
      int plane = planeID.Plane;
      int tjID = tj.ID;
      if(tjID == 0) continue;
      short score = 1;
      if(tj.AlgMod[kTjHiVx3Score]) score = 0;
      for(unsigned short ipt = tj.EndPt[0]; ipt <= tj.EndPt[1]; ++ipt) {
        auto& tp = tj.Pts[ipt];
        if(tp.Chg == 0) continue;
        if(icnt > tjs.mallTraj.size() - 1) break;
        tjs.mallTraj[icnt].wire = std::nearbyint(tp.Pos[0]);
        bool hasWire = tjs.geom->HasWire(geo::WireID(cstat, tpc, plane, tjs.mallTraj[icnt].wire));
        // don't try matching if the wire doesn't exist
        if(!hasWire) continue;
        float xpos = tjs.detprop->ConvertTicksToX(tp.Pos[1]/tjs.UnitsPerTick, plane, tpc, cstat);
        float posPlusRMS = tp.Pos[1] + TPHitsRMSTime(tjs, tp, kUsedHits);
        float rms = tjs.detprop->ConvertTicksToX(posPlusRMS/tjs.UnitsPerTick, plane, tpc, cstat) - xpos;
        if(rms < tjs.Match3DCuts[0]) rms = tjs.Match3DCuts[0];
        if(icnt == tjs.mallTraj.size()) {
          std::cout<<"Match3D: indexing error\n";
          break;
        }
        tjs.mallTraj[icnt].xlo = xpos - rms;
        tjs.mallTraj[icnt].xhi = xpos + rms;
        tjs.mallTraj[icnt].dir = tp.Dir;
        tjs.mallTraj[icnt].ctp = tp.CTP;
        tjs.mallTraj[icnt].id = tjID;
        tjs.mallTraj[icnt].ipt = ipt;
        tjs.mallTraj[icnt].npts = tj.EndPt[1] - tj.EndPt[0] + 1;
        tjs.mallTraj[icnt].score = score;
        if(tj.PDGCode == 11) {
          tjs.mallTraj[icnt].showerlike = true;
        } else {
          tjs.mallTraj[icnt].showerlike = false;
        }
        // populate the sort vector
        sortVec[icnt].index = icnt;
        sortVec[icnt].val = tjs.mallTraj[icnt].xlo;
        ++icnt;
        // sum the charge
        if(checkChgAsymmetry) tjchg[tjID] += tp.Chg;
      } // tp
    } // tj

    if(icnt < tjs.mallTraj.size()) {
      tjs.mallTraj.resize(icnt);
      sortVec.resize(icnt);
    }
    
    // sort by increasing xlo
    std::sort(sortVec.begin(), sortVec.end(), valIncreasing);
    // put tjs.mallTraj into sorted order
    auto tallTraj = tjs.mallTraj;
    for(unsigned int ii = 0; ii < sortVec.size(); ++ii) tjs.mallTraj[ii] = tallTraj[sortVec[ii].index];
    
    std::vector<MatchStruct> matVec;
    // we only need this to pass the tpcid to FindXMatches
    PFPStruct dummyPfp;
    std::array<std::vector<unsigned int>, 2> dummyMatchPts;
    std::array<std::array<float, 3>, 2> dummyMatchPos;
    dummyPfp.TPCID = tpcid;
    unsigned short dummyNMatch;
    // first look for 3-plane matches in a 3-plane TPC
    if(tjs.NumPlanes == 3) {
      // Match Tjs with high quality vertices first and the leftovers next
      for(short maxScore = 0; maxScore < 2; ++maxScore) FindXMatches(tjs, 3, maxScore, dummyPfp, matVec, dummyMatchPts, dummyMatchPos, dummyNMatch, prt);
    } // 3-plane TPC
    // Make 2-plane matches if we haven't hit the user-defined size limit
    if(matVec.size() < tjs.Match3DCuts[4]) {
      // 2-plane TPC or 2-plane matches in a 3-plane TPC
      if(tjs.NumPlanes == 2) {
        for(short maxScore = 0; maxScore < 2; ++maxScore) FindXMatches(tjs, 2, maxScore, dummyPfp, matVec, dummyMatchPts, dummyMatchPos, dummyNMatch, prt);
      } else {
        // Make one attempt at 2-plane matches in a 3-plane TPC, setting maxScore large
        FindXMatches(tjs, 2, 3, dummyPfp, matVec, dummyMatchPts, dummyMatchPos, dummyNMatch, prt);
      }
    } // can add more combinations
    if(matVec.size() >= tjs.Match3DCuts[4]) std::cout<<"M3D: Hit the max combo limit "<<matVec.size()<<" events processed "<<tjs.EventsProcessed<<"\n";
    
    if(checkChgAsymmetry) {
      // calculate the charge asymmetry and put the largest value in matVec
      for(auto& ms : matVec) {
        ms.TjChgAsymmetry = 0;
        for(unsigned short ipl = 0; ipl < ms.TjIDs.size() - 1; ++ipl) {
          unsigned int itjID = ms.TjIDs[ipl];
          if(itjID > tjchg.size() - 1) continue;
          float itjchg = tjchg[itjID];
          if(itjchg <= 0) continue;
          for(unsigned short jpl = ipl + 1; jpl < ms.TjIDs.size(); ++jpl) {
            unsigned int jtjID = ms.TjIDs[jpl];
            if(jtjID > tjchg.size() - 1) continue;
            float jtjchg = tjchg[jtjID];
            if(jtjchg <= 0) continue;
            float asym = std::abs(itjchg - jtjchg) / (itjchg + jtjchg);
            if(asym > ms.TjChgAsymmetry) ms.TjChgAsymmetry = asym;
          } // jpl
        } // ipl
      } // ms
    }
    
    if(prt) {
      mf::LogVerbatim myprt("TC");
      myprt<<"M3D: matVec\n";
      unsigned short cnt = 0;
      for(unsigned int ii = 0; ii < matVec.size(); ++ii) {
        if(matVec[ii].Count == 0) continue;
        myprt<<ii<<" Count "<<matVec[ii].Count<<" TjIDs:";
        for(auto& tjID : matVec[ii].TjIDs) myprt<<" "<<tjID;
        myprt<<" NumUsedHitsInTj ";
        for(auto& tjID : matVec[ii].TjIDs) myprt<<" "<<NumUsedHitsInTj(tjs, tjs.allTraj[tjID-1]);
        myprt<<" MatchFrac "<<std::fixed<<std::setprecision(2)<<matVec[ii].MatchFrac;
        if(checkChgAsymmetry) myprt<<" TjChgAsymmetry "<<std::fixed<<std::setprecision(2)<<matVec[ii].TjChgAsymmetry;
<<<<<<< HEAD
        myprt<<" PDGCodeVote "<<PDGCodeVote(tjs, matVec[ii].TjIDs, false);
=======
>>>>>>> 23a03ec4
        myprt<<"\n";
        ++cnt;
        if(cnt == 500) {
          myprt<<"...stopped printing after 500 entries.";
          break;
        }
      } // ii
    } // prt
    
    // try to merge Tjs in the match vector
    MatVecMerge(tjs, matVec, prt);
    
    // put the maybe OK matches into tjs
    for(auto& ms : matVec) {
      if(ms.Count < 2) continue;
      // require that at least 20% of the hits are matched in the longest Tj. Note that MatchFrac may be > 1
      // in particular for small angle trajectories
      if(ms.MatchFrac < 0.2) continue;
      if(checkChgAsymmetry && ms.TjChgAsymmetry > tjs.Match3DCuts[5]) continue;
      tjs.matchVec.push_back(ms);
    }
    if(tjs.matchVec.empty()) return;
    
    // create the list of associations to matches that will be converted to PFParticles
    // Start with Tjs attached to 3D vertices
    Match3DVtxTjs(tjs, tpcid, prt);
    
    // Re-check matchVec with the user cut matchfrac cut to reduce poor combinations
    for(unsigned int indx = 0; indx < tjs.matchVec.size(); ++indx) {
      auto& ms = tjs.matchVec[indx];
      if(ms.Count == 0) continue;
      // check for a minimum user-defined match fraction
      if(ms.MatchFrac < tjs.Match3DCuts[3]) ms.Count = 0;
    } // ms
    
    // define the PFParticleList
    for(unsigned int indx = 0; indx < tjs.matchVec.size(); ++indx) {
      auto& ms = tjs.matchVec[indx];
      // ignore dead matches
      if(ms.Count == 0) continue;
      // skip this match if any of the trajectories is already matched or merged and killed
      bool skipit = false;
      for(auto tjID : ms.TjIDs) {
        if(tjs.allTraj[tjID - 1].AlgMod[kMat3D]) skipit = true;
      } // tjID
      if(skipit) continue;
      // count the number of shower Tjs
      unsigned short nstj = 0;
      for(unsigned short ipl = 0; ipl < ms.TjIDs.size(); ++ipl) {
        unsigned short itj = ms.TjIDs[ipl] - 1;
        if(tjs.allTraj[itj].AlgMod[kMat3D]) skipit = true;
        if(tjs.allTraj[itj].AlgMod[kShowerTj]) ++nstj;
      }
      if(skipit) continue;
      // Require 0 or a matched shower Tj in all planes
      if(nstj != 0 && nstj != ms.TjIDs.size()) continue;
      PFPStruct pfp = CreatePFPStruct(tjs, tpcid);
      pfp.TjIDs = ms.TjIDs;
      // declare a start or end vertex and set the end points
      unsigned short vxAtEnd = 0;
      if(pfp.Vx3ID[0] == 0) vxAtEnd = 1;
      if(!SetPFPEndPoints(tjs, pfp, vxAtEnd, prt)) {
        if(prt) mf::LogVerbatim("TC")<<" SetPFPEndPoints failed";
        pfp.ID = 0;
        continue;
      }
      Reverse3DMatchTjs(tjs, pfp, prt);
      if(prt) mf::LogVerbatim("TC")<<" Created PFP "<<pfp.ID;
      tjs.pfps.push_back(pfp);
      ms.pfpID = pfp.ID;
      for(unsigned short ipl = 0; ipl < ms.TjIDs.size(); ++ipl) {
        unsigned short itj = ms.TjIDs[ipl] - 1;
        tjs.allTraj[itj].AlgMod[kMat3D] = true;
      } // ipl
    } // indx
    
    CheckNoMatchTjs(tjs, tpcid, prt);
    
    if (tjs.TagCosmics) {
      for(auto& pfp : tjs.pfps) {
        if(pfp.ID == 0) continue;
        if(pfp.TPCID != tpcid) continue;
        SaveCRInfo(tjs, pfp, prt, fIsRealData);
      } // pfp
    } // TagCosmics
    
    DefinePFParticleRelationships(tjs, tpcid, prt);

    //fit all pfps that are in pfps
    if(fKalmanFilterFit) {
      for(auto& pfp : tjs.pfps) {
        if(pfp.ID == 0) continue;
        if(pfp.TPCID != tpcid) continue;
        KalmanFilterFit(pfp);
      } // pfp
//      for (unsigned int ipfp = 0; ipfp < tjs.pfps.size(); ++ipfp) KalmanFilterFit(tjs.pfps[ipfp]);
    } // fKalmanFilterFit
    
    if(prt) {
      mf::LogVerbatim myprt("TC");
      myprt<<"M3D final: matchVec\n";
      for(unsigned int ii = 0; ii < tjs.matchVec.size(); ++ii) {
        myprt<<ii<<" Count "<<tjs.matchVec[ii].Count<<" TjIDs:";
        for(auto& tjID : tjs.matchVec[ii].TjIDs) myprt<<" "<<tjID;
        myprt<<" NumUsedHitsInTj ";
        for(auto& tjID : tjs.matchVec[ii].TjIDs) myprt<<" "<<NumUsedHitsInTj(tjs, tjs.allTraj[tjID-1]);
        myprt<<" MatchFrac "<<std::fixed<<std::setprecision(2)<<tjs.matchVec[ii].MatchFrac;
        myprt<<" PFP ID "<<tjs.matchVec[ii].pfpID;
        myprt<<"\n";
        if(ii == 50) {
          myprt<<"...stopped printing after 50 entries.";
          break;
        }
      } // ii
    } // prt

  } // Match3D
  
  //////////////////////////////////////////
  void TrajClusterAlg::KalmanFilterFit(PFPStruct& pfp)
  {
    //try to run the KF fit on the pfp
    using namespace trkf;
    //prepare the inputs
    const Point_t position(pfp.XYZ[0][0],pfp.XYZ[0][1],pfp.XYZ[0][2]);
    Vector_t direction = Vector_t(pfp.Dir[0][0],pfp.Dir[0][1],pfp.Dir[0][2]);
    //just in case for some reason this is not set
    if (direction.Mag2()<0.5) {
      const Point_t end(pfp.XYZ[1][0],pfp.XYZ[1][1],pfp.XYZ[1][2]);
      direction = (end-position).Unit();
    }
    SMatrixSym55 trackStateCov=SMatrixSym55();
    trackStateCov(0, 0) = 1000.;
    trackStateCov(1, 1) = 1000.;
    trackStateCov(2, 2) = 0.25;
    trackStateCov(3, 3) = 0.25;
    trackStateCov(4, 4) = 10.;
    //take momentum as average of trajectories mcs momentum, where each trajectory is weighted according to the number of points
    float mom = 0;
    float sumw = 0;
    for (auto jtj : pfp.TjIDs) {
      float w = tjs.allTraj[jtj-1].Pts.size();
      mom+=(w*tjs.allTraj[jtj-1].MCSMom);
      sumw += w;
    }
    mom/=sumw;
    mom*=0.001;
    const int pdgid = (pfp.PDGCode!=0 ? pfp.PDGCode : 2212);
    SVector5 trackStatePar(0.,0.,0.,0.,1./mom);
    KFTrackState trackState(trackStatePar, trackStateCov, Plane(position,direction), true, pdgid);
    std::vector<HitState> hitstatev;
    //fixme, can it happen that we need to reverse the order? for instance if the trajectory was reversed in Find3DEndPoints?
    for (auto jtj : pfp.TjIDs) {
      for (auto iTp : tjs.allTraj[jtj-1].Pts) {
        auto planeid = DecodeCTP(iTp.CTP);
        int wire = std::nearbyint(iTp.Pos[0]);
        geo::WireID wid(planeid, wire);
        float xpos = tjs.detprop->ConvertTicksToX(iTp.Pos[1]/tjs.UnitsPerTick, planeid.Plane, planeid.TPC, planeid.Cryostat);
        float posPlusRMS = iTp.Pos[1]/tjs.UnitsPerTick + TPHitsRMSTick(tjs, iTp, kUsedHits);
        float rms = tjs.detprop->ConvertTicksToX(posPlusRMS, planeid.Plane, planeid.TPC, planeid.Cryostat) - xpos;
        //do we need to account for multiplicity as in HitTimeErr?
        float xposerr = rms*fHitErrFac;
        bool notused = true;
        for (unsigned int ih=0;ih<iTp.Hits.size();++ih) {
          if (iTp.UseHit[ih]) {
            notused = false;
            break;
          }
        }
        // std::cout << std::setprecision(10);
        // std::cout << "hit plane=" << planeid << " wire=" << wire << " xpos=" << xpos << " xposerr=" << xposerr << " nhits=" << iTp.Hits.size() << " wirepos=" << iTp.Pos[0] << " used=" << !notused << std::endl;
        if (notused) continue;
        hitstatev.push_back( std::move( HitState(xpos,xposerr*xposerr,wid,tjs.geom->WireIDToWireGeo(wid)) ) );
      }
    }
    std::vector<recob::TrajectoryPointFlags::Mask_t> hitflagsv(hitstatev.size());
    // printouts
    // std::cout << std::setprecision(6) << std::endl;
    // std::cout << "fitting pfp #" << pfp.ID << " with nhits=" << hitstatev.size() << " pos=" << position << " dir=" << direction << " mom=" << mom << " pid=" << pdgid << std::endl;
    // now the outputs
    std::vector<KFTrackState> fwdPrdTkState;
    std::vector<KFTrackState> fwdUpdTkState;
    std::vector<unsigned int> hitstateidx;
    std::vector<unsigned int> rejectedhsidx;
    std::vector<unsigned int> sortedtksidx;
    // perform the fit
    bool fitok = kalmanFitter.doFitWork(trackState, hitstatev, hitflagsv, fwdPrdTkState, fwdUpdTkState, hitstateidx, rejectedhsidx, sortedtksidx);
    if (!fitok) {
      fitok = kalmanFitter.doFitWork(trackState, hitstatev, hitflagsv, fwdPrdTkState, fwdUpdTkState, hitstateidx, rejectedhsidx, sortedtksidx, false);
    }
    if (!fitok) {
      // std::cout << "fit failed" << std::endl;
      return;
    }
    // make the track
    int ndof = -4;
    float chi2 = 0;;
    std::vector<Point_t>  positions;
    std::vector<Vector_t> momenta;
    std::vector<recob::TrajectoryPointFlags> flags;
    for (unsigned int p : sortedtksidx) {
      auto& trackstate = fwdUpdTkState[p];
      const auto& hitflags   = hitflagsv[hitstateidx[p]];
      const unsigned int originalPos = hitstateidx[p];//(reverseHits ? hitstatev.size()-hitstateidx[p]-1 : hitstateidx[p]);
      //
      positions.push_back(trackstate.position());
      momenta.push_back(trackstate.momentum());
      flags.push_back(recob::TrajectoryPointFlags(originalPos,hitflags));
      chi2 += fwdUpdTkState[p].chi2(hitstatev[hitstateidx[p]]);
      ndof++;
      // std::cout << "ok hit original pos=" << originalPos << " wire=" << hitstatev[originalPos].wireId() << " pos=" << trackstate.position() << " mom=" << trackstate.momentum() << std::endl;
    }
    // fill also with rejected hits information
    SMatrixSym55 fakeCov55;
    for (int i=0;i<5;i++) for (int j=i;j<5;j++) fakeCov55(i,j) = util::kBogusD;
    for (unsigned int rejidx = 0; rejidx<rejectedhsidx.size(); ++rejidx) {
      const unsigned int originalPos = rejectedhsidx[rejidx];//(reverseHits ? hitstatev.size()-rejectedhsidx[rejidx]-1 : rejectedhsidx[rejidx]);
      auto& mask = hitflagsv[rejectedhsidx[rejidx]];
      mask.set(recob::TrajectoryPointFlagTraits::HitIgnored,recob::TrajectoryPointFlagTraits::NoPoint);
      if (mask.isSet(recob::TrajectoryPointFlagTraits::Rejected)==0) mask.set(recob::TrajectoryPointFlagTraits::ExcludedFromFit);
      //
      positions.push_back(Point_t(util::kBogusD,util::kBogusD,util::kBogusD));
      momenta.push_back(Vector_t(util::kBogusD,util::kBogusD,util::kBogusD));
      flags.push_back(recob::TrajectoryPointFlags(originalPos,mask));
      // std::cout << "rj hit original pos=" << originalPos << " wire=" << hitstatev[originalPos].wireId() << std::endl;
    }
    bool propok = true;
    KFTrackState resultF = prop.rotateToPlane(propok, fwdUpdTkState[sortedtksidx.front()].trackState(),
                                                     Plane(fwdUpdTkState[sortedtksidx.front()].position(),fwdUpdTkState[sortedtksidx.front()].momentum()));
    KFTrackState resultB = prop.rotateToPlane(propok, fwdUpdTkState[sortedtksidx.back()].trackState(),
                                                     Plane(fwdUpdTkState[sortedtksidx.back()].position(),fwdUpdTkState[sortedtksidx.back()].momentum()));
    //
    pfp.Track = recob::Track(std::move(positions), std::move(momenta), std::move(flags), true, pdgid, chi2, ndof,
                             SMatrixSym55(resultF.covariance()), SMatrixSym55(resultB.covariance()), pfp.ID);
    // printouts
    // std::cout << "fit succeeded with npoints=" << sortedtksidx.size() << " rejected=" << rejectedhsidx.size() << " start=" << pfp.Track.Start() << " dir=" << pfp.Track.StartDirection() << " nchi2=" << pfp.Track.Chi2PerNdof() << std::endl;
    //
  } // KalmanFilterFit

  //////////////////////////////////////////
  void TrajClusterAlg::StepCrawl(Trajectory& tj)
  {
    // Crawl along the direction specified in the traj vector in steps of size step
    // (wire spacing equivalents). Find hits between the last trajectory point and
    // the last trajectory point + step. A new trajectory point is added if hits are
    // found. Crawling continues until no signal is found for two consecutive steps
    // or until a wire or time boundary is reached.
    
    fGoodTraj = false;
    fTryWithNextPass = false;
    if(tj.Pts.empty()) return;
    
    geo::PlaneID planeID = DecodeCTP(tj.CTP);
    if(planeID.Cryostat != tjs.TPCID.Cryostat || planeID.TPC != tjs.TPCID.TPC) return;
    unsigned short plane = planeID.Plane;
 
    unsigned short lastPtWithUsedHits = tj.EndPt[1];

    unsigned short lastPt = lastPtWithUsedHits;
    // Construct a local TP from the last TP that will be moved on each step.
    // Only the Pos and Dir variables will be used
    TrajPoint ltp;
    ltp.CTP = tj.CTP;
    ltp.Pos = tj.Pts[lastPt].Pos;
    ltp.Dir = tj.Pts[lastPt].Dir;
    // A second TP is cloned from the leading TP of tj, updated with hits, fit
    // parameters,etc and possibly pushed onto tj as the next TP
    TrajPoint tp ;
    
    // assume it is good from here on
    fGoodTraj = true;
    
    unsigned short nMissedSteps = 0;

    for(unsigned short step = 1; step < 10000; ++step) {
      // make a copy of the previous TP
      lastPt = tj.Pts.size() - 1;
      tp = tj.Pts[lastPt];
      ++tp.Step;
      double stepSize = fVLAStepSize;
      if(tp.AngleCode < 2) stepSize = std::abs(1/ltp.Dir[0]);
      // move the local TP position by one step in the right direction
      for(unsigned short iwt = 0; iwt < 2; ++iwt) ltp.Pos[iwt] += ltp.Dir[iwt] * stepSize;

      unsigned short ivx = TPNearVertex(tjs, ltp);
      if(ivx != USHRT_MAX) {
        // Trajectory stops near a vertex so make the assignment
        AttachTrajToVertex(tjs, tj, tjs.vtx[ivx], prt);
        tj.StopFlag[1][kAtVtx] = true;
        break;
      }

      SetPDGCode(tjs, tj);

      // copy this position into tp
      tp.Pos = ltp.Pos;
      tp.Dir = ltp.Dir;
      if(prt) {
        mf::LogVerbatim("TC")<<"StepCrawl "<<step<<" Pos "<<tp.Pos[0]<<" "<<tp.Pos[1]<<" Dir "<<tp.Dir[0]<<" "<<tp.Dir[1]<<" stepSize "<<stepSize<<" AngCode "<<tp.AngleCode;
      }
      // hit the boundary of the TPC?
      if(tp.Pos[0] < 0 || tp.Pos[0] > tjs.MaxPos0[plane] ||
         tp.Pos[1] < 0 || tp.Pos[1] > tjs.MaxPos1[plane]) break;
      // remove the old hits and other stuff
      tp.Hits.clear();
      tp.UseHit.reset();
      tp.FitChi = 0; tp.Chg = 0;
      // append to the trajectory
      tj.Pts.push_back(tp);
      // update the index of the last TP
      lastPt = tj.Pts.size() - 1;
      // look for hits
      bool sigOK = false;
      AddHits(tj, lastPt, sigOK);
      // Check the stop flag
      if(tj.StopFlag[1][kAtTj]) break;
      // If successfull, AddHits has defined UseHit for this TP,
      // set the trajectory endpoints, and define HitPos.
      if(tj.Pts[lastPt].Hits.empty()) {
        // Require three points with charge on adjacent wires for small angle
        // stepping.
        if(tj.Pts[lastPt].AngleCode == 0 && lastPt == 2) return;
        // No close hits added.
        ++nMissedSteps;
        // First check for no signal in the vicinity
        if(lastPt > 0) {
          // break if this is a reverse propagate activity and there was no signal (not on a dead wire)
          if(!sigOK && tj.AlgMod[kRvPrp]) break;
          // Ensure that there is a signal here after missing a number of steps on a LA trajectory
          if(tj.Pts[lastPt].AngleCode > 0 && nMissedSteps > 4 && !SignalAtTp(tjs, ltp)) {
            tj.StopFlag[1][kSignal] = false;
            break;
          }
          // the last point with hits (used or not) is the previous point
          unsigned short lastPtWithHits = lastPt - 1;
          float tps = TrajPointSeparation(tj.Pts[lastPtWithHits], ltp);
          float dwc = DeadWireCount(tjs, ltp, tj.Pts[lastPtWithHits]);
          float nMissedWires = tps * std::abs(ltp.Dir[0]) - dwc;
          float maxWireSkip = fMaxWireSkipNoSignal;
          if(tj.PDGCode == 13) maxWireSkip = tjs.MuonTag[2];
          if(prt) mf::LogVerbatim("TC")<<" StepCrawl: no signal at ltp "<<PrintPos(tjs, ltp)<<" nMissedWires "<<std::fixed<<std::setprecision(1)<<nMissedWires<<" dead wire count "<<dwc<<" maxWireSkip "<<maxWireSkip<<" tj.PGDCode "<<tj.PDGCode;
          if(nMissedWires > maxWireSkip) {
            // We passed a number of wires without adding hits and are ready to quit.
            // First see if there is one good unused hit on the end TP and if so use it
            // lastPtWithHits + 1 == lastPt && tj.Pts[lastPtWithHits].Chg == 0 && tj.Pts[lastPtWithHits].Hits.size() == 1
            if(tj.EndPt[1] < tj.Pts.size() - 1 && tj.Pts[tj.EndPt[1]+1].Hits.size() == 1) {
              unsigned short lastLonelyPoint = tj.EndPt[1] + 1;
              unsigned int iht = tj.Pts[lastLonelyPoint].Hits[0];
              if(tjs.fHits[iht].InTraj == 0 && tj.Pts[lastLonelyPoint].Delta < 3 * tj.Pts[lastLonelyPoint].DeltaRMS) {
                tjs.fHits[iht].InTraj = tj.ID;
                tj.Pts[lastLonelyPoint].UseHit[0] = true;
                DefineHitPos(tj.Pts[lastLonelyPoint]);
                SetEndPoints(tjs, tj);
                if(prt) {
                  mf::LogVerbatim("TC")<<" Added a Last Lonely Hit before breaking ";
                  PrintTrajPoint("LLH", tjs, lastPt, tj.StepDir, tj.Pass, tj.Pts[lastLonelyPoint]);
                }
              }
            }
            break;
          }
        } // lastPt > 0
        // no sense keeping this TP on tj if no hits were added
        tj.Pts.pop_back();
        continue;
      } // tj.Pts[lastPt].Hits.empty()
      // ensure that we actually moved
      if(lastPt > 0 && PosSep2(tj.Pts[lastPt].Pos, tj.Pts[lastPt-1].Pos) < 0.1) return;
      // Found hits at this location so reset the missed steps counter
      nMissedSteps = 0;
      // Update the last point fit, etc using the just added hit(s)
      UpdateTraj(tj);
      // a failure occurred
      if(!fUpdateTrajOK) return;
      if(tj.Pts[lastPt].Chg == 0) {
        // There are points on the trajectory by none used in the last step. See
        // how long this has been going on
        float tps = TrajPointSeparation(tj.Pts[tj.EndPt[1]], ltp);
        float dwc = DeadWireCount(tjs, ltp, tj.Pts[tj.EndPt[1]]);
        float nMissedWires = tps * std::abs(ltp.Dir[0]) - dwc;
        if(prt)  mf::LogVerbatim("TC")<<" Hits exist on the trajectory but are not used. Missed wires "<<std::nearbyint(nMissedWires)<<" dead wire count "<<(int)dwc;
        // break if this is a reverse propagate activity with no dead wires
        if(tj.AlgMod[kRvPrp] && dwc == 0) break;
        if(nMissedWires > fMaxWireSkipWithSignal) break;
        // try this out
        if(!MaskedHitsOK(tj)) {
          return;
        }
        // check for a series of bad fits and stop stepping
        if(tjs.UseAlg[kStopBadFits] && nMissedWires > 4 && StopIfBadFits(tj)) break;
        // Keep stepping
        if(prt) {
          if(tj.AlgMod[kRvPrp]) {
            PrintTrajectory("RP", tjs, tj, lastPt);
          } else {
            PrintTrajectory("SC", tjs, tj, lastPt);
          }
        }
        continue;
      } // tp.Hits.empty()
      if(tj.Pts.size() == 3) {
        // ensure that the last hit added is in the same direction as the first two.
        // This is a simple way of doing it
        bool badTj = (PosSep2(tj.Pts[0].HitPos, tj.Pts[2].HitPos) < PosSep2(tj.Pts[0].HitPos, tj.Pts[1].HitPos));
        // ensure that this didn't start as a small angle trajectory and immediately turn
        // into a large angle one
        if(!badTj && tj.Pts[lastPt].AngleCode > fMaxAngleCode[tj.Pass]) badTj = true;
        // check for a large change in angle
        if(!badTj) {
          float dang = DeltaAngle(tj.Pts[0].Ang, tj.Pts[2].Ang);
          if(dang > 0.5) badTj = false;
        }
        //check for a wacky delta
        if(!badTj && tj.Pts[2].Delta > 2) badTj = true;
        if(badTj) {
          if(prt) mf::LogVerbatim("TC")<<" Bad Tj found on the third point. Quit stepping.";
          fGoodTraj = false;
          return;
        }
      } // tj.Pts.size() == 3
      // Update the local TP with the updated position and direction
      ltp.Pos = tj.Pts[lastPt].Pos;
      ltp.Dir = tj.Pts[lastPt].Dir;
      if(fMaskedLastTP) {
        // see if TPs have been masked off many times and if the
        // environment is clean. If so, return and try with next pass
        // cuts
        if(!MaskedHitsOK(tj)) {
          if(prt) {
            if(tj.AlgMod[kRvPrp]) {
              PrintTrajectory("RP", tjs, tj, lastPt);
            } else {
              PrintTrajectory("SC", tjs, tj, lastPt);
            }
          }
          return;
        }
        // Don't bother with the rest of the checking below if we
        // set all hits not used on this TP
        if(prt) {
          if(tj.AlgMod[kRvPrp]) {
            PrintTrajectory("RP", tjs, tj, lastPt);
          } else {
            PrintTrajectory("SC", tjs, tj, lastPt);
          }
        }
        continue;
      }
      // We have added a TP with hits
      // assume that we aren't going to kill the point we just added, or any
      // of the previous points...
      unsigned short killPts = 0;
      // assume that we should keep going after killing points
      bool keepGoing = true;
      // check for a kink. Stop crawling if one is found
      GottaKink(tj, killPts);
      if(tj.StopFlag[1][kAtKink]) keepGoing = false;
      // See if the Chisq/DOF exceeds the maximum.
      // UpdateTraj should have reduced the number of points fit
      // as much as possible for this pass, so this trajectory is in trouble.
      if(killPts == 0 &&  tj.Pts[lastPt].FitChi > fMaxChi && tj.PDGCode != 13) {
        if(prt) mf::LogVerbatim("TC")<<"   bad FitChi "<<tj.Pts[lastPt].FitChi<<" cut "<<fMaxChi;
        fGoodTraj = (NumPtsWithCharge(tjs, tj, true) > fMinPtsFit[tj.Pass]);
        return;
      }
      // print the local tp unless we have killing to do
      if(killPts == 0) {
        if(prt) {
          if(tj.AlgMod[kRvPrp]) {
            PrintTrajectory("RP", tjs, tj, lastPt);
          } else {
            PrintTrajectory("SC", tjs, tj, lastPt);
          }
        }
      } else {
        MaskTrajEndPoints(tj, killPts);
        if(!fGoodTraj) return;
        unsigned int onWire = (float)(std::nearbyint(tj.Pts[lastPt].Pos[0]));
        float nSteps = (float)(step - tj.Pts[lastPt - killPts].Step);
        if(prt) mf::LogVerbatim("TC")<<"TRP   killing "<<killPts<<" after "<<nSteps<<" steps from prev TP.  Current tp.Pos "<<tp.Pos[0]<<" "<<tp.Pos[1];
        // move the position
        tj.Pts[lastPt].Pos[0] += nSteps * tj.Pts[lastPt].Dir[0];
        tj.Pts[lastPt].Pos[1] += nSteps * tj.Pts[lastPt].Dir[1];
        if(tj.Pts[lastPt].AngleCode == 0) {
          // put the TP at the wire position prior to the move
          float dw = onWire - tj.Pts[lastPt].Pos[0];
          tj.Pts[lastPt].Pos[0] = onWire;
          tj.Pts[lastPt].Pos[1] += dw * tj.Pts[lastPt].Dir[1] / tj.Pts[lastPt].Dir[0];
        }
        // check the MCSMom after we going
        if(tj.Pts.size() > 20 && tj.Pass < fMinMCSMom.size() && tj.MCSMom < fMinMCSMom[tj.Pass]) break;
        // copy to the local trajectory point
        ltp.Pos = tj.Pts[lastPt].Pos;
        ltp.Dir = tj.Pts[lastPt].Dir;
        if(prt) mf::LogVerbatim("TC")<<"  New ltp.Pos     "<<ltp.Pos[0]<<" "<<ltp.Pos[1]<<" ticks "<<(int)ltp.Pos[1]/tjs.UnitsPerTick;
        if(!keepGoing) break;
      }
    } // step
    
    if(prt) mf::LogVerbatim("TC")<<"End StepCrawl with tj size "<<tj.Pts.size()<<" fGoodTraj = "<<fGoodTraj<<" with fTryWithNextPass "<<fTryWithNextPass;

  } // StepCrawl
  
  ////////////////////////////////////////////////
  bool TrajClusterAlg::IsGhost(Trajectory& tj)
  {
    // Sees if trajectory tj shares many hits with another trajectory and if so merges them.
    
    if(!tjs.UseAlg[kUseGhostHits]) return false;
    // ensure that tj is not a saved trajectory
    if(tj.ID > 0) return true;
    // or an already killed trajectory
    if(tj.AlgMod[kKilled]) return true;
    if(tj.Pts.size() < 3) return false;
    
    // vectors of traj IDs, and the occurrence count
    std::vector<int> tID;
    std::vector<unsigned short> tCnt;
    
    unsigned short hitCnt = 0;
    unsigned short nAvailable = 0;
    for(unsigned short ipt = tj.EndPt[0]; ipt <= tj.EndPt[1]; ++ipt) {
      for(unsigned short ii = 0; ii < tj.Pts[ipt].Hits.size(); ++ii) {
        // ignore hits used by this trajectory
        if(tj.Pts[ipt].UseHit[ii]) {
          ++hitCnt;
          continue;
        }
        unsigned int iht = tj.Pts[ipt].Hits[ii];
        if(tjs.fHits[iht].InTraj > 0) {
          int tjid = tjs.fHits[iht].InTraj;
          unsigned short indx;
          for(indx = 0; indx < tID.size(); ++indx) if(tID[indx] == tjid) break;
          if(indx == tID.size()) {
            tID.push_back(tjid);
            tCnt.push_back(1);
          } else {
            ++tCnt[indx];
          }
        } else {
          ++nAvailable;
        }
      } // ii
    } // ipt
    
    // Call it a ghost if > 1/3 of the hits are used by another trajectory
    hitCnt /= 3;
    int oldTjID = INT_MAX;
    
    if(prt) {
      mf::LogVerbatim myprt("TC");
      myprt<<"IsGhost tj hits size cut "<<hitCnt<<" tID_tCnt";
      for(unsigned short ii = 0; ii < tCnt.size(); ++ii) myprt<<" "<<tID[ii]<<"_"<<tCnt[ii];
      myprt<<"\nAvailable hits "<<nAvailable;
    } // prt
    
    for(unsigned short ii = 0; ii < tCnt.size(); ++ii) {
      if(tCnt[ii] > hitCnt) {
        oldTjID = tID[ii];
        hitCnt = tCnt[ii];
      }
    } // ii
    if(oldTjID == INT_MAX) return false;
    int oldTjIndex = oldTjID - 1;
    
    // See if this looks like a short delta-ray on a long muon
    Trajectory& oTj = tjs.allTraj[oldTjIndex];
    if(oTj.PDGCode == 13 && hitCnt < 0.1 * oTj.Pts.size()) return false;
    
    // See if there are gaps in this trajectory indicating that it is really a ghost and not
    // just a crossing trajectory 
    // find the range of wires spanned by oTj
    int wire0 = INT_MAX;
    int wire1 = 0;
    for(auto& otp : oTj.Pts) {
      int wire = std::nearbyint(otp.Pos[0]);
      if(wire < wire0) wire0 = wire;
      if(wire > wire1) wire1 = wire;
    } // tp
    
    int nwires = wire1 - wire0 + 1;
    std::vector<float> oTjPos1(nwires, -1);
    unsigned short nMissedWires = 0;
    for(unsigned short ipt = oTj.EndPt[0]; ipt <= oTj.EndPt[1]; ++ipt) {
      if(oTj.Pts[ipt].Chg == 0) continue;
      int wire = std::nearbyint(oTj.Pts[ipt].Pos[0]);
      int indx = wire - wire0;
      if(indx < 0 || indx > nwires - 1) continue;
      oTjPos1[indx] = oTj.Pts[ipt].Pos[1];
      ++nMissedWires;
    } // ipt
    // count the number of ghost TPs
    unsigned short ngh = 0;
    // and the number with Delta > 0 relative to oTj
    unsigned short nghPlus = 0;
    // keep track of the first point and last point appearance of oTj
    unsigned short firstPtInoTj = USHRT_MAX;
    unsigned short lastPtInoTj = 0;
    TrajPoint tp = tj.Pts[tj.EndPt[0]];
    for(unsigned short ipt = tj.EndPt[0]; ipt <= tj.EndPt[1]; ++ipt) {
      if(tj.Pts[ipt].Chg > 0) {
        tp = tj.Pts[ipt];
        continue;
      }
      int wire = std::nearbyint(tj.Pts[ipt].Pos[0]);
      int indx = wire - wire0;
      if(indx < 0 || indx > nwires - 1) continue;
      if(oTjPos1[indx] > 0) {
        // ensure that the hits in this tp are used in oTj
        bool HitInoTj = false;
        for(unsigned short ii = 0; ii < tj.Pts[ipt].Hits.size(); ++ii) {
          unsigned int iht = tj.Pts[ipt].Hits[ii];
          if(tjs.fHits[iht].InTraj ==  oldTjID) HitInoTj = true;
        } // ii
        if(HitInoTj) {
          ++ngh;
          MoveTPToWire(tp, tj.Pts[ipt].Pos[0]);
          if(tp.Pos[1] > oTjPos1[indx]) ++nghPlus;
          if(firstPtInoTj == USHRT_MAX) firstPtInoTj = ipt;
          lastPtInoTj = ipt;
        }
      } // oTjHasChg[indx]
    } // ipt
    
    if(prt) mf::LogVerbatim("TC")<<" Number of missed wires in oTj gaps "<<nMissedWires<<" Number of ghost hits in these gaps "<<ngh<<" nghPlus "<<nghPlus<<" cut "<<0.2 * nMissedWires;
    
    if(ngh < 0.2 * nMissedWires) return false;
    if(firstPtInoTj > lastPtInoTj) return false;
    
    // require all of the tj TPs to be on either the + or - side of the oTj trajectory
    if(!(nghPlus > 0.8 * ngh || nghPlus < 0.2 * ngh) ) return false;
    
    if(prt) mf::LogVerbatim("TC")<<" Trajectory is a ghost of "<<oldTjID<<" first point in oTj "<<firstPtInoTj<<" last point "<<lastPtInoTj;
    
    // unset all of the shared hits
    for(unsigned short ipt = firstPtInoTj; ipt <= lastPtInoTj; ++ipt) {
      if(tj.Pts[ipt].Chg == 0) continue;
      UnsetUsedHits(tjs, tj.Pts[ipt]);
      if(prt) PrintTrajectory("IG", tjs, tj, ipt);
    }
    // see how many points are left at the end
    ngh = 0;
    for(unsigned short ipt = lastPtInoTj; ipt <= tj.Pts.size(); ++ipt) {
      if(tj.Pts[ipt].Chg > 0) ++ngh;
    } // ipt
    // clobber those too?
    if(ngh > 0 && ngh < fMinPts[tj.Pass]) {
      for(unsigned short ipt = lastPtInoTj; ipt <= tj.EndPt[1]; ++ipt) {
        if(tj.Pts[ipt].Chg > 0) UnsetUsedHits(tjs, tj.Pts[ipt]);
      } // ipt
    }
    SetEndPoints(tjs, tj);
    tj.Pts.resize(tj.EndPt[1] + 1);
    tjs.allTraj[oldTjIndex].AlgMod[kUseGhostHits] = true;
    TrimEndPts(tjs, tj, fQualityCuts, prt);
    if(tj.AlgMod[kKilled]) {
      fGoodTraj = false;
      return true;
    }
    tj.MCSMom = MCSMom(tjs, tj);
    if(prt)  mf::LogVerbatim("TC")<<" New tj size "<<tj.Pts.size();
    return true;
    
  } // IsGhost
  
  ////////////////////////////////////////////////
  bool TrajClusterAlg::IsGhost(std::vector<unsigned int>& tHits, unsigned short& ofTraj)
  {
    // Called by FindJunkTraj to see if the passed hits are close to an existing
    // trajectory and if so, they will be used in that other trajectory
    
    ofTraj = USHRT_MAX;
    
    if(!tjs.UseAlg[kUseGhostHits]) return false;
    
    if(tHits.size() < 2) return false;
    // find all nearby hits
    std::vector<unsigned int> hitsInMuliplet, nearbyHits;
    for(auto iht : tHits) {
      GetHitMultiplet(iht, hitsInMuliplet);
      // prevent double counting
      for(auto mht : hitsInMuliplet) {
        if(std::find(nearbyHits.begin(), nearbyHits.end(), mht) == nearbyHits.end()) {
          nearbyHits.push_back(mht);
        }
      } // mht
    } // iht
    
    // vectors of traj IDs, and the occurrence count
    std::vector<unsigned short> tID, tCnt;
    unsigned short itj, indx;
    for(auto iht : nearbyHits) {
      if(tjs.fHits[iht].InTraj <= 0) continue;
      itj = tjs.fHits[iht].InTraj;
      for(indx = 0; indx < tID.size(); ++indx) if(tID[indx] == itj) break;
      if(indx == tID.size()) {
        tID.push_back(itj);
        tCnt.push_back(1);
      }  else {
        ++tCnt[indx];
      }
    } // iht
    if(tCnt.empty()) return false;
    
    // Call it a ghost if > 50% of the hits are used by another trajectory
    unsigned short tCut = 0.5 * tHits.size();
    unsigned short ii, jj;
    itj = USHRT_MAX;
    
    if(prt) {
      mf::LogVerbatim myprt("TC");
      myprt<<"IsGhost tHits size "<<tHits.size()<<" cut fraction "<<tCut<<" tID_tCnt";
      for(ii = 0; ii < tCnt.size(); ++ii) myprt<<" "<<tID[ii]<<"_"<<tCnt[ii];
    } // prt
    
    for(ii = 0; ii < tCnt.size(); ++ii) {
      if(tCnt[ii] > tCut) {
        itj = tID[ii] - 1;
        break;
      }
    } // ii
    if(itj > tjs.allTraj.size() - 1) return false;
    
    if(prt) mf::LogVerbatim("TC")<<"is ghost of trajectory "<<tjs.allTraj[itj].ID;

    // Use all hits in tHits that are found in itj
    unsigned int iht, tht;
    for(auto& tp : tjs.allTraj[itj].Pts) {
      for(ii = 0; ii < tp.Hits.size(); ++ii) {
        iht = tp.Hits[ii];
        if(tjs.fHits[iht].InTraj != 0) continue;
        for(jj = 0; jj < tHits.size(); ++jj) {
          tht = tHits[jj];
          if(tht != iht) continue;
          tp.UseHit[ii] = true;
          tjs.fHits[iht].InTraj = tjs.allTraj[itj].ID;
          break;
        } // jj
      } // ii
    } // tp
    tjs.allTraj[itj].AlgMod[kUseGhostHits] = true;
    ofTraj = itj;
    return true;
    
  } // IsGhost

  ////////////////////////////////////////////////
  void TrajClusterAlg::CheckTraj(Trajectory& tj)
  {
    // Check the quality of the trajectory and possibly trim it or flag it for deletion
    
    if(!fGoodTraj) return;
    
    fTryWithNextPass = false;

    // ensure that the end points are defined
    SetEndPoints(tjs, tj);
    if(tj.EndPt[0] == tj.EndPt[1]) return;
    
    if(prt) {
      mf::LogVerbatim("TC")<<"inside CheckTraj with NumPtsWithCharge = "<<NumPtsWithCharge(tjs, tj, false);
    }
    
    if(NumPtsWithCharge(tjs, tj, false) < fMinPts[tj.Pass]) {
      fGoodTraj = false;
      return;
    }
    
    // flag this tj as a junk Tj (even though it wasn't created in FindJunkTraj).
    // Drop it and let FindJunkTraj do it's job
    TagJunkTj(tjs, tj, prt);
    if(tj.AlgMod[kJunkTj]) {
      fGoodTraj = false;
      return;
    }
    
    tj.MCSMom = MCSMom(tjs, tj);
    
    // See if the points at the stopping end can be included in the Tj
    ChkStopEndPts(tj, prt);
    
    // remove any points at the end that don't have charge
    tj.Pts.resize(tj.EndPt[1] + 1);

    // Ensure that a hit only appears once in the TJ
    if(HasDuplicateHits(tjs, tj, prt)) {
      if(prt) mf::LogVerbatim("TC")<<" HasDuplicateHits ";
       fGoodTraj = false;
      return;
    }
    
    // See if this is a ghost trajectory
    if(IsGhost(tj)) {
      if(prt) mf::LogVerbatim("TC")<<" CT: Ghost trajectory - trimmed hits ";
    }
    
    if(tj.AlgMod[kJunkTj]) return;
    
     // checks are different for Very Large Angle trajectories
    bool isVLA = (tj.Pts[tj.EndPt[1]].AngleCode == 2);
    // The last two ranges are Large Angle and Very Large Angle. Determine if the TJ is Small Angle
    bool isSA = (tj.Pts[tj.EndPt[1]].AngleCode == 0);
    
    // First remove any TPs at the end that have no hits after
    // setting the StopFlag. Assume that there are no hits on TPs after the end
    tj.StopFlag[1][kSignal] = false;
    if(tj.EndPt[1] < tj.Pts.size() - 1) {
      // There must be hits at the end so set the kSignal StopFlag
      if(!tj.Pts[tj.EndPt[1]+1].Hits.empty()) tj.StopFlag[1][kSignal] = true;
    }
    tj.Pts.resize(tj.EndPt[1] + 1);

    // Fill in any gaps with hits that were skipped, most likely delta rays on muon tracks
    if(!isVLA) FillGaps(tj);
    
    if(prt) mf::LogVerbatim("TC")<<" CheckTraj MCSMom "<<tj.MCSMom<<" isVLA? "<<isVLA<<" NumPtsWithCharge "<<NumPtsWithCharge(tjs, tj, false)<<" Min Req'd "<<fMinPts[tj.Pass];
    
    // Check for hit width consistency on short trajectories
    if(tj.Pts.size() < 10) {
      float maxWidth = 0;
      float minWidth = 999;
      for(unsigned short ipt = tj.EndPt[0]; ipt <= tj.EndPt[1]; ++ipt) {
        if(tj.Pts[ipt].Chg == 0) continue;
        if(tj.Pts[ipt].HitPosErr2 > maxWidth) maxWidth = tj.Pts[ipt].HitPosErr2;
        if(tj.Pts[ipt].HitPosErr2 < minWidth) minWidth = tj.Pts[ipt].HitPosErr2;
      } // ipt
      // Require less than a 3X difference in the hit width or 10X for HitPosErr2
      if(maxWidth > 10 * minWidth) {
        if(prt) mf::LogVerbatim("TC")<<" TP width variation too large: minWidth "<<minWidth<<" maxWidth "<<maxWidth;
        fGoodTraj = false;
        return;
      }
    } // short trajectory

    // Trim the end points until the TJ meets the quality cuts
    TrimEndPts(tjs, tj, fQualityCuts, prt);
    if(tj.AlgMod[kKilled]) {
      fGoodTraj = false;
      return;
    }
    
    // Check for a Bragg peak at both ends. This may be used by FixTrajBegin.
    ChkStop(tj);

    // Update the trajectory parameters at the beginning of the trajectory
    FixTrajBegin(tj);

    // ignore short trajectories
    if(tj.EndPt[1] < 4) return;
    
    if(isSA && !tj.StopFlag[1][kBragg]) {
      // Small angle checks

      if(tjs.UseAlg[kCTKink] && tj.EndPt[1] > 8 && !tj.StopFlag[1][kAtKink] && tj.MCSMom > 50) {
        // look for the signature of a kink near the end of the trajectory.
        // These are: Increasing delta for the last few hits
        unsigned short newSize = USHRT_MAX;
        unsigned short lastPtToChk = tj.EndPt[1] - 4;
        float deltaCut = 2 * tj.Pts[lastPtToChk].DeltaRMS;
        for(unsigned short ipt = tj.EndPt[1]; ipt > lastPtToChk; --ipt) {
          // Stop checking if delta is good
          if(tj.Pts[ipt].Delta < deltaCut) break;
          float drat = tj.Pts[ipt].Delta / tj.Pts[ipt-1].Delta;
          if(drat > 1.2) newSize = ipt;
        } // ipt
        if(newSize != USHRT_MAX) {
          if(prt) mf::LogVerbatim("TC")<<"CTKink: Masking end points to newSize "<<newSize;
          for(unsigned short ipt = newSize; ipt < tj.Pts.size(); ++ipt) UnsetUsedHits(tjs, tj.Pts[ipt]);
          SetEndPoints(tjs, tj);
          tj.AlgMod[kCTKink] = true;
        }
      } // tjs.UseAlg[kCTKink]

      if(tjs.UseAlg[kCTStepChk] && !tj.AlgMod[kRvPrp]) {
        // Compare the number of steps taken per TP near the beginning and
        // at the end. This will get confused if RevProp is used
        short nStepBegin = tj.Pts[2].Step - tj.Pts[1].Step;
        short nStepEnd;
        unsigned short lastPt = tj.Pts.size() - 1;
        unsigned short newSize = tj.Pts.size();
        for(unsigned short ipt = lastPt; ipt > lastPt - 2; --ipt) {
          nStepEnd = tj.Pts[ipt].Step - tj.Pts[ipt - 1].Step;
          if(nStepEnd > 3 * nStepBegin) newSize = ipt;
        }
        if(prt) mf::LogVerbatim("TC")<<"CTStepChk: check number of steps. newSize "<<newSize<<" tj.Pts.size() "<<tj.Pts.size();
        if(newSize < tj.Pts.size()) {
          for(unsigned short ipt = newSize; ipt < tj.Pts.size(); ++ipt) UnsetUsedHits(tjs, tj.Pts[ipt]);
          SetEndPoints(tjs, tj);
          tj.AlgMod[kCTStepChk] = true;
          tj.Pts.resize(newSize);
          return;
        } // newSize < tj.Pts.size()
      } // tjs.UseAlg[kCTStepChk]
    } // isSA
    
    FindSoftKink(tj);
    
    HiEndDelta(tj);
    
    CheckHiMultUnusedHits(tj);
    if(!fGoodTraj || fQuitAlg) return;
    
    // lop off high multiplicity hits at the end
    CheckHiMultEndHits(tj);
    
    // Check for a Bragg peak at both ends. This may be used by FixTrajBegin.
    ChkStop(tj);

    if(prt && tj.Pts.size() < 100) PrintTrajectory("CTo", tjs, tj, USHRT_MAX);
    
  } // CheckTraj

  //////////////////////////////////////////
  void TrajClusterAlg::FindSoftKink(Trajectory& tj)
  {
    // Looks for a soft kink in the trajectory and truncates it if one is found.
    // This is best done after FixTrajBegin has been called.
    
    if(!tjs.UseAlg[kSoftKink]) return;
    if(tj.Pts.size() < 15) return;
    if(tj.MCSMom < 100) return;
    
    float dang = DeltaAngle(tj.Pts[tj.EndPt[0]].Ang, tj.Pts[tj.EndPt[1]].Ang);
    
    if(prt) {
      mf::LogVerbatim("TC")<<"FindSoftKink: "<<tj.ID<<" dang "<<dang<<" cut "<<0.5 * tjs.KinkCuts[0];
    }
    if(dang < 0.5 * tjs.KinkCuts[0]) return;
    // require at least 5 points fitted at the end of the trajectory
    unsigned short endPt = tj.EndPt[1];
    if(tj.Pts[endPt].NTPsFit < 5) return;
    if(tj.Pts[endPt].NTPsFit > endPt) return;
    // Estimate where where the kink would be
    unsigned short kinkPt = endPt - tj.Pts[endPt].NTPsFit;
    // Require at least 5 points in the trajectory before the kink
    if(prt) mf::LogVerbatim("TC")<<" kinkPt "<<kinkPt<<" NTPsFit at kinkPt "<<tj.Pts[kinkPt].NTPsFit<<" max "<<0.5 * kinkPt;
    if(kinkPt < 5) return;
    // require fewer points fitted in this region compared the number of points prior to it
    if(tj.Pts[kinkPt].NTPsFit > 0.5 * kinkPt) return;
    // scan back until we find the maximum number of points fitted
    unsigned short maxPtsFit = tj.Pts[kinkPt].NTPsFit;
    unsigned short atPt = kinkPt;
    for(unsigned short ipt = kinkPt; kinkPt > tj.EndPt[0] + 5; --ipt) {
      if(tj.Pts[ipt].NTPsFit > maxPtsFit) {
        maxPtsFit = tj.Pts[ipt].NTPsFit;
        atPt = ipt;
      }
      // stop scanning when the max starts falling
      if(tj.Pts[ipt].NTPsFit < maxPtsFit) break;
      if(ipt == 0) break;
    } // ipt
    if(atPt < 5) return;
    // require the trajectory be straight before the kink - the section we are going to keep
    if(MCSMom(tjs, tj, tj.EndPt[0], atPt) < 500) return;
    // release the hits in TPs after this point
    for(unsigned short ipt = atPt; ipt < tj.Pts.size(); ++ipt) UnsetUsedHits(tjs, tj.Pts[ipt]);
    // Truncate the trajectory at this point
    tj.Pts.resize(atPt + 1);
    SetEndPoints(tjs, tj);
    tj.AlgMod[kSoftKink] = true;
    if(prt) mf::LogVerbatim("TC")<<" truncated trajectory at "<<PrintPos(tjs, tj.Pts[tj.Pts.size()-1]);
    
  } // FindSoftKinks

  ////////////////////////////////////////////////
  void TrajClusterAlg::FixTrajBegin(Trajectory& tj)
  {
    // Update the parameters at the beginning of the trajectory. The first
    // points may not belong to this trajectory since they were added when there was
    // little information. This information may be updated later if ReversePropagate is used
    
    if(!tjs.UseAlg[kFixBegin]) return;
    if(tj.AlgMod[kJunkTj]) return;
    
    // don't do anything if this tj has been modified by ReversePropagate
    if(tj.AlgMod[kRvPrp]) return;
    
    // don't bother with really short tjs
    if(tj.Pts.size() < 3) return;
    
    unsigned short lastPtToChk = 10;
    if(tjs.UseAlg[kFTBRvProp]) lastPtToChk = tj.EndPt[1];

    unsigned short atPt = tj.EndPt[1];
    unsigned short maxPtsFit = 0;
    for(unsigned short ipt = 3; ipt < lastPtToChk; ++ipt) {
      if(ipt == tj.Pts.size()) break;
      if(tj.Pts[ipt].Chg == 0) continue;
      if(tj.Pts[ipt].NTPsFit >= maxPtsFit) {
        maxPtsFit = tj.Pts[ipt].NTPsFit;
        atPt = ipt;
        // no reason to continue if there are a good number of points fitted
        if(maxPtsFit > 20) break;
      }
    } // ipt
    // find the first point that is in this fit
    unsigned short firstPtFit = tj.EndPt[0];
    unsigned short cnt = 0;
    for(unsigned short ii = 1; ii < tj.Pts.size(); ++ii) {
      if(ii > atPt) break;
      unsigned short ipt = atPt - ii;
      if(tj.Pts[ipt].Chg == 0) continue;
      ++cnt;
      if(cnt == maxPtsFit) {
        firstPtFit = ipt;
        break;
      } // full count
    } // ii
    
    bool needsRevProp = firstPtFit > 3;
    
    if(!needsRevProp) {
      // check one wire on the other side of EndPt[0] to see if there are hits that are available which could
      // be picked up by reverse propagation
      TrajPoint tp = tj.Pts[0];
      tp.Hits.clear();
      tp.UseHit.reset();
      // Move the TP "backwards"
      double stepSize = fVLAStepSize;
      if(tp.AngleCode < 2) stepSize = std::abs(1/tp.Dir[0]);
      tp.Pos[0] -= tp.Dir[0] * stepSize * tj.StepDir;
      tp.Pos[1] -= tp.Dir[1] * stepSize * tj.StepDir;
      float maxDelta = 3 * tp.DeltaRMS;
      if(FindCloseHits(tjs, tp, maxDelta, kUnusedHits) && !tp.Hits.empty()) {
        needsRevProp = true;
        if(prt) {
          mf::LogVerbatim("TC")<<"FTB: Close unused hits found near EndPt[0] "<<tp.Hits.size()<<" or dead wire. Call ReversePropagate";
          PrintTrajPoint("FTB", tjs, 0, tj.StepDir, tj.Pass, tp);
        }
      }
    } // !needsRevProp
    
    if(prt) mf::LogVerbatim("TC")<<"FTB: maxPtsFit "<<maxPtsFit<<" at point "<<atPt<<" firstPtFit "<<firstPtFit<<" Needs ReversePropagate? "<<needsRevProp;

    if(tjs.UseAlg[kFTBRvProp] && needsRevProp) {
      // lop off the points before firstPtFit and reverse propagate
      if(prt) mf::LogVerbatim("TC")<<"  FTB call ReversePropagate ";
      for(unsigned short ipt = 0; ipt < firstPtFit; ++ipt) UnsetUsedHits(tjs, tj.Pts[ipt]);
      SetEndPoints(tjs, tj);
      tj.AlgMod[kFTBRvProp] = true;
/* This results in a slight loss of performance
      // update the trajectory 
      for(unsigned short ipt = tj.EndPt[0]; ipt < atPt; ++ipt) {
        TrajPoint& tp = tj.Pts[ipt];
        tp.Dir = tj.Pts[atPt].Dir;
        tp.Ang = tj.Pts[atPt].Ang;
        tp.AngErr = tj.Pts[atPt].AngErr;
        tp.AngleCode = tj.Pts[atPt].AngleCode;
        // Correct the projected time to the wire
        float dw = tp.Pos[0] - tj.Pts[atPt].Pos[0];
        if(tp.Dir[0] != 0) tp.Pos[1] = tj.Pts[atPt].Pos[1] + dw * tp.Dir[1] / tp.Dir[0];
        tp.Delta = PointTrajDOCA(tjs, tp.HitPos[0], tp.HitPos[1], tp);
        tp.DeltaRMS = tj.Pts[atPt].DeltaRMS;
        tp.NTPsFit = tj.Pts[atPt].NTPsFit;
        tp.FitChi = tj.Pts[atPt].FitChi;
        tp.AveChg = tj.Pts[firstPtFit].AveChg;
        tp.ChgPull = (tj.Pts[ipt].Chg / tj.AveChg - 1) / tj.ChgRMS;
        if(prt) PrintTrajectory("ftbPrep", tjs, tj, ipt);
      } // ii
*/
      // Check for quality and trim if necessary
      TrimEndPts(tjs, tj, fQualityCuts, prt);
      if(tj.AlgMod[kKilled]) {
        fGoodTraj = false;
        return;
      }
      ReversePropagate(tj);
    } else if(firstPtFit > 0) {
      FixTrajBegin(tj, firstPtFit);
    } else {
      // The first points were in the fit but the angle may not be well defined
      for(unsigned short ipt = tj.EndPt[0]; ipt < atPt; ++ipt) {
        TrajPoint& tp = tj.Pts[ipt];
        tp.Dir = tj.Pts[atPt].Dir;
        tp.Ang = tj.Pts[atPt].Ang;
        tp.AngErr = tj.Pts[atPt].AngErr;
        tp.AngleCode = tj.Pts[atPt].AngleCode;
      } // ipt
    }

  } // FixTrajBegin
  
  ////////////////////////////////////////////////
  void TrajClusterAlg::FixTrajBegin(Trajectory& tj, unsigned short atPt)
  {
    // Update the parameters at the beginning of the trajectory starting at point atPt
    
    if(!tjs.UseAlg[kFixBegin]) return;
    // ignore short trajectories
    unsigned short npwc = NumPtsWithCharge(tjs, tj, false);
    if(npwc < 6) return;
    // ignore somewhat longer trajectories that are curly
    if(npwc < 10 && tj.MCSMom < 100) return;
    // ignore shower-like trajectories
    if(tj.PDGCode == 11) return;
    // ignore junk trajectories
    if(tj.AlgMod[kJunkTj]) return;
    // ignore stopping trajectories
    if(tj.StopFlag[0][kBragg]) return;
    
    
    unsigned short firstPt = tj.EndPt[0];
    if(prt) {
      mf::LogVerbatim("TC")<<"FixTrajBegin: atPt "<<atPt<<" firstPt "<<firstPt<<" Stops at end 0? "<<PrintStopFlag(tj, 0);
    }
    
    if(atPt == tj.EndPt[0]) return;
    
    float maxDelta = 4 * tj.Pts[tj.EndPt[1]].DeltaRMS;
    
    // update the trajectory for all the points up to atPt
    // assume that we will use all of these points
    bool maskPts = false;
    for(unsigned short ii = 1; ii < tj.Pts.size(); ++ii) {
      if(ii > atPt) break;
      unsigned int ipt = atPt - ii;
      TrajPoint& tp = tj.Pts[ipt];
      tp.Dir = tj.Pts[atPt].Dir;
      tp.Ang = tj.Pts[atPt].Ang;
      tp.AngErr = tj.Pts[atPt].AngErr;
      tp.AngleCode = tj.Pts[atPt].AngleCode;
      // Correct the projected time to the wire
      float dw = tp.Pos[0] - tj.Pts[atPt].Pos[0];
      if(tp.Dir[0] != 0) tp.Pos[1] = tj.Pts[atPt].Pos[1] + dw * tp.Dir[1] / tp.Dir[0];
      bool newHits = false;
      tj.Pts[ipt].Delta = PointTrajDOCA(tjs, tj.Pts[ipt].HitPos[0], tj.Pts[ipt].HitPos[1], tj.Pts[ipt]);
      tj.Pts[ipt].DeltaRMS = tj.Pts[atPt].DeltaRMS;
      tj.Pts[ipt].NTPsFit = tj.Pts[atPt].NTPsFit;
      tj.Pts[ipt].FitChi = tj.Pts[atPt].FitChi;
      tj.Pts[ipt].AveChg = tj.Pts[atPt].AveChg;
      tj.Pts[ipt].ChgPull = (tj.Pts[ipt].Chg / tj.AveChg - 1) / tj.ChgRMS;
      if(tj.Pts[ipt].Delta > maxDelta) maskPts = true;
      if(maskPts) UnsetUsedHits(tjs, tp);
      if(prt) {
        if(newHits) {
          PrintTrajectory("FTB", tjs, tj, ipt);
        } else {
          PrintTrajectory("ftb", tjs, tj, ipt);
        }
      }
      if(ipt == 0) break;
    } // ii
    if(maskPts) SetEndPoints(tjs, tj);
    tj.AlgMod[kFixBegin] = true;
    
  } // FixTrajBegin
  
  
  ////////////////////////////////////////////////
  void TrajClusterAlg::FixTrajEnd(Trajectory& tj, unsigned short atPt)
  {
    // Update the parameters at the end of the trajectory starting at point atPt
    
    if(!tjs.UseAlg[kFixEnd]) return;
    // ignore short trajectories
    unsigned short npwc = NumPtsWithCharge(tjs, tj, false);
    if(npwc < 6) return;
    // ignore somewhat longer trajectories that are curly
    if(npwc < 10 && tj.MCSMom < 100) return;
    // ignore shower-like trajectories
    if(tj.PDGCode == 11) return;
    // ignore junk trajectories
    if(tj.AlgMod[kJunkTj]) return;
    // ingore stopping trajectories
    if(tj.StopFlag[1][kBragg]) return;
    
    if(prt) {
      mf::LogVerbatim("TC")<<"FixTrajEnd: atPt "<<atPt;
    }
    
    if(atPt == tj.EndPt[1]) return;

    // update the trajectory for all the intervening points
    for(unsigned short ipt = atPt + 1; ipt <= tj.EndPt[1]; ++ipt) {
      TrajPoint& tp = tj.Pts[ipt];
      tp.Dir = tj.Pts[atPt].Dir;
      tp.Ang = tj.Pts[atPt].Ang;
      tp.AngErr = tj.Pts[atPt].AngErr;
      tp.AngleCode = tj.Pts[atPt].AngleCode;
      // Correct the projected time to the wire
      float dw = tp.Pos[0] - tj.Pts[atPt].Pos[0];
      if(tp.Dir[0] != 0) tp.Pos[1] = tj.Pts[atPt].Pos[1] + dw * tp.Dir[1] / tp.Dir[0];
      tj.Pts[ipt].Delta = PointTrajDOCA(tjs, tj.Pts[ipt].HitPos[0], tj.Pts[ipt].HitPos[1], tj.Pts[ipt]);
      tj.Pts[ipt].DeltaRMS = tj.Pts[atPt].DeltaRMS;
      tj.Pts[ipt].NTPsFit = tj.Pts[atPt].NTPsFit;
      tj.Pts[ipt].FitChi = tj.Pts[atPt].FitChi;
      tj.Pts[ipt].AveChg = tj.Pts[atPt].AveChg;
      tj.Pts[ipt].ChgPull = (tj.Pts[ipt].Chg / tj.AveChg - 1) / tj.ChgRMS;
      if(prt) {
        PrintTrajectory("FTE", tjs, tj, ipt);
      }
    } // ipt
    tj.AlgMod[kFixEnd] = true;
    
  } // FixTrajEnd
  
  ////////////////////////////////////////////////
  void TrajClusterAlg::FillGaps(Trajectory& tj)
  {
    // Fill in any gaps in the trajectory with close hits regardless of charge (well maybe not quite that)
   
    if(!tjs.UseAlg[kFillGap]) return;
    if(tj.AlgMod[kJunkTj]) return;
    
    if(prt) mf::LogVerbatim("TC")<<"FG: Check Tj "<<tj.ID<<" from "<<PrintPos(tjs, tj.Pts[tj.EndPt[0]])<<" to "<<PrintPos(tjs, tj.Pts[tj.EndPt[1]]);
      
    // start with the first point that has charge
    short firstPtWithChg = tj.EndPt[0];
    bool first = true;
    float maxDelta = 1;
    // don't let MCSMom suffer too much while filling gaps
    short minMCSMom = 0.7 * tj.MCSMom;
    while(firstPtWithChg < tj.EndPt[1]) {
      short nextPtWithChg = firstPtWithChg + 1;
      // find the next point with charge
      for(nextPtWithChg = firstPtWithChg + 1; nextPtWithChg < tj.EndPt[1]; ++nextPtWithChg) {
        if(tj.Pts[nextPtWithChg].Chg > 0) break;
      } // nextPtWithChg
      if(nextPtWithChg == firstPtWithChg + 1) {
        // the next point has charge
        ++firstPtWithChg;
        continue;
      }
      // Found a gap. Require at least two consecutive points with charge after the gap
      if(nextPtWithChg < (tj.EndPt[1] - 1) && tj.Pts[nextPtWithChg + 1].Chg == 0) {
        firstPtWithChg = nextPtWithChg;
        continue;
      }
      // Compare the charge before and after
      if(tj.Pts[firstPtWithChg].Chg > 0) {
        float chgrat = tj.Pts[nextPtWithChg].Chg / tj.Pts[firstPtWithChg].Chg;
        if(chgrat < 0.7 || chgrat > 1.4) {
          firstPtWithChg = nextPtWithChg;
          continue;
        }
      }
      
      // Make a bare trajectory point at firstPtWithChg that points to nextPtWithChg
      TrajPoint tp;
      if(!MakeBareTrajPoint(tjs, tj.Pts[firstPtWithChg], tj.Pts[nextPtWithChg], tp)) {
        fGoodTraj = false;
        return;
      }
      // Find the maximum delta between hits and the trajectory Pos for all
      // hits on this trajectory
      if(first) {
        maxDelta = 2.5 * MaxHitDelta(tjs, tj);
        first = false;
      } // first
      // define a loose charge cut using the average charge at the first point with charge
      float maxChg = tj.Pts[firstPtWithChg].AveChg * (1 + 2 * fChargeCuts[0] * tj.ChgRMS);
      // Eliminate the charge cut altogether if we are close to an end
      if(tj.Pts.size() < 10) {
        maxChg = 1E6;
      } else {
        short chgCutPt = tj.EndPt[0] + 5;
        if(firstPtWithChg < chgCutPt) {
          // gap is near end 0
          maxChg = 1E6;
        } else {
          // check for gap near end 1
          chgCutPt = tj.EndPt[1] - 5;
          if(chgCutPt < tj.EndPt[0]) chgCutPt = tj.EndPt[0];
          if(nextPtWithChg > chgCutPt) maxChg = 1E6;
        }
      }

      // fill in the gap
      for(unsigned short mpt = firstPtWithChg + 1; mpt < nextPtWithChg; ++mpt) {
        if(tj.Pts[mpt].Chg > 0) {
          mf::LogWarning("TC")<<"FillGaps coding error: firstPtWithChg "<<firstPtWithChg<<" mpt "<<mpt<<" nextPtWithChg "<<nextPtWithChg;
          fQuitAlg = true;
          return;
        }
        bool filled = false;
        float chg = 0;
        for(unsigned short ii = 0; ii < tj.Pts[mpt].Hits.size(); ++ii) {
          unsigned int iht = tj.Pts[mpt].Hits[ii];
          if(tjs.fHits[iht].InTraj > 0) continue;
          float delta = PointTrajDOCA(tjs, iht, tp);
          if(prt) mf::LogVerbatim("TC")<<" FG "<<PrintPos(tjs,tj.Pts[mpt])<<" hit "<<PrintHit(tjs.fHits[iht])<<" delta "<<delta<<" maxDelta "<<maxDelta<<" Chg "<<tjs.fHits[iht].Integral<<" maxChg "<<maxChg;
          if(delta > maxDelta) continue;
          if(tj.Pts[mpt].UseHit[ii]) {
            mf::LogWarning("TC")<<"FillGaps: Found UseHit true on TP with no charge "<<tj.ID<<" mpt "<<mpt<<" hit "<<PrintHit(tjs.fHits[iht]);
            fQuitAlg = true;
            return;
          }
          tj.Pts[mpt].UseHit[ii] = true;
          tjs.fHits[iht].InTraj = tj.ID;
          chg += tjs.fHits[iht].Integral;
          filled = true;
        } // ii
        if(chg > maxChg || MCSMom(tjs, tj) < minMCSMom) {
          // don't use these hits after all
          UnsetUsedHits(tjs, tj.Pts[mpt]);
          filled = false;
        }
        if(filled) {
          DefineHitPos(tj.Pts[mpt]);
          tj.AlgMod[kFillGap] = true;
          if(prt) {
            PrintTrajPoint("FG", tjs, mpt, tj.StepDir, tj.Pass, tj.Pts[mpt]);
            mf::LogVerbatim("TC")<<"Check MCSMom "<<MCSMom(tjs, tj);
          }
        } // filled
      } // mpt
      firstPtWithChg = nextPtWithChg;
    } // firstPtWithChg
    
    if(tj.AlgMod[kFillGap]) tj.MCSMom = MCSMom(tjs, tj);
    
  } // FillGaps 
  
  ////////////////////////////////////////////////
  void TrajClusterAlg::HiEndDelta(Trajectory& tj)
  {
    // Modify the trajectory at the end if there is a consistent increase in delta. It
    // is called from CheckTraj.
    // This needs to be done carefully...
    
    if(!tjs.UseAlg[kHED]) return;
    if(tj.StopFlag[1][kBragg]) return;
    // Only consider long high momentum.
    if(tj.MCSMom < 100) return;
    if(tj.Pts.size() < 100) return;

    unsigned short ept = tj.EndPt[1];

    TrajPoint& lastTp = tj.Pts[ept];

    if(lastTp.AngleCode > 1) return;
    if(lastTp.FitChi < 1) return;
    
    unsigned short npts = USHRT_MAX;
    float lastDelta = lastTp.Delta;
    // check the last 20 points on the trajectory for a systematic increase in Delta and FitChi
    for(unsigned short ii = 1; ii < 20; ++ii) {
      unsigned short ipt = ept - ii;
      TrajPoint& tp = tj.Pts[ipt];
      if(tp.Chg == 0) continue;
      if(tp.FitChi < 1 || tp.Delta > lastDelta) {
        npts = ii;
        break;
      }
      lastDelta = tp.Delta;
    } // ii
    
    if(prt) mf::LogVerbatim("TC")<<"HED: last point FitChi "<<lastTp.FitChi<<" NTPsFit "<<lastTp.NTPsFit<<" new npts "<<npts;
    
    // something bad happened
    if(npts == USHRT_MAX) return;
    // The Tj end has some other problem
    if(npts < 4) return;
    
    // re-fit the end of the trajectory
    lastTp.NTPsFit = npts;
    FitTraj(tjs, tj);
    if(prt) PrintTrajPoint("HED", tjs, ept, tj.StepDir, tj.Pass, lastTp);
    // update the last points
    for(unsigned short ii = 1; ii <= npts; ++ii) {
      unsigned short ipt = ept - ii;
      TrajPoint& tp = tj.Pts[ipt];
      if(tp.Chg == 0) continue;
      tp.Dir = tj.Pts[ept].Dir;
      tp.Ang = tj.Pts[ept].Ang;
      tp.AngErr = tj.Pts[ept].AngErr;
      tp.AngleCode = tj.Pts[ept].AngleCode;
      // Correct the projected time to the wire
      float dw = tp.Pos[0] - tj.Pts[ept].Pos[0];
      if(tp.Dir[0] != 0) tp.Pos[1] = tj.Pts[ept].Pos[1] + dw * tp.Dir[1] / tp.Dir[0];
      tp.Delta = PointTrajDOCA(tjs, tp.HitPos[0], tp.HitPos[1], tp);
      tp.DeltaRMS = tj.Pts[ept].DeltaRMS;
      tp.NTPsFit = tj.Pts[ept].NTPsFit;
      tp.FitChi = tj.Pts[ept].FitChi;
      if(prt) PrintTrajPoint("HED", tjs, ipt, tj.StepDir, tj.Pass, tp);
    } // ii

    tj.AlgMod[kHED] = true;
    
  } // HiEndDelta
  
  ////////////////////////////////////////////////
  void TrajClusterAlg::CheckHiMultUnusedHits(Trajectory& tj)
  {
    // Check for many unused hits in high multiplicity TPs in work and try to use them
    
    if(!tjs.UseAlg[kChkHiMultHits]) return;
    
    // This code might do bad things to short trajectories
    if(NumPtsWithCharge(tjs, tj, true) < 6) return;
    if(tj.EndPt[0] == tj.EndPt[1]) return;
    // Angle code 0 tjs shouldn't have any high multiplicity hits added to them
    if(tj.Pts[tj.EndPt[1]].AngleCode == 0) return;
    
    // count the number of unused hits multiplicity > 1 hits and decide
    // if the unused hits should be used. This may trigger another
    // call to StepCrawl
    unsigned short ii, stopPt;
    // Use this to see if the high multiplicity Pts are mostly near
    // the end or further upstream
    unsigned short lastMult1Pt = USHRT_MAX;
    // the number of TPs with > 1 hit (HiMult)
    unsigned short nHiMultPt = 0;
    // the total number of hits associated with HiMult TPs
    unsigned short nHiMultPtHits = 0;
    // the total number of used hits associated with HiMult TPs
    unsigned short nHiMultPtUsedHits = 0;
    unsigned int iht;
    // start counting at the leading edge and break if a hit
    // is found that is used in a trajectory
    bool doBreak = false;
    unsigned short jj;
    for(ii = 1; ii < tj.Pts.size(); ++ii) {
      stopPt = tj.EndPt[1] - ii;
      for(jj = 0; jj < tj.Pts[stopPt].Hits.size(); ++jj) {
        iht = tj.Pts[stopPt].Hits[jj];
        if(tjs.fHits[iht].InTraj > 0) {
          doBreak = true;
          break;
        }
      } // jj
      if(doBreak) break;
      // require 2 consecutive multiplicity = 1 points
      if(lastMult1Pt == USHRT_MAX && tj.Pts[stopPt].Hits.size() == 1 && tj.Pts[stopPt-1].Hits.size() == 1) lastMult1Pt = stopPt;
      if(tj.Pts[stopPt].Hits.size() > 1) {
        ++nHiMultPt;
        nHiMultPtHits += tj.Pts[stopPt].Hits.size();
        nHiMultPtUsedHits += NumHitsInTP(tj.Pts[stopPt], kUsedHits);
      } // high multiplicity TP
      // stop looking when two consecutive single multiplicity TPs are found
      if(lastMult1Pt != USHRT_MAX) break;
      if(stopPt == 1) break;
    } // ii
    // Don't do this if there aren't a lot of high multiplicity TPs
    float fracHiMult = (float)nHiMultPt / (float)ii;
    if(lastMult1Pt != USHRT_MAX) {
      float nchk = tj.EndPt[1] - lastMult1Pt + 1;
      fracHiMult = (float)nHiMultPt / nchk;
    } else {
      fracHiMult = (float)nHiMultPt / (float)ii;
    }
    float fracHitsUsed = 0;
    if(nHiMultPt > 0 && nHiMultPtHits > 0) fracHitsUsed = (float)nHiMultPtUsedHits / (float)nHiMultPtHits;
    // Use this to limit the number of points fit for trajectories that
    // are close the LA tracking cut
    ii = tj.EndPt[1];
    bool sortaLargeAngle = (AngleRange(tjs, tj.Pts[ii]) == 1);

    if(prt) mf::LogVerbatim("TC")<<"CHMUH: First InTraj stopPt "<<stopPt<<" fracHiMult "<<fracHiMult<<" fracHitsUsed "<<fracHitsUsed<<" lastMult1Pt "<<lastMult1Pt<<" sortaLargeAngle "<<sortaLargeAngle;
    if(fracHiMult < 0.3) return;
    if(fracHitsUsed > 0.98) return;
    
    float maxDelta = 2.5 * MaxHitDelta(tjs, tj);

    if(prt) {
      mf::LogVerbatim("TC")<<" Pts size "<<tj.Pts.size()<<" nHiMultPt "<<nHiMultPt<<" nHiMultPtHits "<<nHiMultPtHits<<" nHiMultPtUsedHits "<<nHiMultPtUsedHits<<" sortaLargeAngle "<<sortaLargeAngle<<" maxHitDelta "<<maxDelta;
    }

    // Use next pass cuts if available
    if(sortaLargeAngle && tj.Pass < fMinPtsFit.size()-1) ++tj.Pass;

    // Make a copy of tj in case something bad happens
    Trajectory TjCopy = tj;
    // and the list of used hits
    auto inTrajHits = PutTrajHitsInVector(tj, kUsedHits);
    unsigned short ipt;

    // unset the used hits from stopPt + 1 to the end
    for(ipt = stopPt + 1; ipt < tj.Pts.size(); ++ipt) UnsetUsedHits(tjs, tj.Pts[ipt]);
    SetEndPoints(tjs, tj);
    unsigned short killPts;
    float delta;
    bool added;
    for(ipt = stopPt + 1; ipt < tj.Pts.size(); ++ipt) {
      // add hits that are within maxDelta and re-fit at each point
      added = false;
      for(ii = 0; ii < tj.Pts[ipt].Hits.size(); ++ii) {
        iht = tj.Pts[ipt].Hits[ii];
        if(prt) mf::LogVerbatim("TC")<<" ipt "<<ipt<<" hit "<<PrintHit(tjs.fHits[iht])<<" inTraj "<<tjs.fHits[iht].InTraj<<" delta "<<PointTrajDOCA(tjs, iht, tj.Pts[ipt]);
        if(tjs.fHits[iht].InTraj != 0) continue;
        delta = PointTrajDOCA(tjs, iht, tj.Pts[ipt]);
        if(delta > maxDelta) continue;
        if (!NumHitsInTP(TjCopy.Pts[ipt], kUsedHits)||TjCopy.Pts[ipt].UseHit[ii]){
          tj.Pts[ipt].UseHit[ii] = true;
          tjs.fHits[iht].InTraj = tj.ID;
          added = true;
        }
      } // ii
      if(added) DefineHitPos(tj.Pts[ipt]);
      if(tj.Pts[ipt].Chg == 0) continue;
      tj.EndPt[1] = ipt;
      // This will be incremented by one in UpdateTraj
      if(sortaLargeAngle) tj.Pts[ipt].NTPsFit = 2;
      UpdateTraj(tj);
      if(!fUpdateTrajOK) {
        if(prt) mf::LogVerbatim("TC")<<"UpdateTraj failed on point "<<ipt;
        // Clobber the used hits from the corrupted points in tj
        for(unsigned short jpt = stopPt + 1; jpt <= ipt; ++jpt) {
          for(unsigned short jj = 0; jj < tj.Pts[jpt].Hits.size(); ++jj) {
            if(tj.Pts[jpt].UseHit[jj]) tjs.fHits[tj.Pts[jpt].Hits[jj]].InTraj = 0;
          } // jj
        } // jpt
        // restore the original trajectory
        tj = TjCopy;
        // restore the hits
        for(unsigned short jpt = stopPt + 1; jpt <= ipt; ++jpt) {
          for(unsigned short jj = 0; jj < tj.Pts[jpt].Hits.size(); ++jj) {
            if(tj.Pts[jpt].UseHit[jj]) tjs.fHits[tj.Pts[jpt].Hits[jj]].InTraj = tj.ID;
          } // jj
        } // jpt
        return;
      }
      GottaKink(tj, killPts);
      if(killPts > 0) {
        MaskTrajEndPoints(tj, killPts);
        if(!fGoodTraj) return;
        break;
      }
      if(prt) PrintTrajectory("CHMUH", tjs, tj, ipt);
    } // ipt
    // if we made it here it must be OK
    SetEndPoints(tjs, tj);
    // Try to extend it, unless there was a kink
    if(tj.StopFlag[1][kAtKink]) return;
    // trim the end points although this shouldn't happen
    if(tj.EndPt[1] != tj.Pts.size() - 1) tj.Pts.resize(tj.EndPt[1] + 1);
    tj.AlgMod[kChkHiMultHits] = true;
  } // CheckHiMultUnusedHits

  
  ////////////////////////////////////////////////
  void TrajClusterAlg::CheckHiMultEndHits(Trajectory& tj)
  {
    // mask off high multiplicity TPs at the end
    if(!tjs.UseAlg[kCHMEH]) return;
    if(tj.StopFlag[1][kBragg]) return;
    if(tj.Pts.size() < 10) return;
    if(tj.Pts[tj.EndPt[1]].AngleCode == 0) return;
    // find the average multiplicity in the first half
    unsigned short aveMult= 0;
    unsigned short ipt, nhalf = tj.Pts.size() / 2;
    unsigned short cnt = 0;
    for(auto& tp : tj.Pts) {
      if(tp.Chg == 0) continue;
      aveMult += tp.Hits.size();
      ++cnt;
      if(cnt == nhalf) break;
    } //  pt
    if(cnt == 0) return;
    aveMult /= cnt;
    if(aveMult == 0) aveMult = 1;
    // convert this into a cut
    aveMult *= 3;
    cnt = 0;
    for(ipt = tj.EndPt[1]; ipt > tj.EndPt[0]; --ipt) {
      if(tj.Pts[ipt].Chg == 0) continue;
      if(tj.Pts[ipt].Hits.size() > aveMult) {
        UnsetUsedHits(tjs, tj.Pts[ipt]);
        ++cnt;
        continue;
      }
      break;
    } // ipt
    if(prt) mf::LogVerbatim("TC")<<"CHMEH multiplicity cut "<<aveMult<<" number of TPs masked off "<<cnt;
    if(cnt > 0) {
      tj.AlgMod[kCHMEH] = true;
      SetEndPoints(tjs, tj);
    }
  } // CheckHiMultEndHits

  ////////////////////////////////////////////////
  bool TrajClusterAlg::StopIfBadFits(Trajectory& tj)
  {
    // Returns true if there are a number of Tps that were not used in the trajectory because the fit was poor and the
    // charge pull is not really high. This 
    
    // don't consider muons
    if(tj.PDGCode == 13) return false;
    // or long straight Tjs
    if(tj.Pts.size() > 40 && tj.MCSMom > 200) return false;
    
    unsigned short nBadFit = 0;
    unsigned short nHiChg = 0;
    unsigned short cnt = 0;
    for(unsigned short ipt = tj.Pts.size() - 1; ipt > tj.EndPt[1]; --ipt ) {
      if(tj.Pts[ipt].FitChi > 2) ++nBadFit;
      if(tj.Pts[ipt].ChgPull > 3) ++nHiChg;
      ++cnt;
      if(cnt == 5) break;
    } // ipt
    
    if(prt) mf::LogVerbatim("TC")<<"StopIfBadFits: nBadFit "<<nBadFit<<" nHiChg "<<nHiChg;
    if(nBadFit > 3 && nHiChg == 0) return true;
    return false;
    
  } // StopIfBadFits

  ////////////////////////////////////////////////
  bool TrajClusterAlg::MaskedHitsOK(Trajectory& tj)
  {
    // Version 2 of MaskedHitsOK.
    // The hits in the TP at the end of the trajectory were masked off. Decide whether to continue stepping with the
    // current configuration (true) or whether to stop and possibly try with the next pass settings (false)
    
    if(!tjs.UseAlg[kMaskHits]) return true;
    
    unsigned short lastPt = tj.Pts.size() - 1;
    if(tj.Pts[lastPt].Chg > 0) return true;
    unsigned short endPt = tj.EndPt[1];
    
    // count the number of points w/o used hits and the number with one unused hit
    unsigned short nMasked = 0;
    unsigned short nOneHit = 0;
    unsigned short nOKChg = 0;
    unsigned short nOKDelta = 0;
    // number of points with Pos > HitPos
    unsigned short nPosDelta = 0;
    // number of points with Delta increasing vs ipt
    unsigned short nDeltaIncreasing = 0;
    // Fake this a bit to simplify comparing the counts
    float prevDelta = tj.Pts[endPt].Delta;
    float maxOKDelta = 10 * tj.Pts[endPt].DeltaRMS;
    float maxOKChg = 0;
    // find the maximum charge point on the trajectory
    for(unsigned short ipt = tj.EndPt[0]; ipt <= tj.EndPt[1]; ++ipt) if(tj.Pts[ipt].Chg > maxOKChg) maxOKChg = tj.Pts[ipt].Chg;
    for(unsigned short ii = 1; ii < tj.Pts.size(); ++ii) {
      unsigned short ipt = tj.Pts.size() - ii;
      auto& tp = tj.Pts[ipt];
      if(tp.Chg > 0) break;
      unsigned short nUnusedHits = 0;
      float chg = 0;
      for(unsigned short jj = 0; jj < tp.Hits.size(); ++jj) {
        unsigned int iht = tp.Hits[jj];
        if(tjs.fHits[iht].InTraj != 0) continue;
        ++nUnusedHits;
        chg += tjs.fHits[iht].Integral;
      } // jj
      if(chg < maxOKChg) ++nOKChg;
      if(nUnusedHits == 1) ++nOneHit;
      if(tp.Delta < maxOKDelta) ++nOKDelta;
      // count the number of points with Pos time > HitPos time
      if(tp.Pos[1] > tp.HitPos[1]) ++nPosDelta;
      // The number of increasing delta points: Note implied absolute value
      if(tp.Delta < prevDelta) ++nDeltaIncreasing;
      prevDelta = tp.Delta;
      ++nMasked;
    } // ii
    
    // determine if the hits are wandering away from the trajectory direction. This will result in
    // nPosDelta either being ~0 or ~equal to the number of masked points. nPosDelta should have something
    // in between these two extremes if we are stepping through a messy region
    bool driftingAway = nMasked > 2 && (nPosDelta == 0 || nPosDelta == nMasked);
    // Note that nDeltaIncreasing is always positive
    if(driftingAway && nDeltaIncreasing < nMasked - 1) driftingAway = false;
    
    if(prt) {
      mf::LogVerbatim("TC")<<"MHOK:  nMasked "<<nMasked<<" nOneHit "<<nOneHit<<" nOKChg "<<nOKChg<<" nOKDelta "<<nOKDelta<<" nPosDelta "<<nPosDelta<<" nDeltaIncreasing "<<nDeltaIncreasing<<" driftingAway? "<<driftingAway;
    }
    
    if(!driftingAway) {
      if(nMasked < 8 || nOneHit < 8) return true;
      if(nOKDelta != nMasked) return true;
      if(nOKChg != nMasked) return true;
    }

    // we would like to reduce the number of fitted points to a minimum and include
    // the masked hits, but we can only do that if there are enough points
    if(tj.Pts[endPt].NTPsFit <= fMinPtsFit[tj.Pass]) {
      // stop stepping if we have masked off more points than are in the fit
      if(nMasked > tj.Pts[endPt].NTPsFit) return false;
      return true;
    }
    // Reduce the number of points fit and try to include the points
    unsigned short newNTPSFit;
    if(tj.Pts[endPt].NTPsFit > 2 * fMinPtsFit[tj.Pass]) {
      newNTPSFit = tj.Pts[endPt].NTPsFit / 2;
    } else {
      newNTPSFit = fMinPtsFit[tj.Pass];
    }
    for(unsigned ipt = endPt + 1; ipt < tj.Pts.size(); ++ipt) {
      TrajPoint& tp = tj.Pts[ipt];
      for(unsigned short ii = 0; ii < tj.Pts[ipt].Hits.size(); ++ii) {
        unsigned int iht = tp.Hits[ii];
        if(tjs.fHits[iht].InTraj == 0) {
          tp.UseHit[ii] = true;
          tjs.fHits[iht].InTraj = tj.ID;
          break;
        }
      } // ii
      DefineHitPos(tp);
      SetEndPoints(tjs, tj);
      tp.NTPsFit = newNTPSFit;
      FitTraj(tjs, tj);
      if(prt) PrintTrajectory("MHOK", tjs, tj, ipt);
    } // ipt
    
    tj.AlgMod[kMaskHits] = true;
    UpdateAveChg(tj);
    return true;
    
  } // MaskedHitsOK

  ////////////////////////////////////////////////
  void TrajClusterAlg::PrepareForNextPass(Trajectory& tj)
  {
    // Any re-sizing should have been done by the calling routine. This code updates the Pass and adjusts the number of
    // fitted points to get FitCHi < 2
    
    fTryWithNextPass = false;
    std::cout<<"PrepareForNextPass "<<tj.ID<<"\n";

    // See if there is another pass available
    if(tj.Pass > fMinPtsFit.size()-2) return;
    ++tj.Pass;
    
    unsigned short lastPt = tj.Pts.size() - 1;
    // Return if the last fit chisq is OK
    if(tj.Pts[lastPt].FitChi < 1.5) {
      fTryWithNextPass = true;
      return;
    }
    TrajPoint& lastTP = tj.Pts[lastPt];
    unsigned short newNTPSFit = lastTP.NTPsFit;
    // only give it a few tries before giving up
    unsigned short nit = 0;

     while(lastTP.FitChi > 1.5 && lastTP.NTPsFit > 2) {
      if(lastTP.NTPsFit > 3) newNTPSFit -= 2;
      else if(lastTP.NTPsFit == 3) newNTPSFit = 2;
      lastTP.NTPsFit = newNTPSFit;
      FitTraj(tjs, tj);
      if(prt) mf::LogVerbatim("TC")<<"PrepareForNextPass: FitChi is > 1.5 "<<lastTP.FitChi<<" Reduced NTPsFit to "<<lastTP.NTPsFit<<" tj.Pass "<<tj.Pass;
      if(lastTP.NTPsFit <= fMinPtsFit[tj.Pass]) break;
      ++nit;
      if(nit == 3) break;
    }
    // decide if the next pass should indeed be attempted
    if(lastTP.FitChi > 2) return;
    fTryWithNextPass = true;
    
  } // PrepareForNextPass
  
  ////////////////////////////////////////////////
  void TrajClusterAlg::GottaKink(Trajectory& tj, unsigned short& killPts)
  {
    // Checks the last few points on the trajectory and returns with the number of
    // points (killPts) that should be killed (aka masked) at the end
    // tjs.KinkCuts
    // 0 = kink angle cut (radians)
    // 1 = kink angle significance cut
    // 2 = nPts fit at the end of the tj
    // Kink angle cut = tjs.KinkCuts[0] + tjs.KinkCuts[1] * MCSThetaRMS
    
    killPts = 0;
    
    // decide whether to turn kink checking back on
    if(tjs.KinkCuts[0] > 0 && tj.EndPt[1] == 20) {
      if(MCSMom(tjs, tj, 10, 19) > 50) tj.AlgMod[kNoKinkChk] = false;
      if(prt) mf::LogVerbatim("TC")<<"GottaKink turn kink checking back on? "<<tj.AlgMod[kNoKinkChk]<<" with MCSMom "<<MCSMom(tjs, tj, 10, 19);
    }
    if(tj.AlgMod[kNoKinkChk]) return;

    unsigned short lastPt = tj.EndPt[1];
    if(lastPt < 5) return;
    if(tj.Pts[lastPt].Chg == 0) return;
    
    // MCSThetaRMS is the scattering angle for the entire length of the trajectory. Convert
    // this to the scattering angle for one WSE unit
    float thetaRMS = MCSThetaRMS(tjs, tj, tj.EndPt[0], tj.EndPt[1]) / sqrt(TrajPointSeparation(tj.Pts[tj.EndPt[0]], tj.Pts[lastPt]));
    float kinkAngCut = tjs.KinkCuts[0] + tjs.KinkCuts[1] * thetaRMS;
    // relax this a bit when doing RevProp
    if(tj.AlgMod[kRvPrp]) kinkAngCut *= 1.3;
    
    // A simple check when there are few points being fit and the TJ is short. MCSMom isn't well known at this point so don't use it
    if(tj.Pts[lastPt].NTPsFit < 6 && tj.Pts.size() < 20) {
      unsigned short ii, prevPtWithHits = USHRT_MAX;
      unsigned short ipt;
      for(ii = 1; ii < tj.Pts.size(); ++ii) {
        ipt = lastPt - ii;
        if(tj.Pts[ipt].Chg > 0) {
          prevPtWithHits = ipt;
          break;
        }
        if(ipt == 0) break;
      } // ii
      if(prevPtWithHits == USHRT_MAX) return;
      float dang = DeltaAngle(tj.Pts[lastPt].Ang, tj.Pts[prevPtWithHits].Ang);
      kinkAngCut = 1.2 * tjs.KinkCuts[0];
      if(prt) mf::LogVerbatim("TC")<<"GottaKink Simple check lastPt "<<PrintPos(tjs,tj.Pts[lastPt])<<" dang "<<dang<<" cut "<<kinkAngCut;
      if(dang > tjs.KinkCuts[0]) {
        killPts = 1;
        tj.StopFlag[1][kAtKink] = true;
      }
      // Another case where there are few hits fit just prior to a dead wire
      // section or there were no hits added for several steps or due to a large
      // value of fMaxWireSkipNoSignal. We just added a bogus hit just after this section
      // so the trajectory angle change will be small. Find the angle between the previous
      // point fitted angle and the angle formed by the last two TPs
      if(std::abs(tj.Pts[lastPt-1].Pos[0] - tj.Pts[lastPt].Pos[0]) > 3) {
        TrajPoint tmp;
        if(!MakeBareTrajPoint(tjs, tj.Pts[lastPt-1], tj.Pts[lastPt], tmp)) {
          mf::LogVerbatim("TC")<<"GottaKink failure from MakeBareTrajPoint ";
          PrintTrajectory("GK", tjs, tj, USHRT_MAX);
          fGoodTraj = false;
          return;
        }
        dang = DeltaAngle(tmp.Ang, tj.Pts[prevPtWithHits].Ang);
        if(prt) mf::LogVerbatim("TC")<<"GottaKink Simple check after gap lastPt "<<lastPt<<" prevPtWithHits "<<prevPtWithHits<<" dang "<<dang<<" cut "<<kinkAngCut;
        if(dang > 1.5 * kinkAngCut) {
          killPts = 1;
          tj.StopFlag[1][kAtKink] = true;
        }
      }
      return;
    } // tj.Pts[lastPt].NTPsFit < 6 && tj.Pts.size() < 20

    if(tj.EndPt[1] < 10) return;
    
    unsigned short kinkPt = USHRT_MAX;
    
    // Find the kinkPt which is tjs.KinkCuts[2] from the end that has charge
    unsigned short cnt = 0;
    unsigned short nPtsFit = tjs.KinkCuts[2];
    unsigned short nHiMultPt = 0;
    unsigned short nHiChg = 0;
    
    for(unsigned short ii = 1; ii < lastPt; ++ii) {
      unsigned short ipt = lastPt - ii;
      if(tj.Pts[ipt].Chg == 0) continue;
      ++cnt;
      if(tj.Pts[ipt].Hits.size() > 1) ++nHiMultPt;
      if(tj.Pts[ipt].ChgPull > 1.5) ++nHiChg;
      if(cnt == nPtsFit) {
        kinkPt = ipt;
        break;
      }
      if(ipt == 0) break;
    } // ii
    if(kinkPt == USHRT_MAX) return;

    TrajPoint tpFit;
    unsigned short npts = 4;
    unsigned short fitDir = -1;
    FitTraj(tjs, tj, lastPt, npts, fitDir, tpFit);
    if(tpFit.FitChi > 1) return;
 
    float dang = DeltaAngle(tj.Pts[kinkPt].Ang, tpFit.Ang);
    
    if(dang > kinkAngCut) {
      killPts = nPtsFit;
      tj.StopFlag[1][kAtKink] = true;
    }
    
    if(killPts > 0) {
      // See if we are tracking a low momentum particle in which case we should just
      // turn off kink checking
      if(tjs.UseAlg[kNoKinkChk] && tj.EndPt[1] < 20) {
        // Find MCSMom if it hasn't been done
        if(tj.MCSMom < 0) tj.MCSMom = MCSMom(tjs, tj);
        if(tj.MCSMom < 50) {
          killPts = 0;
          tj.StopFlag[1][kAtKink] = false;
          tj.AlgMod[kNoKinkChk] = true;
          if(prt) mf::LogVerbatim("TC")<<"GottaKink turning off kink checking. MCSMom "<<tj.MCSMom;
        }
      } // turn off kink check
      // Don't stop if the last few points had high charge pull and we are tracking a muon, but do mask off the hits
      if(killPts > 0 && tj.PDGCode == 13 && tj.Pts[lastPt].ChgPull > 2  && tj.Pts[lastPt-1].ChgPull > 2) tj.StopFlag[1][kAtKink] = false;
      // Don't keep stepping or mask off any TPs if we hit a kink while doing RevProp
      if(tj.AlgMod[kRvPrp]) killPts = 0;
      // see if this is a stopping tj
      ChkStop(tj);
      if(tj.StopFlag[1][kBragg]) killPts = 0;
      // unset the stop bit
      tj.StopFlag[1][kBragg] = false;
    }
    
    if(prt) mf::LogVerbatim("TC")<<"GottaKink "<<kinkPt<<" Pos "<<PrintPos(tjs, tj.Pts[kinkPt])<<" dang "<<std::fixed<<std::setprecision(2)<<dang<<" cut "<<kinkAngCut<<" tpFit chi "<<tpFit.FitChi<<" killPts "<<killPts<<" GottaKink? "<<tj.StopFlag[1][kAtKink]<<" MCSMom "<<tj.MCSMom<<" thetaRMS "<<thetaRMS;
    
  } // GottaKink

  //////////////////////////////////////////
  void TrajClusterAlg::UpdateTraj(Trajectory& tj)
  {
    // Updates the last added trajectory point fit, average hit rms, etc.

    fUpdateTrajOK = false;
    fMaskedLastTP = false;
    
    if(tj.EndPt[1] < 1) return;
    unsigned int lastPt = tj.EndPt[1];
    TrajPoint& lastTP = tj.Pts[lastPt];

    // find the previous TP that has hits (and was therefore in the fit)
    unsigned short prevPtWithHits = USHRT_MAX;
    unsigned short firstFitPt = tj.EndPt[0];
    for(unsigned short ii = 1; ii < tj.Pts.size(); ++ii) {
      unsigned short ipt = lastPt - ii;
      if(tj.Pts[ipt].Chg > 0) {
        prevPtWithHits = ipt;
        break;
      }
      if(ipt == 0) break;
    } // ii
    if(prevPtWithHits == USHRT_MAX) return;
    
    // define the FitChi threshold above which something will be done
    float maxChi = 2;
    unsigned short minPtsFit = fMinPtsFit[tj.Pass];
    // just starting out?
    if(lastPt < 4) minPtsFit = 2;
    // was !TrajIsClean...
    if(tj.PDGCode == 13 && TrajIsClean(tjs, tj, prt)) {
      // Fitting a clean muon
      maxChi = fMaxChi;
      minPtsFit = lastPt / 3;
    }
    
    // Set the lastPT delta before doing the fit
    lastTP.Delta = PointTrajDOCA(tjs, lastTP.HitPos[0], lastTP.HitPos[1], lastTP);

    // update MCSMom. First ensure that nothing bad has happened
    float newMCSMom = MCSMom(tjs, tj);
    if(lastPt > 10 && newMCSMom < 0.6 * tj.MCSMom) {
      if(prt) mf::LogVerbatim("TC")<<"UpdateTraj: MCSMom took a nose-dive "<<newMCSMom;
      UnsetUsedHits(tjs, lastTP);
      DefineHitPos(lastTP);
      SetEndPoints(tjs, tj);
      fUpdateTrajOK = true;
      return;
    }
    tj.MCSMom = newMCSMom;

    if(prt) {
      mf::LogVerbatim("TC")<<"UpdateTraj: lastPt "<<lastPt<<" lastTP.Delta "<<lastTP.Delta<<" previous point with hits "<<prevPtWithHits<<" tj.Pts size "<<tj.Pts.size()<<" AngleCode "<<lastTP.AngleCode<<" PDGCode "<<tj.PDGCode<<" maxChi "<<maxChi<<" minPtsFit "<<minPtsFit<<" MCSMom "<<tj.MCSMom;
    }
    
    UpdateAveChg(tj);

    if(lastPt == 1) {
      // Handle the second trajectory point. No error calculation. Just update
      // the position and direction
      lastTP.NTPsFit = 2;
      FitTraj(tjs, tj);
      lastTP.FitChi = 0.01;
      lastTP.AngErr = tj.Pts[0].AngErr;
      if(prt) mf::LogVerbatim("TC")<<"UpdateTraj: Second traj point pos "<<lastTP.Pos[0]<<" "<<lastTP.Pos[1]<<"  dir "<<lastTP.Dir[0]<<" "<<lastTP.Dir[1];
      fUpdateTrajOK = true;
      SetAngleCode(tjs, lastTP);
      return;
    }
    
    if(lastPt == 2) {
      // Third trajectory point. Keep it simple
      lastTP.NTPsFit = 3;
      FitTraj(tjs, tj);
      fUpdateTrajOK = true;
      if(prt) mf::LogVerbatim("TC")<<"UpdateTraj: Third traj point fit "<<lastTP.FitChi;
      SetAngleCode(tjs, lastTP);
      return;
    }

    // Fit with > 2 TPs
    // Keep adding hits until Chi/DOF exceeds 1
    if(tj.Pts[prevPtWithHits].FitChi < 1) lastTP.NTPsFit += 1;
    // Reduce the number of points fit if the trajectory is long and chisq is getting a bit larger
    if(lastPt > 20 && tj.Pts[prevPtWithHits].FitChi > 1.5 && lastTP.NTPsFit > minPtsFit) lastTP.NTPsFit -= 2;

    // Sep 10, 2017 && tj.Pts[prevPtWithHits].FitChi > 0.5
    if(tj.MCSMom < 100 && tj.Pts[prevPtWithHits].FitChi > 0.5) {
      float localMCSMom = tj.MCSMom;
      if(NumPtsWithCharge(tjs, tj, false) > 10) {
        // long trajectory - only use the last 10 points
        localMCSMom = MCSMom(tjs, tj, lastPt - 10, lastPt);
        if(localMCSMom < 100) lastTP.NTPsFit = fMinPtsFit[tj.Pass];
      } else {
        // short trajectory
        lastTP.NTPsFit = fMinPtsFit[tj.Pass];
      }
      if(prt) mf::LogVerbatim("TC")<<" localMCSMom "<<localMCSMom<<" NTPsFit "<<lastTP.NTPsFit;
    } // tj.MCSMom < 100

    FitTraj(tjs, tj);
    
    // don't get too fancy when we are starting out
    if(lastPt < 6) {
      fUpdateTrajOK = true;
      UpdateDeltaRMS(tj);
      SetAngleCode(tjs, lastTP);
      if(prt) mf::LogVerbatim("TC")<<" Return with lastTP.FitChi "<<lastTP.FitChi<<" Chg "<<lastTP.Chg;
      return;
    }
    
    // find the first point that was fit.
    unsigned short cnt = 0;
    for(unsigned short ii = 0; ii < tj.Pts.size(); ++ii) {
      unsigned short ipt = lastPt - ii;
      if(tj.Pts[ipt].Chg > 0) {
        firstFitPt = ipt;
        ++cnt;
      }
      if(cnt == lastTP.NTPsFit) break;
      if(ipt == 0) break;
    }
    
    unsigned short ndead = DeadWireCount(tjs, lastTP.HitPos[0], tj.Pts[firstFitPt].HitPos[0], tj.CTP);
    
    if(lastTP.FitChi > 1.5 && tj.Pts.size() > 6) {
      // A large chisq jump can occur if we just jumped a large block of dead wires. In
      // this case we don't want to mask off the last TP but reduce the number of fitted points
      // This count will be off if there a lot of dead or missing wires...
      // reduce the number of points significantly
      if(ndead > 5) {
        if(lastTP.NTPsFit > 5) lastTP.NTPsFit = 5;
      } else {
        // Have a longish trajectory and chisq was a bit large.
        // Was this a sudden occurrence and the fraction of TPs are included
        // in the fit? If so, we should mask off this
        // TP and keep going. If these conditions aren't met, we
        // should reduce the number of fitted points
        float chirat = 0;
        if(prevPtWithHits != USHRT_MAX && tj.Pts[prevPtWithHits].FitChi > 0) chirat = lastTP.FitChi / tj.Pts[prevPtWithHits].FitChi;
        // Don't mask hits when doing RevProp. Reduce NTPSFit instead
        fMaskedLastTP = (chirat > 1.5 && lastTP.NTPsFit > 0.3 * NumPtsWithCharge(tjs, tj, false) && !tj.AlgMod[kRvPrp]);
        if(prt) {
          mf::LogVerbatim("TC")<<" First fit chisq too large "<<lastTP.FitChi<<" prevPtWithHits chisq "<<tj.Pts[prevPtWithHits].FitChi<<" chirat "<<chirat<<" NumPtsWithCharge "<<NumPtsWithCharge(tjs, tj, false)<<" fMaskedLastTP "<<fMaskedLastTP;
        }
        // we should also mask off the last TP if there aren't enough hits
        // to satisfy the minPtsFit constraint
        if(!fMaskedLastTP && NumPtsWithCharge(tjs, tj, true) < minPtsFit) fMaskedLastTP = true;
      } // few dead wires
    } // lastTP.FitChi > 2 ...
    
    // Deal with a really long trajectory that is in trouble (uB cosmic).
    if(tj.PDGCode == 13 && lastTP.FitChi > fMaxChi) {
      if(lastTP.NTPsFit > 1.3 * tjs.MuonTag[0]) {
        lastTP.NTPsFit *= 0.8;
        if(prt) mf::LogVerbatim("TC")<<" Muon - Reduce NTPsFit "<<lastPt;
      } else {
        fMaskedLastTP = true;
        if(prt) mf::LogVerbatim("TC")<<" Muon - mask last point "<<lastPt;
      }
    }
    
    if(prt) mf::LogVerbatim("TC")<<"UpdateTraj: First fit "<<lastTP.Pos[0]<<" "<<lastTP.Pos[1]<<"  dir "<<lastTP.Dir[0]<<" "<<lastTP.Dir[1]<<" FitChi "<<lastTP.FitChi<<" NTPsFit "<<lastTP.NTPsFit<<" ndead wires "<<ndead<<" fMaskedLastTP "<<fMaskedLastTP;
    if(fMaskedLastTP) {
      UnsetUsedHits(tjs, lastTP);
      DefineHitPos(lastTP);
      SetEndPoints(tjs, tj);
      lastPt = tj.EndPt[1];
      lastTP.NTPsFit -= 1;
      FitTraj(tjs, tj);
      fUpdateTrajOK = true;
      SetAngleCode(tjs, lastTP);
      return;
    }  else {
      // a more gradual change in chisq. Maybe reduce the number of points
      unsigned short newNTPSFit = lastTP.NTPsFit;
      // reduce the number of points fit to keep Chisq/DOF < 2 adhering to the pass constraint
      // and also a minimum number of points fit requirement for long muons
      float prevChi = lastTP.FitChi;
      unsigned short ntry = 0;
      while(lastTP.FitChi > 1.5 && lastTP.NTPsFit > minPtsFit) {
        if(lastTP.NTPsFit > 15) {
          newNTPSFit = 0.7 * newNTPSFit;
        } else if(lastTP.NTPsFit > 4) {
          newNTPSFit -= 2;
        } else {
          newNTPSFit -= 1;
        }
        if(lastTP.NTPsFit < 3) newNTPSFit = 2;
        if(newNTPSFit < minPtsFit) newNTPSFit = minPtsFit;
        lastTP.NTPsFit = newNTPSFit;
        if(prt) mf::LogVerbatim("TC")<<"  Bad FitChi "<<lastTP.FitChi<<" Reduced NTPsFit to "<<lastTP.NTPsFit<<" Pass "<<tj.Pass;
        FitTraj(tjs, tj);
        if(lastTP.FitChi > prevChi) {
          if(prt) mf::LogVerbatim("TC")<<"  Chisq is increasing "<<lastTP.FitChi<<"  Try to remove an earlier bad hit";
          MaskBadTPs(tj, 1.5);
          ++ntry;
          if(ntry == 2) break;
        }
        prevChi = lastTP.FitChi;
        if(lastTP.NTPsFit == minPtsFit) break;
      } // lastTP.FitChi > 2 && lastTP.NTPsFit > 2
    }
    
    // last ditch attempt if things look bad. Drop the last hit
    if(tj.Pts.size() > fMinPtsFit[tj.Pass] && lastTP.FitChi > maxChi) {
      if(prt) mf::LogVerbatim("TC")<<"  Last try. Drop last TP "<<lastTP.FitChi<<" NTPsFit "<<lastTP.NTPsFit;
      UnsetUsedHits(tjs, lastTP);
      DefineHitPos(lastTP);
      SetEndPoints(tjs, tj);
      lastPt = tj.EndPt[1];
      FitTraj(tjs, tj);
      fUpdateTrajOK = true;
      fMaskedLastTP = true;
    }
    if(prt) mf::LogVerbatim("TC")<<"  Fit done. Chi "<<lastTP.FitChi<<" NTPsFit "<<lastTP.NTPsFit;

    if(tj.EndPt[0] == tj.EndPt[1]) {
      fUpdateTrajOK = false;
      return;
    }
    
    // Don't let the angle error get too small too soon. Stepping would stop if the first
    // few hits on a low momentum wandering track happen to have a very good fit to a straight line.
    // We will do this by averaging the default starting value of AngErr of the first TP with the current
    // value from FitTraj.
    if(lastPt < 14) {
      float defFrac = 1 / (float)(tj.EndPt[1]);
      lastTP.AngErr = defFrac * tj.Pts[0].AngErr + (1 - defFrac) * lastTP.AngErr;
    }

    UpdateDeltaRMS(tj);
    SetAngleCode(tjs, lastTP);

    fUpdateTrajOK = true;
    return;

  } // UpdateTraj

  //////////////////////////////////////////
  void TrajClusterAlg::UpdateDeltaRMS(Trajectory& tj)
  {
    // Estimate the Delta RMS of the TPs on the end of tj.
    
    unsigned int lastPt = tj.EndPt[1];
    TrajPoint& lastTP = tj.Pts[lastPt];
    
    if(lastTP.Chg == 0) return;
    if(lastPt < 6) return;

    unsigned short ii, ipt, cnt = 0;
    float sum = 0;
    for(ii = 1; ii < tj.Pts.size(); ++ii) {
      ipt = lastPt - ii;
      if(ipt > tj.Pts.size() - 1) break;
      if(tj.Pts[ipt].Chg == 0) continue;
      sum += PointTrajDOCA(tjs, tj.Pts[ipt].Pos[0], tj.Pts[ipt].Pos[1], lastTP);
      ++cnt;
      if(cnt == lastTP.NTPsFit) break;
      if(ipt == 0) break;
    }
    if(cnt < 3) return;
    // RMS of Gaussian distribution is ~1.2 x the average
    // of a one-sided Gaussian distribution (since Delta is > 0)
    lastTP.DeltaRMS = 1.2 * sum / (float)cnt;
    if(lastTP.DeltaRMS < 0.02) lastTP.DeltaRMS = 0.02;

  } // UpdateDeltaRMS
  
  //////////////////////////////////////////
  void TrajClusterAlg::UpdateAveChg(Trajectory& tj)
  {
    
    if(tj.EndPt[1] == 0) return;
    unsigned short lastPt = tj.EndPt[1];
    tj.AveChg = 0;
    tj.Pts[lastPt].AveChg = 0;

    // calculate ave charge and charge RMS using hits in the trajectory
    unsigned short ii, ipt, cnt = 0;
    float fcnt, sum = 0;
    float sum2 = 0;
    // Don't include the first point in the average. It will be too
    // low if this is a stopping/starting particle
    for(ii = 0; ii < tj.Pts.size(); ++ii) {
      ipt = tj.EndPt[1] - ii;
      if(ipt == 0) break;
      if(tj.Pts[ipt].Chg == 0) continue;
      ++cnt;
      sum += tj.Pts[ipt].Chg;
      sum2 += tj.Pts[ipt].Chg * tj.Pts[ipt].Chg;
      if(cnt == fNPtsAve) break;
    } // iii
    if(cnt == 0) return;
    fcnt = cnt;
    sum /= fcnt;
    tj.AveChg = sum;
    tj.Pts[lastPt].AveChg = sum;
    // define the first point average charge if necessary
    if(tj.Pts[tj.EndPt[0]].AveChg <= 0) tj.Pts[tj.EndPt[0]].AveChg = sum;
    if(cnt > 3) {
      float arg = sum2 - fcnt * sum * sum;
      if(arg < 0) arg = 0;
      float rms = sqrt(arg / (fcnt - 1));
      // convert this to a normalized RMS
      rms /= sum;
      // don't let the calculated charge RMS dominate the default
      // RMS until it is well known. Start with 50% error on the
      // charge RMS
      float defFrac = 1 / (float)(tj.EndPt[1]);
      tj.ChgRMS = defFrac * 0.5 + (1 - defFrac) * rms;
      if(tj.EndPt[1] > 10) {
        // don't let it get crazy small
        if(tj.ChgRMS < fChargeCuts[1]) tj.ChgRMS = fChargeCuts[1];
        // or crazy large
        if(tj.ChgRMS > fChargeCuts[2]) tj.ChgRMS = fChargeCuts[2];
      }
      tj.Pts[lastPt].ChgPull = (tj.Pts[lastPt].Chg / tj.AveChg - 1) / tj.ChgRMS;
    } // cnt > 3

  } // UpdateAveChg

  ////////////////////////////////////////////////
  bool TrajClusterAlg::StartTraj(Trajectory& tj, const unsigned int& fromHit, const unsigned int& toHit, const unsigned short& pass)
  {
    // Start a trajectory located at fromHit with direction pointing to toHit
    float fromWire = tjs.fHits[fromHit].ArtPtr->WireID().Wire;
    float fromTick = tjs.fHits[fromHit].PeakTime;
    float toWire = tjs.fHits[toHit].ArtPtr->WireID().Wire;
    float toTick = tjs.fHits[toHit].PeakTime;
    CTP_t tCTP = EncodeCTP(tjs.fHits[fromHit].ArtPtr->WireID());
    return StartTraj(tj, fromWire, fromTick, toWire, toTick, tCTP, pass);
  } // StartTraj

  ////////////////////////////////////////////////
  bool TrajClusterAlg::StartTraj(Trajectory& tj, const float& fromWire, const float& fromTick, const float& toWire, const float& toTick, const CTP_t& tCTP, const unsigned short& pass)
  {
    // Start a simple (seed) trajectory going from (fromWire, toTick) to (toWire, toTick).
    
    // decrement the work ID so we can use it for debugging problems
    --fWorkID;
    if(fWorkID == INT_MIN) fWorkID = -1;
    tj.ID = fWorkID;
    tj.Pass = pass;
    // Assume we are stepping in the positive WSE units direction
    short stepdir = 1;
    int fWire = std::nearbyint(fromWire);
    int tWire = std::nearbyint(toWire);
    if(tWire < fWire) {
      stepdir = -1;
    } else if(tWire == fWire) {
      // on the same wire
      if(toTick < fromTick) stepdir = -1;
    }
    tj.StepDir = stepdir;
    tj.CTP = tCTP;
    tj.ParentID = -1;
    
    // create a trajectory point
    TrajPoint tp;
    if(!MakeBareTrajPoint(tjs, fromWire, fromTick, toWire, toTick, tCTP, tp)) {
      mf::LogVerbatim("TC")<<"StartTraj: Failure from MakeBareTrajPoint fromWire "<<fromWire<<" fromTick "<<fromTick<<" toWire "<<toWire<<" toTick "<<toTick;
      return false;
    }
    SetAngleCode(tjs, tp);
    tp.AngErr = 0.1;
//    prt = false;
    if(tj.ID == debug.WorkID) { prt = true; didPrt = true; debug.Plane = DecodeCTP(tCTP).Plane; TJPrt = tj.ID; }
    if(prt) mf::LogVerbatim("TC")<<"StartTraj "<<(int)fromWire<<":"<<(int)fromTick<<" -> "<<(int)toWire<<":"<<(int)toTick<<" StepDir "<<tj.StepDir<<" dir "<<tp.Dir[0]<<" "<<tp.Dir[1]<<" ang "<<tp.Ang<<" AngleCode "<<tp.AngleCode<<" angErr "<<tp.AngErr<<" ExpectedHitsRMS "<<ExpectedHitsRMS(tjs, tp);
    tj.Pts.push_back(tp);
//    if(tj.ID == debug.WorkID) std::cout<<"ST: "<<tj.ID<<" "<<(int)fromWire<<":"<<(int)fromTick<<" "<<(int)toWire<<":"<<(int)toTick<<"\n";
    return true;
    
  } // StartTraj
  
  ////////////////////////////////////////////////
  void TrajClusterAlg::ChkInTraj(std::string someText)
  {
    // Check tjs.allTraj -> InTraj associations
    
    if(!tjs.UseAlg[kChkInTraj]) return;
    
    ++fAlgModCount[kChkInTraj];
    
    int tID;
    unsigned int iht;
    unsigned short itj = 0;
    std::vector<unsigned int> tHits;
    std::vector<unsigned int> atHits;
    for(auto& tj : tjs.allTraj) {
      // ignore abandoned trajectories
      if(tj.AlgMod[kKilled]) continue;
      tID = tj.ID;
      for(auto& tp : tj.Pts) {
        if(tp.Hits.size() > 16) {
          tj.AlgMod[kKilled] = true;
          mf::LogWarning("TC")<<"ChkInTraj: More than 16 hits created a UseHit bitset overflow\n";
          fQuitAlg = true;
          return;
        }
      } // tp
      if(tj.AlgMod[kKilled]) {
        std::cout<<someText<<" ChkInTraj hit size mis-match in tj ID "<<tj.ID<<" AlgBitNames";
        for(unsigned short ib = 0; ib < AlgBitNames.size(); ++ib) if(tj.AlgMod[ib]) std::cout<<" "<<AlgBitNames[ib];
        std::cout<<"\n";
        continue;
      }
      tHits = PutTrajHitsInVector(tj, kUsedHits);
      if(tHits.size() < 2) {
        mf::LogVerbatim("TC")<<someText<<" ChkInTraj: Insufficient hits in traj "<<tj.ID<<"  it";
        PrintTrajectory("CIT", tjs, tj, USHRT_MAX);
        tj.AlgMod[kKilled] = true;
        continue;
      }
      std::sort(tHits.begin(), tHits.end());
      atHits.clear();
      for(iht = 0; iht < tjs.fHits.size(); ++iht) {
        if(tjs.fHits[iht].InTraj == tID) atHits.push_back(iht);
      } // iht
      if(atHits.size() < 2) {
        mf::LogVerbatim("TC")<<someText<<" ChkInTraj: Insufficient hits in atHits in traj "<<tj.ID<<" Killing it";
        tj.AlgMod[kKilled] = true;
        continue;
      }
      if(!std::equal(tHits.begin(), tHits.end(), atHits.begin())) {
        mf::LogVerbatim myprt("TC");
        myprt<<someText<<" ChkInTraj failed: inTraj - UseHit mis-match for tj ID "<<tID<<" tj.WorkID "<<tj.WorkID<<" atHits size "<<atHits.size()<<" tHits size "<<tHits.size()<<" in CTP "<<tj.CTP<<"\n";
        myprt<<"AlgMods: ";
        for(unsigned short ib = 0; ib < AlgBitNames.size(); ++ib) if(tj.AlgMod[ib]) myprt<<" "<<AlgBitNames[ib];
        myprt<<"\n";
        myprt<<"index     inTraj     UseHit \n";
        for(iht = 0; iht < atHits.size(); ++iht) {
          myprt<<"iht "<<iht<<" "<<PrintHit(tjs.fHits[atHits[iht]]);
          if(iht < tHits.size()) myprt<<" "<<PrintHit(tjs.fHits[tHits[iht]]);
          if(atHits[iht] != tHits[iht]) myprt<<" <<< "<<atHits[iht]<<" != "<<tHits[iht];
          myprt<<"\n";
          fQuitAlg = true;
        } // iht
        if(tHits.size() > atHits.size()) {
          for(iht = atHits.size(); iht < atHits.size(); ++iht) {
            myprt<<"atHits "<<iht<<" "<<PrintHit(tjs.fHits[atHits[iht]])<<"\n";
          } // iht
          PrintTrajectory("CIT", tjs, tj, USHRT_MAX);
        } // tHit.size > atHits.size()
      }
      // check the VtxID
      for(unsigned short end = 0; end < 2; ++end) {
        if(tj.VtxID[end] > tjs.vtx.size()) {
          mf::LogVerbatim("TC")<<someText<<" ChkInTraj: Bad VtxID "<<tj.ID;
          std::cout<<someText<<" ChkInTraj: Bad VtxID "<<tj.ID<<" vtx size "<<tjs.vtx.size()<<"\n";
          tj.AlgMod[kKilled] = true;
          PrintTrajectory("CIT", tjs, tj, USHRT_MAX);
          fQuitAlg = true;
          return;
        }
      } // end
      ++itj;
      if(fQuitAlg) return;
    } // tj
    
  } // ChkInTraj

 ////////////////////////////////////////////////
  void TrajClusterAlg::MakeAllTrajClusters()
  {
    // Make clusters from all trajectories in tjs.allTraj
    
    // Merge hits in trajectory points?
    if(fMakeNewHits) MergeTPHits();
    Finish3DShowers(tjs);
    
    ClusterStore cls;
    tjs.tcl.clear();
/*
    tjs.inClus.resize(tjs.fHits.size());
    unsigned int iht;
    for(iht = 0; iht < tjs.inClus.size(); ++iht) tjs.inClus[iht] = 0;
*/
    if(prt) mf::LogVerbatim("TC")<<"MakeAllTrajClusters: tjs.allTraj size "<<tjs.allTraj.size();
    
    if(tjs.UseAlg[kChkInTraj]) {
      fQuitAlg = !InTrajOK(tjs, "MATC");
      if(fQuitAlg) {
        mf::LogVerbatim("TC")<<"InTrajOK failed in MakeAllTrajClusters";
        return;
      }
    }
    
    unsigned short itj, endPt0, endPt1;
    
    // Make one cluster for each trajectory. The indexing of trajectory parents
    // should map directly to cluster parents
    int clID = 0;
    for(itj = 0; itj < tjs.allTraj.size(); ++itj) {
      Trajectory& tj = tjs.allTraj[itj];
      if(tj.AlgMod[kKilled]) continue;
      // ensure that the endPts are correct
      SetEndPoints(tjs, tj);
      auto tHits = PutTrajHitsInVector(tj, kUsedHits);
      if(tHits.empty()) {
        mf::LogWarning("TC")<<"MakeAllTrajClusters: No hits found in trajectory "<<itj<<" so skip it";
        PrintTrajectory("MATC", tjs, tj, USHRT_MAX);
        continue;
      } // error
      // special handling for shower Tjs: Sort the hits by distance from the start position
      if(tj.AlgMod[kShowerTj]) {
        std::vector<SortEntry> sortVec(tHits.size());
        SortEntry sortEntry;
        std::array<float, 2> hpos;
        for(unsigned short ii = 0; ii < tHits.size(); ++ii) {
          unsigned int iht = tHits[ii];
          hpos[0] = tjs.fHits[iht].ArtPtr->WireID().Wire;
          hpos[1] = tjs.fHits[iht].PeakTime * tjs.UnitsPerTick;
          sortEntry.index = ii;
          sortEntry.val = PosSep2(hpos, tj.Pts[0].Pos);
          sortVec[ii] = sortEntry;
        } // ii
        std::sort(sortVec.begin(), sortVec.end(), valDecreasing);
        // make a temp vector
        std::vector<unsigned int> tmp(sortVec.size());
        // enter the sorted hits
        for(unsigned short ii = 0; ii < sortVec.size(); ++ii) tmp[ii] = tHits[sortVec[ii].index];
        tHits = tmp;
      } // showerTj
      // count AlgMod bits
      for(unsigned short ib = 0; ib < AlgBitNames.size(); ++ib) if(tj.AlgMod[ib]) ++fAlgModCount[ib];
      ++clID;
//      cls.ID = clID;
      cls.ID = tj.ID;
      // assign shower clusters a negative ID
      if(tj.AlgMod[kShowerTj]) cls.ID = -cls.ID;
      cls.CTP = tj.CTP;
      cls.PDGCode = tj.PDGCode;
      endPt0 = tj.EndPt[0];
      cls.BeginWir = tj.Pts[endPt0].Pos[0];
      cls.BeginTim = tj.Pts[endPt0].Pos[1] / tjs.UnitsPerTick;
      cls.BeginAng = tj.Pts[endPt0].Ang;
      cls.BeginChg = tj.Pts[endPt0].Chg;
      cls.BeginVtx = tj.VtxID[0]-1;
      endPt1 = tj.EndPt[1];
      cls.EndWir = tj.Pts[endPt1].Pos[0];
      cls.EndTim = tj.Pts[endPt1].Pos[1] / tjs.UnitsPerTick;
      cls.EndAng = tj.Pts[endPt1].Ang;
      cls.EndChg = tj.Pts[endPt1].Chg;
      cls.EndVtx = tj.VtxID[1]-1;
      cls.tclhits = tHits;
      // Set the traj info
      tj.ClusterIndex = tjs.tcl.size();
      tjs.tcl.push_back(cls);
  } // itj

  } // MakeAllTrajClusters
  
  
  //////////////////////////////////////////
  void TrajClusterAlg::FindMissedVxTjs(const geo::TPCID& tpcid)
  {
    // Use an approach similar to CompleteIncompleteVertices to find missing 2D
    // vertices in a plane due to a mis-reconstructed Tj in the missing plane
    
    if(!tjs.UseAlg[kMisdVxTj]) return;

    bool prt = (debug.Plane >= 0 && debug.Tick == 77777);
    if(prt) mf::LogVerbatim("TC")<<"Inside FMVTjs "<<tjs.vtx3.size(); 

    float maxdoca = 6;
    for(unsigned short iv3 = 0; iv3 < tjs.vtx3.size(); ++iv3) {
      Vtx3Store& vx3 = tjs.vtx3[iv3];
      // ignore obsolete vertices
      if(vx3.ID == 0) continue;
      if(vx3.TPCID != tpcid) continue;
      // check for a completed 3D vertex
      if(vx3.Wire < 0) continue;
      unsigned short mPlane = USHRT_MAX;
      unsigned short ntj_1stPlane = USHRT_MAX;
      unsigned short ntj_2ndPlane = USHRT_MAX;
      for(unsigned short plane = 0; plane < tjs.NumPlanes; ++plane) {
        if(vx3.Vx2ID[plane] > 0) {
          auto& vx2 = tjs.vtx[vx3.Vx2ID[plane] - 1];
          if(ntj_1stPlane == USHRT_MAX) {
            ntj_1stPlane = vx2.NTraj;
          } else {
            ntj_2ndPlane = vx2.NTraj;
          }
          continue;
        }
        mPlane = plane;
      } // plane
      if(mPlane == USHRT_MAX) continue;
      CTP_t mCTP = EncodeCTP(vx3.TPCID.Cryostat, vx3.TPCID.TPC, mPlane);
      // X position of the purported missing vertex
      // A TP for the missing 2D vertex
      TrajPoint tp;
      tp.Pos[0] = vx3.Wire;
      tp.Pos[1] = tjs.detprop->ConvertXToTicks(vx3.X, mPlane, vx3.TPCID.TPC, vx3.TPCID.Cryostat) * tjs.UnitsPerTick;
      std::vector<int> tjIDs;
      std::vector<unsigned short> tjPts;
      for(unsigned short itj = 0; itj < tjs.allTraj.size(); ++itj) {
        if(tjs.allTraj[itj].CTP != mCTP) continue;
        if(tjs.allTraj[itj].AlgMod[kKilled]) continue;
        if(tjs.allTraj[itj].Pts.size() < 6) continue;
        if(tjs.allTraj[itj].AlgMod[kComp3DVx]) continue;
        float doca = maxdoca;
        // find the closest distance between the vertex and the trajectory
        unsigned short closePt = 0;
        TrajPointTrajDOCA(tjs, tp, tjs.allTraj[itj], closePt, doca);
        if(closePt > tjs.allTraj[itj].EndPt[1]) continue;
        if(prt) mf::LogVerbatim("TC")<<"CI3DV vx3.ID "<<vx3.ID<<" candidate itj ID "<<tjs.allTraj[itj].ID<<" closePT "<<closePt<<" doca "<<doca;
        tjIDs.push_back(tjs.allTraj[itj].ID);
        tjPts.push_back(closePt);
      } // itj
      // handle the case where there are one or more TJs with TPs near the ends
      // that make a vertex (a failure by Find2DVertices)
      if(tjIDs.empty()) continue;
      if(prt) mf::LogVerbatim("TC")<<"vx3 "<<vx3.ID<<" mPlane "<<mPlane<<" ntj_1stPlane "<<ntj_1stPlane<<" ntj_2ndPlane "<<ntj_2ndPlane; 
    } // iv3
  } // FindMissedVxTjs
  
  //////////////////////////////////////////
  void TrajClusterAlg::FindVtxTjs(CTP_t inCTP)
  {
    // Look for vertex trajectories in all vertices in CTP
    if(!tjs.UseAlg[kVtxTj]) return;
    
    for(auto& vx2 : tjs.vtx) {
      if(vx2.ID == 0) continue;
      if(vx2.CTP != inCTP) continue;
      if(vx2.Stat[kVtxTrjTried]) continue;
      FindVtxTraj(vx2);
    } // vx2
    
  } // FindVtxTjs
  
  //////////////////////////////////////////
  void TrajClusterAlg::FindVtxTraj(VtxStore& vx2)
  {
    // Look for available hits in the vicinity of this vertex and try to make
    // a vertex trajectory from them
    
    if(!tjs.UseAlg[kVtxTj]) return;
    
    if(vx2.Stat[kVtxTrjTried]) return;
    
    std::array<int, 2> wireWindow;
    std::array<float, 2> timeWindow;
    
    // on the first try we look for small angle trajectories which will have hits
    // with a large wire window and a small time window
    // Vertex2DCuts fcl input usage
    // 0 User definition of a short Tj => max number of Tj points
    // 1 max separation between a vertex and the start of a trajectory for a user-defined short Tj
    // 2 max separation for a user-defined long Tj
    // 3 max position pull when attaching a Tj to a vertex
    // 4 max position error for creating a Tj or attaching Tjs to an existing vertex
    // 5 Min MCSMom of Tjs that can be used to create a vertex
    // 6 min frac of Points/Wire between a vtx and a Tj. Ideally one if the efficiency is good
    // 7 min Score
    // 8 ID of a vertex for printing special debugging information
    wireWindow[0] = std::nearbyint(vx2.Pos[0] - tjs.Vertex2DCuts[2]);
    wireWindow[1] = std::nearbyint(vx2.Pos[0] + tjs.Vertex2DCuts[2]);
    timeWindow[0] = vx2.Pos[1] - 5;
    timeWindow[1] = vx2.Pos[1] + 5;
    
    geo::PlaneID planeID = DecodeCTP(vx2.CTP);
    unsigned short ipl = planeID.Plane;
    
    if(prt) mf::LogVerbatim("TC")<<"inside FindVtxTraj "<<vx2.ID<<" Window "<<wireWindow[0]<<" "<<wireWindow[1]<<" "<<timeWindow[0]<<" "<<timeWindow[1]<<" in plane "<<ipl;
    
    // find nearby available hits
    bool hitsNear;
    std::vector<unsigned int> closeHits = FindCloseHits(tjs, wireWindow, timeWindow, ipl, kUnusedHits, true, hitsNear);
    if(closeHits.empty()) return;
    if(prt) {
      mf::LogVerbatim myprt("TC");
      myprt<<"closeHits";
      for(auto& iht : closeHits) myprt<<" "<<PrintHit(tjs.fHits[iht]);
    }
    // sort by distance from the vertex
    std::vector<SortEntry> sortVec(closeHits.size());
    SortEntry sortEntry;
    for(unsigned short ii = 0; ii < closeHits.size(); ++ii) {
      unsigned int iht = closeHits[ii];
      float dw = tjs.fHits[iht].ArtPtr->WireID().Wire - vx2.Pos[0];
      float dt = tjs.UnitsPerTick * tjs.fHits[iht].PeakTime - vx2.Pos[1];
      float d2 = dw * dw + dt * dt;
      sortEntry.index = ii;
      sortEntry.val = d2;
      sortVec[ii] = sortEntry;
    } // ii
    std::sort(sortVec.begin(), sortVec.end(), valDecreasing);
    unsigned int vWire = std::nearbyint(vx2.Pos[0]);
    int vTick = vx2.Pos[1]/tjs.UnitsPerTick;
    if(prt) PrintHeader("FVT");
    for(unsigned short ii = 0; ii < closeHits.size(); ++ii) {
      unsigned int iht = closeHits[sortVec[ii].index];
      if(tjs.fHits[iht].InTraj > 0) continue;
      // the direction will be poorly defined if a hit is very close to the vertex and it is in this list.
      // Ignore these hits
      if(tjs.fHits[iht].ArtPtr->WireID().Wire == vWire) {
        // on the vertex wire. Check for a close time
        if(abs(tjs.fHits[iht].PeakTime - vTick) < 10) continue;
      } // hit on vtx wire
      float toWire = tjs.fHits[iht].ArtPtr->WireID().Wire;
      float toTick = tjs.fHits[iht].PeakTime;
      // assume the last pass and fix it later after the angle is calculated
      unsigned short pass = fMinPts.size() - 1;
      Trajectory tj;
      if(!StartTraj(tj, vx2.Pos[0], vx2.Pos[1]/tjs.UnitsPerTick, toWire, toTick, vx2.CTP, pass)) continue;
      // ensure that the first TP is good
      if(tj.Pts[0].Pos[0] < 0) continue;
      //      std::cout<<"fvt "<<vx2.ID<<" "<<tj.ID<<" vtx0 "<<vx2.Pos[0]<<" hit "<<PrintHit(tjs.fHits[iht])<<" StepDir "<<tj.StepDir<<"\n";
      tj.VtxID[0] = vx2.ID;
      TrajPoint& tp = tj.Pts[0];
      // Move the Pt to the hit
      MoveTPToWire(tp, toWire);
      // attach the hit
      tp.Hits.push_back(iht);
      tp.UseHit[tp.Hits.size()-1] = true;
      tjs.fHits[iht].InTraj = tj.ID;
      tp.UseHit[tp.Hits.size()-1] = false;
      if(prt) PrintTrajPoint("FVT", tjs, 0, tj.StepDir, tj.Pass, tp);
      // Step away and see what happens
      prt = prt;
      StepCrawl(tj);
      // check for a major failure
      if(fQuitAlg) return;
      // Check the quality of the trajectory
      CheckTraj(tj);
      if(!fGoodTraj || NumPtsWithCharge(tjs, tj, true) < fMinPts[tj.Pass]) {
        if(prt) mf::LogVerbatim("TC")<<" xxxxxxx Not enough points "<<NumPtsWithCharge(tjs, tj, true)<<" minimum "<<fMinPts[tj.Pass]<<" or !fGoodTraj";
        ReleaseHits(tjs, tj);
        continue;
      }
//      if(prt) prt = false;
      tj.AlgMod[kVtxTj] = true;
      fQuitAlg = !StoreTraj(tjs, tj);
      if(tjs.UseAlg[kChkInTraj]) {
        fQuitAlg = !InTrajOK(tjs, "FVT");
        if(fQuitAlg) {
          mf::LogVerbatim("TC")<<"InTrajOK failed in FindVtxTraj";
          return;
        }
      }
      if(prt) mf::LogVerbatim("TC")<<"FindVtxTraj: calling StoreTraj with npts "<<tj.EndPt[1];
    } // ii
    
    // Flag this as tried so we don't try again
    vx2.Stat[kVtxTrjTried] = true;
  } // FindVtxTraj
  
  ////////////////////////////////////////////////
  void TrajClusterAlg::GetHitMultiplet(unsigned int theHit, std::vector<unsigned int>& hitsInMultiplet)
  {
    unsigned short localIndex;
    GetHitMultiplet(theHit, hitsInMultiplet, localIndex);
  } // GetHitMultiplet
  
  ////////////////////////////////////////////////
  void TrajClusterAlg::GetHitMultiplet(unsigned int theHit, std::vector<unsigned int>& hitsInMultiplet, unsigned short& localIndex)
  {
    hitsInMultiplet.clear();
    localIndex = 0;
    if(theHit > tjs.fHits.size() - 1) return;
    hitsInMultiplet.resize(1);
    hitsInMultiplet[0] = theHit;
    
    unsigned int theWire = tjs.fHits[theHit].ArtPtr->WireID().Wire;
    unsigned short ipl = tjs.fHits[theHit].ArtPtr->WireID().Plane;
    float theTime = tjs.fHits[theHit].PeakTime;
    float theRMS = tjs.fHits[theHit].RMS;
    float narrowHitCut = 1.5 * tjs.AveHitRMS[ipl];
    bool theHitIsNarrow = (theRMS < narrowHitCut);
    float maxPeak = tjs.fHits[theHit].PeakAmplitude;
    unsigned short imTall = theHit;
    unsigned short nNarrow = 0;
    if(theHitIsNarrow) nNarrow = 1;
/*
    bool mprt = (theHit == 425);
    if(mprt) {
      mf::LogVerbatim("TC")<<"GetHitMultiplet theHit "<<theHit<<" "<<PrintHit(tjs.fHits[theHit])<<" RMS "<<tjs.fHits[theHit].RMS<<" aveRMS "<<tjs.AveHitRMS[ipl]<<" Amp "<<(int)tjs.fHits[theHit].PeakAmplitude;
    }
*/
    // look for hits < theTime but within hitSep
    if(theHit > 0) {
      for(unsigned int iht = theHit - 1; iht != 0; --iht) {
        if(tjs.fHits[iht].ArtPtr->WireID().Wire != theWire) break;
        if(tjs.fHits[iht].ArtPtr->WireID().Plane != ipl) break;
        float hitSep = fMultHitSep * theRMS;
        if(tjs.fHits[iht].RMS > theRMS) {
          hitSep = fMultHitSep * tjs.fHits[iht].RMS;
          theRMS = tjs.fHits[iht].RMS;
        }
        float dTick = std::abs(tjs.fHits[iht].PeakTime - theTime);
        if(dTick > hitSep) break;
//        if(mprt) mf::LogVerbatim("TC")<<" iht- "<<iht<<" "<<tjs.fHits[iht].WireID.Plane<<":"<<PrintHit(tjs.fHits[iht])<<" RMS "<<tjs.fHits[iht].RMS<<" dTick "<<dTick<<" hitSep "<<hitSep<<" Amp "<<(int)tjs.fHits[iht].PeakAmplitude;
         hitsInMultiplet.push_back(iht);
        if(tjs.fHits[iht].RMS < narrowHitCut) ++nNarrow;
        if(tjs.fHits[iht].PeakAmplitude > maxPeak) {
          maxPeak = tjs.fHits[iht].PeakAmplitude;
          imTall = iht;
        }
        theTime = tjs.fHits[iht].PeakTime;
        if(iht == 0) break;
      } // iht
    } // iht > 0
    localIndex = hitsInMultiplet.size() - 1;
    // reverse the order so that hitsInMuliplet will be
    // returned in increasing time order
    if(hitsInMultiplet.size() > 1) std::reverse(hitsInMultiplet.begin(), hitsInMultiplet.end());
    // look for hits > theTime but within hitSep
    theTime = tjs.fHits[theHit].PeakTime;
    theRMS = tjs.fHits[theHit].RMS;
    for(unsigned int iht = theHit + 1; iht < tjs.fHits.size(); ++iht) {
      if(tjs.fHits[iht].ArtPtr->WireID().Wire != theWire) break;
      if(tjs.fHits[iht].ArtPtr->WireID().Plane != ipl) break;
      float hitSep = fMultHitSep * theRMS;
      if(tjs.fHits[iht].RMS > theRMS) {
        hitSep = fMultHitSep * tjs.fHits[iht].RMS;
        theRMS = tjs.fHits[iht].RMS;
      }
      float dTick = std::abs(tjs.fHits[iht].PeakTime - theTime);
      if(dTick > hitSep) break;
//      if(mprt) mf::LogVerbatim("TC")<<" iht+ "<<iht<<" "<<PrintHit(tjs.fHits[iht])<<" dTick "<<dTick<<" RMS "<<tjs.fHits[iht].RMS<<" "<<hitSep<<" Amp "<<(int)tjs.fHits[iht].PeakAmplitude;
      hitsInMultiplet.push_back(iht);
      if(tjs.fHits[iht].RMS < narrowHitCut) ++nNarrow;
      if(tjs.fHits[iht].PeakAmplitude > maxPeak) {
        maxPeak = tjs.fHits[iht].PeakAmplitude;
        imTall = iht;
      }
      theTime = tjs.fHits[iht].PeakTime;
    } // iht
/*
    if(mprt) {
      mf::LogVerbatim myprt("TC");
      myprt<<" return ";
      for(auto iht : hitsInMultiplet) myprt<<" "<<PrintHit(tjs.fHits[iht]);
    }
*/
    if(hitsInMultiplet.size() == 1) return;
    
    if(hitsInMultiplet.size() > 16) {
      // Found > 16 hits in a multiplet which would be bad for UseHit. Truncate it
      hitsInMultiplet.resize(16);
      return;
    }
    
    // Don't make a multiplet that includes a tall narrow hit with short fat hits
    if(nNarrow == hitsInMultiplet.size()) return;
    if(nNarrow == 0) return;
    
    if(theHitIsNarrow && theHit == imTall) {
//      if(mprt) mf::LogVerbatim("TC")<<" theHit is narrow and tall. Use only it";
      // theHit is narrow and it is the highest amplitude hit in the multiplet. Ignore any
      // others that are short and fat
      auto tmp = hitsInMultiplet;
      tmp.resize(1);
      tmp[0] = theHit;
      hitsInMultiplet = tmp;
    } else {
      // theHit is not narrow and it is not the tallest. Ignore a single hit if it is
      // the tallest and narrow
//      if(mprt) mf::LogVerbatim("TC")<<" theHit  is not narrow or tall";
      if(tjs.fHits[imTall].RMS < narrowHitCut) {
        unsigned short killMe = 0;
        for(unsigned short ii = 0; ii < hitsInMultiplet.size(); ++ii) {
          if(hitsInMultiplet[ii] == imTall) {
            killMe = ii;
            break;
          }
        } // ii
        hitsInMultiplet.erase(hitsInMultiplet.begin() + killMe);
      } // tjs.fHits[imTall].RMS < narrowHitCut
    } // narrow / tall test

  } // GetHitMultiplet

  ////////////////////////////////////////////////
  std::vector<recob::Hit> TrajClusterAlg::YieldHits()
  {
    // Create the final recob::hits and return them
    std::vector<recob::Hit> tmp;
    tmp.reserve(tjs.fHits.size());
    for(auto& tcHit : tjs.fHits) {
      geo::PlaneID planeID = geo::PlaneID(tcHit.ArtPtr->WireID().Cryostat, tcHit.ArtPtr->WireID().TPC, tcHit.ArtPtr->WireID().Plane);
      raw::ChannelID_t channel = tjs.geom->PlaneWireToChannel((int)tcHit.ArtPtr->WireID().Plane, (int)tcHit.ArtPtr->WireID().Wire, (int)tcHit.ArtPtr->WireID().TPC, (int)tcHit.ArtPtr->WireID().Cryostat);
      tmp.emplace_back(channel,
                       tcHit.StartTick, tcHit.EndTick,
                       tcHit.PeakTime, tcHit.SigmaPeakTime,
                       tcHit.RMS,
                       tcHit.PeakAmplitude, tcHit.SigmaPeakAmp,
                       tcHit.Integral, tcHit.Integral, tcHit.SigmaIntegral,
                       tcHit.Multiplicity, tcHit.LocalIndex,
                       tcHit.GoodnessOfFit, tcHit.NDOF,
                       tjs.geom->View(channel),
                       tjs.geom->SignalType(planeID),
                       tcHit.ArtPtr->WireID()
                       );
    } // tcHit
     return tmp;
  } // YieldHits
  
  ////////////////////////////////////////////////
  bool TrajClusterAlg::EraseHit(const unsigned int& delHit)
  {
    // Erases delHit and makes corrections to allTraj and WireHitRange
    if(delHit > tjs.fHits.size() - 1) {
      mf::LogWarning("TC")<<"Trying to erase an invalid hit";
      return false;
    }
    // erase the hit
    tjs.fHits.erase(tjs.fHits.begin()+delHit);
    // Correct WireHitRange
    int idelHit = delHit;
    for(unsigned short ipl = 0; ipl < tjs.NumPlanes; ++ipl) {
      for(unsigned int wire = tjs.FirstWire[ipl]; wire < tjs.LastWire[ipl];  ++wire) {
        // ignore wires with no hits or dead
        if(tjs.WireHitRange[ipl][wire].first < 0) continue;
        if(idelHit > 0 && tjs.WireHitRange[ipl][wire].first > idelHit) --tjs.WireHitRange[ipl][wire].first;
        if(tjs.WireHitRange[ipl][wire].second > idelHit) --tjs.WireHitRange[ipl][wire].second;
        // Deal with the situation where this is the only hit on a wire
        int firstHit = tjs.WireHitRange[ipl][wire].first;
        int lastHit = tjs.WireHitRange[ipl][wire].second - 1;
        if(lastHit <= firstHit) {
          // erasing the only hit on this wire
          tjs.WireHitRange[ipl][wire].first = -2;
          tjs.WireHitRange[ipl][wire].second = -2;
          // skip checking
          continue;
        }
        // check the first hit
        if(tjs.fHits[firstHit].ArtPtr->WireID().Plane != ipl || tjs.fHits[firstHit].ArtPtr->WireID().Wire != wire) {
          std::cout<<"WireHitRange screwup on firstHit "<<tjs.fHits[firstHit].ArtPtr->WireID().Plane<<":"<<tjs.fHits[firstHit].ArtPtr->WireID().Wire;
          std::cout<<" != "<<ipl<<":"<<wire<<"\n";
          exit(1);
        } // and the last hit
        if(tjs.fHits[lastHit].ArtPtr->WireID().Plane != ipl || tjs.fHits[lastHit].ArtPtr->WireID().Wire != wire) {
          std::cout<<"WireHitRange screwup on lastHit "<<tjs.fHits[lastHit].ArtPtr->WireID().Plane<<":"<<tjs.fHits[lastHit].ArtPtr->WireID().Wire;
          std::cout<<" != "<<ipl<<":"<<wire<<"\n";
          exit(1);
        } // error checking
      } // wire
    } // ipl
    
    // do another sanity check
    if(!CheckWireHitRange(tjs)) return false;
    
    // now fix the Trajectory point hit -> tjs.fHits.InTraj association. The first step is to
    // remove any use of delHit in all trajectory points. The second is to remove any trajectory point that
    // uses only delHit to define the hit position and is therefore no longer valid
    for(auto& tj : tjs.allTraj) {
      unsigned short killPt = USHRT_MAX;
      for(unsigned short ipt = 0; ipt < tj.Pts.size(); ++ipt) {
        TrajPoint& tp = tj.Pts[ipt];
        unsigned short killii = USHRT_MAX;
        for(unsigned short ii = 0; ii < tp.Hits.size(); ++ii) {
          if(tp.Hits[ii] == delHit) {
            // delHit is used in this TP so we need to remove it
            killii = ii;
          } else if(tp.Hits[ii] > delHit) {
            // delHit comes later in the hit collection so we need to simply correct it
            --tp.Hits[ii];
          }
        } // ii
        if(killii != USHRT_MAX) {
          // We need to erase the reference to this hit in the TP
          tp.Hits.erase(tp.Hits.begin() + killii);
          // shift UseHit being careful not to go outside the bounds
          unsigned short maxSize = tp.Hits.size();
          if(maxSize == 16) maxSize = 15;
          for(unsigned short ii = killii; ii < maxSize; ++ii) tp.UseHit[ii] = tp.UseHit[ii + 1];
          // Flag this TP for deletion if there are no other hits
          if(tp.Hits.empty()) killPt = ipt;
        } // killii != USHRT_MAX
      } // ipt
      // delHit was the only hit used in this TP and it was erased so delete the TP
      if(killPt != USHRT_MAX) {
        tj.Pts.erase(tj.Pts.begin() + killPt);
        SetEndPoints(tjs, tj);
      }
    } // tj

    return true;
  } // EraseHit
  
  ////////////////////////////////////////////////
  void TrajClusterAlg::DefineHit(TCHit& tcHit, CTP_t& hitCTP, unsigned int& hitWire)
  {
    // Defines the hit WireID, channel, etc using hitCTP and hitWire
    geo::PlaneID planeID = DecodeCTP(hitCTP);
    tcHit.ArtPtr->WireID() = geo::WireID(planeID, hitWire);
//    hitCTP.Channel = tjs.geom->PlaneWireToChannel((int)planeID.Plane,(int)hitWire,(int)planeID.TPC,(int)planeID.Cryostat);
  } // DefineHit
  
  ////////////////////////////////////////////////
  unsigned int TrajClusterAlg::CreateHit(TCHit tcHit)
  {
    // Creates a hit in tjs.fHits using the supplied information. Returns UINT_MAX if there is failure.
    // Returns the index of the newly created hit.
    unsigned short newHitPlane = tcHit.ArtPtr->WireID().Plane;
    unsigned int newHitWire = tcHit.ArtPtr->WireID().Wire;
    // don't try to create a hit on a dead wire
    if(tjs.WireHitRange[newHitPlane][newHitWire].first == -1) return UINT_MAX;
    
    // Figure out where to put it
    unsigned int newHitIndex = UINT_MAX;
    if(tjs.WireHitRange[newHitPlane][newHitWire].first == -2) {
      // We want to put this hit on a wire that currently has none. Find the next wire that has a hit.
      // First look in the plane in which we want to put it
      for(unsigned int wire = newHitWire + 1; wire < tjs.NumWires[newHitPlane]; ++wire) {
        if(tjs.WireHitRange[newHitPlane][wire].first >= 0) {
          newHitIndex = tjs.WireHitRange[newHitPlane][wire].first;
          break;
        }
      } // wire
      // if not found in this plane look in the rest of the planes
      if(newHitIndex == UINT_MAX) {
        for(unsigned short ipl = newHitPlane + 1; ipl < tjs.NumPlanes; ++ipl) {
          for(unsigned int wire = tjs.FirstWire[ipl]; wire < tjs.LastWire[ipl]; ++wire) {
            if(tjs.WireHitRange[ipl][wire].first >= 0) {
              newHitIndex = tjs.WireHitRange[ipl][wire].first;
              break;
            }
          } // wire
          if(newHitIndex != UINT_MAX) break;
        } // ipl
      } // newHitIndex == UINT_MAX
    } else {
      // Hits exist on this wire
      unsigned int firstHit = tjs.WireHitRange[newHitPlane][newHitWire].first;
      unsigned int lastHit = tjs.WireHitRange[newHitPlane][newHitWire].second - 1;
      if(tcHit.PeakTime <= tjs.fHits[firstHit].PeakTime) {
        // new hit is earlier in time so it should be inserted before firstHit
        newHitIndex = firstHit;
      } else if(tcHit.PeakTime > tjs.fHits[lastHit].PeakTime) {
        // new hit is later so it should inserted after lastHit
        newHitIndex = lastHit + 1;
      } else {
        // new hit is somewhere in the middle
        for(unsigned int iht = firstHit; iht < lastHit; ++iht) {
          if(tcHit.PeakTime > tjs.fHits[iht].PeakTime && tcHit.PeakTime <= tjs.fHits[iht+1].PeakTime) {
            // found it
            newHitIndex = iht + 1;
            break;
          }
        } // iht
      } // new hit in the middle
    } // Hits exist on this wire
    
    // this shouldn't be possible
    if(newHitIndex == UINT_MAX) {
      std::cout<<"CreateHit: Failed to find newHitIndex for new hit "<<PrintHit(tcHit)<<"\n";
      return newHitIndex;
    }
    
    // insert the hit
    tjs.fHits.insert(tjs.fHits.begin() + newHitIndex, tcHit);
    
    // Correct WireHitRange
    
    // Put the hit on a wire with no existing hits
    if(tjs.WireHitRange[newHitPlane][newHitWire].first == -2) {
      tjs.WireHitRange[newHitPlane][newHitWire].first = newHitIndex;
      tjs.WireHitRange[newHitPlane][newHitWire].second = newHitIndex + 1;
    } else {
      // This wire has hits, one of which is the new hits, so only correct the last hit
      ++tjs.WireHitRange[newHitPlane][newHitWire].second;
    }
    
    // correct the hit ranges in newHitPlane on wires after newHitWire
    for(unsigned int wire = newHitWire + 1; wire <  tjs.LastWire[newHitPlane]; ++wire) {
      // dead wire
      if(tjs.WireHitRange[newHitPlane][wire].first < 0) continue;
      ++tjs.WireHitRange[newHitPlane][wire].first;
      ++tjs.WireHitRange[newHitPlane][wire].second;
      // check the hits
      int firstHit = tjs.WireHitRange[newHitPlane][wire].first;
      int lastHit = tjs.WireHitRange[newHitPlane][wire].second - 1;
      if(tjs.fHits[firstHit].ArtPtr->WireID().Plane != newHitPlane || tjs.fHits[firstHit].ArtPtr->WireID().Wire != wire) {
        std::cout<<"WireHitRange1 screwup on firstHit "<<tjs.fHits[firstHit].ArtPtr->WireID().Plane<<":"<<tjs.fHits[firstHit].ArtPtr->WireID().Wire;
        std::cout<<" != "<<newHitPlane<<":"<<wire<<"\n";
        exit(1);
      } // error checking
      if(tjs.fHits[lastHit].ArtPtr->WireID().Plane != newHitPlane || tjs.fHits[lastHit].ArtPtr->WireID().Wire != wire) {
        std::cout<<"WireHitRange1 screwup on lastHit "<<tjs.fHits[lastHit].ArtPtr->WireID().Plane<<":"<<tjs.fHits[lastHit].ArtPtr->WireID().Wire;
        std::cout<<" != "<<newHitPlane<<":"<<wire<<"\n";
        exit(1);
      } // error checking
    } // wire
    
    // correct the hit ranges for the later planes
    for(unsigned short ipl = newHitPlane + 1; ipl < tjs.NumPlanes; ++ipl) {
      for(unsigned int wire = tjs.FirstWire[ipl]; wire < tjs.LastWire[ipl]; ++wire) {
        if(tjs.WireHitRange[ipl][wire].first < 0) continue;
        ++tjs.WireHitRange[ipl][wire].first;
        ++tjs.WireHitRange[ipl][wire].second;
        // check the hits
        int firstHit = tjs.WireHitRange[ipl][wire].first;
        int lastHit = tjs.WireHitRange[ipl][wire].second - 1;
        if(tjs.fHits[firstHit].ArtPtr->WireID().Plane != ipl || tjs.fHits[firstHit].ArtPtr->WireID().Wire != wire) {
          std::cout<<"WireHitRange2 screwup on firstHit "<<tjs.fHits[firstHit].ArtPtr->WireID().Plane<<":"<<tjs.fHits[firstHit].ArtPtr->WireID().Wire;
          std::cout<<" != "<<ipl<<":"<<wire<<"\n";
          exit(1);
        } // error checking
        if(tjs.fHits[lastHit].ArtPtr->WireID().Plane != ipl || tjs.fHits[lastHit].ArtPtr->WireID().Wire != wire) {
          std::cout<<"WireHitRange2 screwup on lastHit "<<tjs.fHits[lastHit].ArtPtr->WireID().Plane<<":"<<tjs.fHits[lastHit].ArtPtr->WireID().Wire;
          std::cout<<" != "<<ipl<<":"<<wire<<"\n";
          exit(1);
        } // error checking
      } // wire
    } // ipl
    
    
    if(!CheckWireHitRange(tjs)) return UINT_MAX;
    
    // now correct the hit indices in the trajectories
    for(auto& tj : tjs.allTraj) {
      for(auto& tp : tj.Pts) {
        for(unsigned short iht = 0; iht < tp.Hits.size(); ++iht) {
          if(tp.Hits[iht] >= newHitIndex) ++tp.Hits[iht];
          
          if(tp.Hits.size() == 1 && tp.Chg > 0 && tjs.fHits[tp.Hits[iht]].ArtPtr->WireID().Wire != std::nearbyint(tp.Pos[0])) {
            std::cout<<"  Create index problem tj.ID "<<tj.ID<<" iht "<<iht<<" newHitIndex "<<newHitIndex;
            std::cout<<" hit "<<PrintHit(tjs.fHits[tp.Hits[iht]])<<" Pos "<<PrintPos(tjs, tp)<<"\n";
            exit(1);
          }
          
        } // iht
      } // tp
    }

    return newHitIndex;
    
  } // CreateHit
  
  ////////////////////////////////////////////////
  void TrajClusterAlg::MergeTPHits()
  {
    
    // Merge all hits that are used in one TP into a single hit
    // Make a list of hits that are slated for deletion
    std::vector<unsigned int> delHits;
    for(unsigned short itj = 0; itj < tjs.allTraj.size(); ++itj) {
      if(tjs.allTraj[itj].AlgMod[kKilled]) continue;
      Trajectory& tj = tjs.allTraj[itj];
      // ignore shower Tj hits
      if(tj.AlgMod[kShowerTj]) continue;
      for(unsigned short ipt = tj.EndPt[0]; ipt <= tj.EndPt[1]; ++ipt) {
        TrajPoint& tp = tj.Pts[ipt];
        if(NumHitsInTP(tp, kUsedHits) < 2) continue;
        // Make a list of the old hits on this TP before doing anything invasive
        std::vector<unsigned int> oldHits;
        // get some info so we can calculate the RMS
        raw::TDCtick_t loTick = INT_MAX;
        raw::TDCtick_t hiTick = 0;
        float mChg = 0;
        float mTick = 0;
        // estimate the uncertainties
        float mSigmaPeakAmp = 0;
        float mSigmaPeakTime = 0;
        float mSigmaIntegral = 0;
        for(unsigned short ii = 0; ii < tp.Hits.size(); ++ii) {
          if(!tp.UseHit[ii]) continue;
          unsigned int iht = tp.Hits[ii];
          oldHits.push_back(iht);
          if(tjs.fHits[iht].StartTick < loTick) loTick = tjs.fHits[iht].StartTick;
          if(tjs.fHits[iht].EndTick > hiTick) hiTick = tjs.fHits[iht].EndTick;
          mChg += tjs.fHits[iht].Integral;
          mTick += tjs.fHits[iht].Integral * tjs.fHits[iht].PeakTime;
          mSigmaPeakAmp += tjs.fHits[iht].Integral * tjs.fHits[iht].SigmaPeakAmp;
          mSigmaPeakTime += tjs.fHits[iht].Integral * tjs.fHits[iht].SigmaPeakTime;
          mSigmaIntegral += tjs.fHits[iht].Integral * tjs.fHits[iht].SigmaIntegral;
        } // ii
        mTick /= mChg;
        if(mTick < 0) mTick = 0;
        mSigmaPeakAmp /= mChg;
        mSigmaPeakTime /= mChg;
        mSigmaIntegral /= mChg;
        // make a temporary signal waveform vector
        std::vector<float> signal(hiTick - loTick, 0);
        // fill it with the hit shapes
        for(auto& iht : oldHits) {
          float& peakTime = tjs.fHits[iht].PeakTime;
          float& amp = tjs.fHits[iht].PeakAmplitude;
          float& rms = tjs.fHits[iht].RMS;
          // add charge in the range +/- 3 sigma
          short loTime = (short)(peakTime - 3 * rms);
          if(loTime < loTick) loTime = loTick;
          short hiTime = (short)(peakTime + 3 * rms);
          if(hiTime > hiTick) hiTime = hiTick;
          for(short time = loTime; time < hiTime; ++time) {
            unsigned short indx = time - loTick;
            if(indx > signal.size() - 1) continue;
            float arg = (time - peakTime) / rms;
            signal[indx] += amp * exp(-0.5 * arg * arg);
          } // time
        } // iht
        // aveIndx is the index of the charge-weighted average in the signal vector
        float aveIndx = (mTick - loTick);
        // find the merged hit RMS
        float mRMS = 0;
        for(unsigned short indx = 0; indx < signal.size(); ++indx) {
          float dindx = indx - aveIndx;
          mRMS += signal[indx] * dindx * dindx;
        } // indx
        mRMS = std::sqrt(mRMS / mChg);
        // Modify the first hit in the list
        unsigned int mht = oldHits[0];
        tjs.fHits[mht].PeakTime = mTick;
        tjs.fHits[mht].SigmaPeakTime = mSigmaPeakTime;
        tjs.fHits[mht].PeakAmplitude = mChg / (2.5066 * mRMS);
        tjs.fHits[mht].SigmaPeakAmp = mSigmaPeakAmp;
        tjs.fHits[mht].Integral = mChg;
        tjs.fHits[mht].SigmaIntegral = mSigmaIntegral;
        tjs.fHits[mht].RMS = mRMS;
        tjs.fHits[mht].Multiplicity = 1;
        tjs.fHits[mht].LocalIndex = 0;
        tjs.fHits[mht].GoodnessOfFit = 1; // flag?
        tjs.fHits[mht].NDOF = 0;
        // then flag the other hits for erasing
        for(unsigned short ii = 0; ii < tp.Hits.size(); ++ii) {
          for(unsigned short jj = 1; jj < oldHits.size(); ++jj) {
            if (tp.Hits[ii]==oldHits[jj]){
              tp.UseHit[ii] = false;
              // put it in the removal list
              delHits.push_back(tp.Hits[ii]);
              // Flag this hit
              tjs.fHits[tp.Hits[ii]].InTraj = SHRT_MAX;
              tp.Hits[ii] = INT_MAX;
            }
          }
        } // ii
      } // ipt
    } // itj
    
    // Erase the hits. Start by sorting them in decreasing order so that
    // the local delHits vector doesn't need to be modified when a hit is deleted
    if(delHits.size() > 1) std::sort(delHits.begin(), delHits.end(), std::greater<unsigned int>());

    for(auto& delHit : delHits) EraseHit(delHit);

  } // MergeTPHits
  
  //////////////////////////////////////////
  void TrajClusterAlg::MaskBadTPs(Trajectory& tj, float const& maxChi)
  {
    // Remove TPs that have the worst values of delta until the fit chisq < maxChi
    
    if(!tjs.UseAlg[kMaskBadTPs]) return;
    //don't use this function for reverse propagation
    if(!tjs.UseAlg[kRvPrp]) return;
    
    if(tj.Pts.size() < 3) {
      mf::LogError("TC")<<"MaskBadTPs: Trajectory ID "<<tj.ID<<" too short to mask hits ";
      fGoodTraj = false;
      return;
    }
    unsigned short nit = 0;
    TrajPoint& lastTP = tj.Pts[tj.Pts.size() - 1];
    while(lastTP.FitChi > maxChi && nit < 3) {
      float maxDelta = 0;
      unsigned short imBad = USHRT_MAX;
      unsigned short cnt = 0;
      for(unsigned short ii = 1; ii < tj.Pts.size(); ++ii) {
        unsigned short ipt = tj.Pts.size() - 1 - ii;
        TrajPoint& tp = tj.Pts[ipt];
        if(tp.Chg == 0) continue;
        if(tp.Delta > maxDelta) {
          maxDelta = tp.Delta;
          imBad = ipt;
        }
        ++cnt;
        if(cnt == tp.NTPsFit) break;
      } // ii
      if(imBad == USHRT_MAX) return;
      if(prt) mf::LogVerbatim("TC")<<"MaskBadTPs: lastTP.FitChi "<<lastTP.FitChi<<"  Mask point "<<imBad;
      // mask the point
      UnsetUsedHits(tjs, tj.Pts[imBad]);
      FitTraj(tjs, tj);
      if(prt) mf::LogVerbatim("TC")<<"  after FitTraj "<<lastTP.FitChi;
      tj.AlgMod[kMaskBadTPs] = true;
      ++nit;
    } // lastTP.FItChi > maxChi && nit < 3
    
  } // MaskBadTPs
  
  //////////////////////////////////////////
  void TrajClusterAlg::MaskTrajEndPoints(Trajectory& tj, unsigned short nPts)
  {
    //PrintTrajectory("MTEP", tjs, tj, USHRT_MAX);

    // Masks off (sets all hits not-Used) nPts trajectory points at the leading edge of the
    // trajectory, presumably because the fit including this points is poor. The position, direction
    // and Delta of the last nPts points is updated as well
    
    if(tj.Pts.size() < 3) {
      mf::LogError("TC")<<"MaskTrajEndPoints: Trajectory ID "<<tj.ID<<" too short to mask hits ";
      fGoodTraj = false;
      return;
    }
    if(nPts > tj.Pts.size() - 2) {
      mf::LogError("TC")<<"MaskTrajEndPoints: Trying to mask too many points "<<nPts<<" Pts.size "<<tj.Pts.size();
      fGoodTraj = false;
      return;
    }
    
    // find the last good point (with charge)
    unsigned short lastGoodPt = USHRT_MAX ;

    if (!ChkMichel(tj, lastGoodPt)){ //did not find michel electron
      for(unsigned short ii = 0; ii < tj.Pts.size(); ++ii) {
        unsigned short ipt = tj.EndPt[1] - nPts - ii;
        if(tj.Pts[ipt].Chg > 0) {
          lastGoodPt = ipt;
          break;
        }
        if(ipt == 0) break;
      } // ii
    }
    if(prt) {
      mf::LogVerbatim("TC")<<"MTEP: lastGoodPt "<<lastGoodPt<<" Pts size "<<tj.Pts.size()<<" fGoodTraj "<<fGoodTraj;
    }
    if(lastGoodPt == USHRT_MAX) return;
    tj.EndPt[1] = lastGoodPt;
    
    //for(unsigned short ii = 0; ii < nPts; ++ii) {
    for(unsigned short ii = 0; ii < tj.Pts.size(); ++ii) {
      unsigned short ipt = tj.Pts.size() - 1 - ii;
      if (ipt==lastGoodPt) break;
      UnsetUsedHits(tjs, tj.Pts[ipt]);
      // Reset the position and direction of the masked off points
      tj.Pts[ipt].Dir = tj.Pts[lastGoodPt].Dir;
      if(tj.Pts[lastGoodPt].AngleCode == 2) {
        // Very large angle: Move by path length
        float path = TrajPointSeparation(tj.Pts[lastGoodPt], tj.Pts[ipt]);
        tj.Pts[ipt].Pos[0] = tj.Pts[lastGoodPt].Pos[0] + path * tj.Pts[ipt].Dir[0];
        tj.Pts[ipt].Pos[1] = tj.Pts[lastGoodPt].Pos[1] + path * tj.Pts[ipt].Dir[1];
      } else {
        // Not large angle: Move by wire
        float dw = tj.Pts[ipt].Pos[0] - tj.Pts[lastGoodPt].Pos[0];
        // Correct the projected time to the wire
        float newpos = tj.Pts[lastGoodPt].Pos[1] + dw * tj.Pts[ipt].Dir[1] / tj.Pts[ipt].Dir[0];
        if(prt) mf::LogVerbatim("TC")<<"MTEP: ipt "<<ipt<<" Pos[0] "<<tj.Pts[ipt].Pos[0]<<". Move Pos[1] from "<<tj.Pts[ipt].Pos[1]<<" to "<<newpos;
        tj.Pts[ipt].Pos[1] = tj.Pts[lastGoodPt].Pos[1] + dw * tj.Pts[ipt].Dir[1] / tj.Pts[ipt].Dir[0];
      }
      tj.Pts[ipt].Delta = PointTrajDOCA(tjs, tj.Pts[ipt].HitPos[0], tj.Pts[ipt].HitPos[1], tj.Pts[ipt]);
      if(prt) mf::LogVerbatim("TC")<<" masked ipt "<<ipt<<" Pos "<<PrintPos(tjs, tj.Pts[ipt])<<" Chg "<<tj.Pts[ipt].Chg;
    } // ii
    SetEndPoints(tjs, tj);
    
  } // MaskTrajEndPoints
  
  ////////////////////////////////////////////////
  void TrajClusterAlg::ChkStop(Trajectory& tj)
  {
    // Sets the StopFlag[kBragg] bits on the trajectory by identifying the Bragg peak
    // at each end. This function checks both ends, finding the point with the highest charge nearest the
    // end and considering the first (when end = 0) 4 points or last 4 points (when end = 1). The next
    // 5 - 10 points (fChkStop[0]) are fitted to a line, Q(x - x0) = Qo + (x - x0) * slope where x0 is the
    // wire position of the highest charge point. A large negative slope indicates that there is a Bragg
    // peak at the end.
    
    tj.StopFlag[0][kBragg] = false;
    tj.StopFlag[1][kBragg] = false;
    if(!tjs.UseAlg[kChkStop]) return;
    if(fChkStopCuts[0] < 0) return;
    
    // don't attempt with low momentum trajectories
    if(tj.MCSMom < 50) return;
    
    // ignore trajectories that are very large angle at both ends
    if(tj.Pts[tj.EndPt[0]].AngleCode == 2 || tj.Pts[tj.EndPt[1]].AngleCode == 2) return;

    unsigned short nPtsToCheck = fChkStopCuts[1];
    if(tj.Pts.size() < nPtsToCheck) return;
    
    if(prt) mf::LogVerbatim("TC")<<"ChkStop: requiring "<<nPtsToCheck<<" points with charge slope > "<<fChkStopCuts[0]<<" Chg/WSEU";
    
    // find the highest charge hit in the first 3 points at each end
    for(unsigned short end = 0; end < 2; ++end) {
      short dir = 1 - 2 * end;
      // find the point with the highest charge considering the first 3 points
      float big = 0;
      unsigned short hiPt = 0;
      float wire0 = 0;
      for(unsigned short ii = 0; ii < 4; ++ii) {
        short ipt = tj.EndPt[end] + ii * dir;
        if(ipt < tj.EndPt[0] || ipt > tj.EndPt[1]) break;
        TrajPoint& tp = tj.Pts[ipt];
        if(tp.Chg > big) {
          big = tp.Chg;
          wire0 = tp.Pos[0];
          hiPt = ipt;
        }
      } // ii
      if(prt) mf::LogVerbatim("TC")<<" end "<<end<<" wire0 "<<wire0<<" Chg "<<big;
      std::vector<float> x, y, yerr2;
      float intcpt, intcpterr;
      float slope, slopeerr, chidof;
      float prevChg = big;
      for(unsigned short ii = 0; ii < tj.Pts.size(); ++ii) {
        short ipt = hiPt + ii * dir;
        if(ipt < tj.EndPt[0] || ipt > tj.EndPt[1]) break;
        TrajPoint& tp = tj.Pts[ipt];
        if(tp.Chg == 0) continue;
        // quit if the charge is much larger than the previous charge
        if(tp.Chg > 1.2 * prevChg) break;
        prevChg = tp.Chg;
        x.push_back(std::abs(tp.Pos[0] - wire0));
        y.push_back(tp.Chg);
        // Assume 10% point-to-point charge fluctuations
        float err = 0.1 * tp.Chg;
        if(prt) mf::LogVerbatim("TC")<<ipt<<"  "<<PrintPos(tjs, tp.Pos)<<" "<<x[x.size()-1]<<" Chg "<<(int)tp.Chg;
        yerr2.push_back(err * err);
        if(x.size() == nPtsToCheck) break;
      } // ii
      if(x.size() < 4) continue;
      fLinFitAlg.LinFit(x, y, yerr2, intcpt, slope, intcpterr, slopeerr, chidof);
      // check for really bad chidof indicating a major failure
      if(chidof > 100) continue;
      unsigned short endPt = tj.EndPt[end];
      if(tj.Pts[endPt].AveChg > 0 && intcpt / tj.Pts[endPt].AveChg > 3) {
//        std::cout<<"ChkStop: Crazy intcpt "<<intcpt<<" "<<tj.Pts[endPt].AveChg<<"\n";
        continue;
      }
      // The charge slope is negative for a stopping track in the way that the fit was constructed.
      // Flip the sign so we can make a cut against fChkStopCuts[0] which is positive.
      slope = -slope;
      if(slope > fChkStopCuts[0] && chidof < fChkStopCuts[2] && slope > 2 * slopeerr) {
        tj.StopFlag[end][kBragg] = true;
        tj.AlgMod[kChkStop] = true;
        // Put the charge at the end into tp.AveChg
        tj.Pts[endPt].AveChg = intcpt;
        if(prt) mf::LogVerbatim("TC")<<" end "<<end<<" fit chidof "<<chidof<<" slope "<<slope<<" +/- "<<slopeerr<<" Stopping ";
      } else {
        if(prt) mf::LogVerbatim("TC")<<" end "<<end<<" fit chidof "<<chidof<<" slope "<<slope<<" +/- "<<slopeerr<<" Not stopping";
      }
   } // end

  } // ChkStop

  //////////////////////TY://////////////////////////
  bool TrajClusterAlg::ChkMichel(Trajectory& tj, unsigned short& lastGoodPt){

    if(!tjs.UseAlg[kMichel]) return false;
    //find number of hits that are consistent with Michel electron
    unsigned short nmichelhits = 0;
    //find number of hits that are consistent with Bragg peak
    unsigned short nbragghits = 0;
    float lastChg = 0;

    bool isfirsthit = true;
    unsigned short braggpeak = 0;

    for(unsigned short ii = 0; ii < tj.Pts.size(); ++ii) {
      if (ii>tj.EndPt[1]) continue;
      unsigned short ipt = tj.EndPt[1] - ii;
      if (tj.Pts[ipt].Chg>0){
        if (isfirsthit){
          isfirsthit = false;
          if (tj.Pts[ipt].ChgPull<0){
            ++nmichelhits;
          }
        }
        else{
          if (tj.Pts[ipt].ChgPull<0&&nmichelhits&&!nbragghits){//still Michel
            ++nmichelhits;
          }
          else{
            if (!nbragghits){
              ++nbragghits; //Last Bragg peak hit
              lastChg  = tj.Pts[ipt].Chg;
              braggpeak = ipt;
            }
            else if (tj.Pts[ipt].Chg<lastChg){ //still Bragg peak
              ++nbragghits;
              lastChg  = tj.Pts[ipt].Chg;
            }
            else break;
          }
        }
      }
    }
    if(prt) mf::LogVerbatim("TC")<<"ChkMichel Michel hits: "<<nmichelhits<<" Bragg peak hits: "<<nbragghits;
    if (nmichelhits>0&&nbragghits>2){//find Michel topology
      lastGoodPt = braggpeak;
      tj.AlgMod[kMichel] = true;
      return true;
    }
    else{
      return false;
    }
  }

  ////////////////////////////////////////////////
  void TrajClusterAlg::ChkHiChgHits(CTP_t inCTP)
  {
    // Check allTraj trajectories in the current CTP to see if they are stopping
    if(!tjs.UseAlg[kSplitHiChgHits]) return;
    
    for(size_t i = 0; i< tjs.allTraj.size(); ++i) {
      auto & tj = tjs.allTraj[i];
      if(tj.CTP != inCTP) continue;
      if(tj.AlgMod[kKilled]) continue;
      SplitHiChgHits(tj);
    } // tj

  } // ChkHiChgHits

  /////////////////////TY:///////////////////////////
  void TrajClusterAlg::SplitHiChgHits(Trajectory& tj){
    
    // Check allTraj trajectories in the current CTP and split high charge hits 
    if(!tjs.UseAlg[kSplitHiChgHits]) return;

    // Only do it once
    if (tj.AlgMod[kSplitHiChgHits]) return;

    if(tj.AlgMod[kKilled]) return;
    //Ignore short trajectories
    if (tj.EndPt[1]<10) return;
    for(unsigned short end = 0; end < 2; ++end) {
      if(prt) mf::LogVerbatim("TC")<<"SplitHiChghits "<<end<<" "<<tj.VtxID[end];
      float hichg = 0;
      unsigned short tp = tj.EndPt[end];
      unsigned short nlohits = 0;
      unsigned short lastHiTP = USHRT_MAX;
      while (tp != tj.EndPt[1-end]){
        float ptchg = TpSumHitChg(tjs, tj.Pts[tp]);
        if (prt) mf::LogVerbatim("TC")<<"SplitHiChgHits "<<tp<<" "<<ptchg<<" "<<PrintPos(tjs, tj.Pts[tp]);
        if (ptchg){
          if (tp == tj.EndPt[end]){
            hichg = ptchg;
            lastHiTP = tp;
          }
          else if (ptchg>0.4*hichg){
            if (!nlohits){
              hichg = ptchg;
              lastHiTP = tp;
            }
            else{
              break;
            }
          }
          else ++nlohits;
        }
        if (end==0){
          ++tp;
        }
        else{
          --tp;
        }
      }
      //if (prt) mf::LogVerbatim("TC")<<"SplitHiChgHits "<<end<<" "<<nlohits;
      if (nlohits>4&&lastHiTP!=USHRT_MAX){
        //Create new vertex
        VtxStore aVtx;
        aVtx.Pos = tj.Pts[lastHiTP].Pos;
        aVtx.NTraj = 2;
        aVtx.Pass = tj.Pass;
        aVtx.Topo = 7;
        aVtx.ChiDOF = 0;
        aVtx.CTP = tj.CTP;
        aVtx.ID = tjs.vtx.size() + 1;
        if(!StoreVertex(tjs, aVtx)) {
          if(prt) mf::LogVerbatim("TC")<<" Failed storing vertex "<<tj.VtxID[end];
          return;
        }

        // make a copy
        Trajectory newTj = tj;
        newTj.ID = tjs.allTraj.size() + 1;

        // keep high charge hits, reassign other hits to the new trajectory
        unsigned short tp1 = lastHiTP+1;
        if (end==1) tp1 = lastHiTP-1;
        for (unsigned short ipt = std::min(tj.EndPt[1-end], tp1); ipt <= std::max(tj.EndPt[1-end], tp1); ++ipt){
          tj.Pts[ipt].Chg = 0;
          for (unsigned short ii = 0; ii < tj.Pts[ipt].Hits.size(); ++ii) {
            if(!tj.Pts[ipt].UseHit[ii]) continue;
            unsigned int iht = tj.Pts[ipt].Hits[ii];
            // This shouldn't happen but check anyway
            if(tjs.fHits[iht].InTraj != tj.ID) continue;
            tjs.fHits[iht].InTraj = newTj.ID;
            tj.Pts[ipt].UseHit[ii] = false;
          }//ii
        }//ipt
        SetEndPoints(tjs, tj);
        tj.VtxID[1-end] = aVtx.ID;
        tj.AlgMod[kSplitHiChgHits] = true;
        if(prt) {
          mf::LogVerbatim("TC")<<"Splitting trajectory ID "<<tj.ID<<" new EndPts "<<tj.EndPt[0]<<" to "<<tj.EndPt[1];
        }

        for (unsigned short ipt = std::min(newTj.EndPt[end], lastHiTP); ipt <= std::max(newTj.EndPt[end], lastHiTP); ++ipt){
          newTj.Pts[ipt].Chg = 0;
          for (unsigned short ii = 0; ii < newTj.Pts[ipt].Hits.size(); ++ii) {
            newTj.Pts[ipt].UseHit[ii] = false;
          }//ii
        }//ipt
        SetEndPoints(tjs, newTj);
        newTj.VtxID[end] = aVtx.ID;
        newTj.AlgMod[kSplitHiChgHits] = true;
        tjs.allTraj.push_back(newTj);
        SetVx2Score(tjs, prt);
        
        break;     
      }
    }
  }


  void TrajClusterAlg::DefineShTree(TTree* t) {
    showertree = t;

    showertree->Branch("run", &tjs.Run, "run/I");
    showertree->Branch("subrun", &tjs.SubRun, "subrun/I");
    showertree->Branch("event", &tjs.Event, "event/I");

    showertree->Branch("BeginWir", &tjs.stv.BeginWir);
    showertree->Branch("BeginTim", &tjs.stv.BeginTim);
    showertree->Branch("BeginAng", &tjs.stv.BeginAng);
    showertree->Branch("BeginChg", &tjs.stv.BeginChg);
    showertree->Branch("BeginVtx", &tjs.stv.BeginVtx);

    showertree->Branch("EndWir", &tjs.stv.EndWir);
    showertree->Branch("EndTim", &tjs.stv.EndTim);
    showertree->Branch("EndAng", &tjs.stv.EndAng);
    showertree->Branch("EndChg", &tjs.stv.EndChg);
    showertree->Branch("EndVtx", &tjs.stv.EndVtx);

    showertree->Branch("MCSMom", &tjs.stv.MCSMom);

    showertree->Branch("PlaneNum", &tjs.stv.PlaneNum);
    showertree->Branch("TjID", &tjs.stv.TjID);
    showertree->Branch("IsShowerTj", &tjs.stv.IsShowerTj);
    showertree->Branch("ShowerID", &tjs.stv.ShowerID);
    showertree->Branch("IsShowerParent", &tjs.stv.IsShowerParent);
    showertree->Branch("StageNum", &tjs.stv.StageNum);
    showertree->Branch("StageName", &tjs.stv.StageName);

    showertree->Branch("Envelope", &tjs.stv.Envelope);
    showertree->Branch("EnvPlane", &tjs.stv.EnvPlane);
    showertree->Branch("EnvStage", &tjs.stv.EnvStage);
    showertree->Branch("EnvShowerID", &tjs.stv.EnvShowerID);

    showertree->Branch("nStages", &tjs.stv.nStages);
    showertree->Branch("nPlanes", &tjs.stv.nPlanes);

  } // end DefineShTree

  void TrajClusterAlg::DefineCRTree(TTree *t){
    crtree = t;
    crtree->Branch("run", &tjs.Run, "run/I");
    crtree->Branch("subrun", &tjs.SubRun, "subrun/I");
    crtree->Branch("event", &tjs.Event, "event/I");
    crtree->Branch("cr_origin", &tjs.crt.cr_origin);
    crtree->Branch("cr_pfpxmin", &tjs.crt.cr_pfpxmin);
    crtree->Branch("cr_pfpxmax", &tjs.crt.cr_pfpxmax);
    crtree->Branch("cr_pfpyzmindis", &tjs.crt.cr_pfpyzmindis);
  }

} // namespace cluster<|MERGE_RESOLUTION|>--- conflicted
+++ resolved
@@ -2389,10 +2389,6 @@
     
     art::ValidHandle<std::vector<recob::SpacePoint>> spVecHandle = evt.getValidHandle<std::vector<recob::SpacePoint>>(fSpacePointModuleLabel);
     art::FindManyP<recob::Hit> spt_hit(spVecHandle, evt, fSpacePointModuleLabel);
-<<<<<<< HEAD
-=======
-    std::cout<<"Number of space points "<<spVecHandle->size()<<"\n";
->>>>>>> 23a03ec4
     if(spVecHandle->size() == 0) return;
     tjs.spts.resize(spVecHandle->size());
     bool first = true;
@@ -2409,22 +2405,14 @@
       for(auto sphit : spHits) {
         // the Ptr key() is the index into the hits collection
         if(sphit.key() < 0 || sphit.key() > tjs.fHits.size() - 1) {
-<<<<<<< HEAD
           mf::LogVerbatim("TC")<<"GSPC: Bad art Ptr key. Reverting to old matching code";
-=======
-          std::cout<<"GSPC: Bad art Ptr key. Reverting to old matching code\n";
->>>>>>> 23a03ec4
           tjs.spts.clear();
           return;
         }
         auto& tchit = tjs.fHits[sphit.key()];
         // make a simple check
         if(tchit.PeakTime != sphit->PeakTime()) {
-<<<<<<< HEAD
           mf::LogVerbatim("TC")<<"GSPC: Hit indexing error. Reverting to old matching code";
-=======
-          std::cout<<"GSPC: Hit indexing error. Reverting to old matching code\n";
->>>>>>> 23a03ec4
           tjs.spts.clear();
           return;
         }
@@ -2432,11 +2420,7 @@
         // have the same product id
         if(first) {
           if(sphit.id() != tjs.fHits[0].ArtPtr.id()) {
-<<<<<<< HEAD
             mf::LogVerbatim("TC")<<"GSPC: SpacePointModuleLabel and HitFinderModuleLabel reference a different hit collection. Reverting to old code";
-=======
-            std::cout<<"GSPC: SpacePointModuleLabel and HitFinderModuleLabel reference a different hit collection. Reverting to old code\n";
->>>>>>> 23a03ec4
             tjs.spts.clear();
             return;
           }
@@ -2456,21 +2440,13 @@
     if(tjs.Match3DCuts[0] <= 0) return;
     
     bool prt = (debug.Plane >= 0) && (debug.Tick == 3333);
-<<<<<<< HEAD
 /* Dec 6, 2017: Disable this until dead wire gaps are considered when makng SpacePoints
-=======
-    
->>>>>>> 23a03ec4
     // match using space points if they exist
     if(!tjs.spts.empty()) {
       Match3DSpts(tjs, evt, tpcid, fSpacePointModuleLabel);
       return;
     }
-<<<<<<< HEAD
 */
-=======
-    
->>>>>>> 23a03ec4
     tjs.matchVec.clear();
     
     int cstat = tpcid.Cryostat;
@@ -2626,10 +2602,7 @@
         for(auto& tjID : matVec[ii].TjIDs) myprt<<" "<<NumUsedHitsInTj(tjs, tjs.allTraj[tjID-1]);
         myprt<<" MatchFrac "<<std::fixed<<std::setprecision(2)<<matVec[ii].MatchFrac;
         if(checkChgAsymmetry) myprt<<" TjChgAsymmetry "<<std::fixed<<std::setprecision(2)<<matVec[ii].TjChgAsymmetry;
-<<<<<<< HEAD
         myprt<<" PDGCodeVote "<<PDGCodeVote(tjs, matVec[ii].TjIDs, false);
-=======
->>>>>>> 23a03ec4
         myprt<<"\n";
         ++cnt;
         if(cnt == 500) {
