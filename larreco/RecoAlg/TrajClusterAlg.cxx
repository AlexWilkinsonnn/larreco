//////////////////////////////////////////////////////////////////////
///
/// Step crawling code used by TrajClusterAlg
///
/// Bruce Baller, baller@fnal.gov
///
///
////////////////////////////////////////////////////////////////////////

#include "larreco/RecoAlg/TrajClusterAlg.h"
#include "larreco/RecoAlg/TCAlg/DebugStruct.h"

class TH1F;
class TH2F;
class TProfile;

struct SortEntry{
  unsigned int index;
  float val;
};

bool greaterThan (SortEntry c1, SortEntry c2) { return (c1.val > c2.val);}
bool lessThan (SortEntry c1, SortEntry c2) { return (c1.val < c2.val);}

bool valDecreasing (SortEntry c1, SortEntry c2) { return (c1.val > c2.val);}
bool valIncreasing (SortEntry c1, SortEntry c2) { return (c1.val < c2.val);}

namespace tca {

  //------------------------------------------------------------------------------

  TrajClusterAlg::TrajClusterAlg(fhicl::ParameterSet const& pset):fCaloAlg(pset.get<fhicl::ParameterSet>("CaloAlg"))
  {
    reconfigure(pset);
    tjs.caloAlg = &fCaloAlg;
    art::ServiceHandle<art::TFileService> tfs;
    hist.CreateHists(*tfs);
    tm.Initialize();
  }
  
  bool TrajClusterAlg::SortByMultiplet(TCHit const& a, TCHit const& b)
  {
    // compare the wire IDs first:
    int cmp_res = a.WireID.cmp(b.WireID);
    if (cmp_res != 0) return cmp_res < 0; // order is decided, unless equal
    // decide by start time
    if (a.StartTick != b.StartTick) return a.StartTick < b.StartTick;
    // if still undecided, resolve by local index
    return a.LocalIndex < b.LocalIndex; // if still unresolved, it's a bug!
  } // SortByMultiplet

  //------------------------------------------------------------------------------
  void TrajClusterAlg::reconfigure(fhicl::ParameterSet const& pset)
  {

    bool badinput = false;
    fHitFinderModuleLabel = pset.get<art::InputTag>("HitFinderModuleLabel");
    fMakeNewHits          = pset.get< bool >("MakeNewHits", true);
    fMode                 = pset.get< short >("Mode", 1);
    fHitErrFac            = pset.get< float >("HitErrFac", 0.4);
    fMinAmp               = pset.get< float >("MinAmp", 0.1);
    tjs.AngleRanges       = pset.get< std::vector<float>>("AngleRanges");
    fNPtsAve              = pset.get< short >("NPtsAve", 20);
    fMinPtsFit            = pset.get< std::vector<unsigned short >>("MinPtsFit");
    fMinPts               = pset.get< std::vector<unsigned short >>("MinPts");
    fMaxAngleCode         = pset.get< std::vector<unsigned short>>("MaxAngleCode");
    fMinMCSMom             = pset.get< std::vector<short >>("MinMCSMom");

    fMaxChi               = pset.get< float >("MaxChi", 10);
    fChargeCuts           = pset.get< std::vector<float >>("ChargeCuts", {3, 0.15, 0.25});
    fMultHitSep           = pset.get< float >("MultHitSep", 2.5);
    fKinkCuts             = pset.get< std::vector<float >>("KinkCuts", {0.4, 1.5, 4});
    fQualityCuts          = pset.get< std::vector<float >>("QualityCuts", {0.8, 3});
    fMaxWireSkipNoSignal  = pset.get< float >("MaxWireSkipNoSignal", 1);
    fMaxWireSkipWithSignal= pset.get< float >("MaxWireSkipWithSignal", 100);
    fProjectionErrFactor  = pset.get< float >("ProjectionErrFactor", 2);
    fVLAStepSize        = pset.get< float >("VLAStepSize", 1.5);
    fJTMaxHitSep2         = pset.get< float >("JTMaxHitSep", 2);
    
    std::vector<std::string> skipAlgsVec = pset.get< std::vector<std::string>  >("SkipAlgs");
    
    std::vector<std::string> specialAlgsVec;
    if(pset.has_key("SpecialAlgs")) specialAlgsVec = pset.get< std::vector<std::string>  >("SpecialAlgs");
    
    tjs.DeltaRayTag       = pset.get< std::vector<short>>("DeltaRayTag", {-1, -1, -1});
    tjs.MuonTag           = pset.get< std::vector<short>>("MuonTag", {-1, -1, -1, - 1});
    tjs.ShowerTag         = pset.get< std::vector<float>>("ShowerTag", {-1, -1, -1, -1, -1, -1});
    
    tjs.SaveShowerTree    = pset.get< bool >("SaveShowerTree", false);

    fChkStopCuts          = pset.get< std::vector<float>>("ChkStopCuts", {-1, -1, -1});
    fMaxTrajSep           = pset.get< float >("MaxTrajSep", 4);
    
    fStudyMode            = pset.get< bool  >("StudyMode", false);
    tjs.MatchTruth        = pset.get< std::vector<float> >("MatchTruth", {-1, -1, -1, -1});
    tjs.Vertex2DCuts      = pset.get< std::vector<float >>("Vertex2DCuts", {-1, -1, -1, -1, -1, -1, -1});
    if(pset.has_key("VertexScoreWeights")) tjs.VertexScoreWeights = pset.get< std::vector<float> >("VertexScoreWeights");
    tjs.Vertex3DChiCut    = pset.get< float >("Vertex3DChiCut", -1);
    fMaxVertexTrajSep     = pset.get< std::vector<float>>("MaxVertexTrajSep");
    tjs.Match3DCuts       = pset.get< std::vector<float >>("Match3DCuts", {-1, -1, -1, -1, -1});
    
    debug.Cryostat = 0;
    debug.TPC = 0;
    if(pset.has_key("DebugCryostat")) debug.Cryostat = pset.get< int >("DebugCryostat");
    if(pset.has_key("DebugTPC"))      debug.TPC = pset.get< int >("DebugTPC");
    debug.Plane           = pset.get< int >("DebugPlane", -1);
    debug.Wire            = pset.get< int >("DebugWire", -1);
    debug.Tick            = pset.get< int >("DebugTick", -1);
    debug.WorkID          = pset.get< int >("DebugWorkID", 0);

    // convert the max traj separation into a separation^2
    fMaxTrajSep *= fMaxTrajSep;
    if(fJTMaxHitSep2 > 0) fJTMaxHitSep2 *= fJTMaxHitSep2;
    
    // in the following section we ensure that the fcl vectors are appropriately sized so that later references are valid
    if(fMinPtsFit.size() != fMinPts.size()) badinput = true;
    if(fMaxVertexTrajSep.size() != fMinPts.size()) badinput = true;
    if(fMaxAngleCode.size() != fMinPts.size()) badinput = true;
    if(fMinMCSMom.size() != fMinPts.size()) badinput = true;
    if(badinput) throw art::Exception(art::errors::Configuration)<< "Bad input from fcl file. Vector lengths for MinPtsFit, MaxVertexTrajSep, MaxAngleRange and MinMCSMom should be defined for each reconstruction pass";
    
    if(tjs.Vertex2DCuts.size() < 7) throw art::Exception(art::errors::Configuration)<<"Vertex2DCuts must be size 7\n 0 = Max length definition for short TJs\n 1 = Max vtx-TJ sep short TJs\n 2 = Max vtx-TJ sep long TJs\n 3 = Max position pull for >2 TJs\n 4 = Max vtx position error\n 5 = Min MCSMom for one of two TJs\n 6 = Min fraction of wires hit btw vtx and Tjs\n 7 = Min Score\n 8 = ID of a 2D vertex to print";
    // resize for a debug element of the vector
    if(tjs.Vertex2DCuts.size() < 9) {
      tjs.Vertex2DCuts.resize(9);
      // Set a default minimum Score
      tjs.Vertex2DCuts[7] = 3;
    }
    if(fKinkCuts.size() != 3) throw art::Exception(art::errors::Configuration)<<"KinkCuts must be size 2\n 0 = Hard kink angle cut\n 1 = Kink angle significance\n 2 = nPts fit";
    if(fChargeCuts.size() != 3) throw art::Exception(art::errors::Configuration)<<"ChargeCuts must be size 3\n 0 = Charge pull cut\n 1 = Min allowed fractional chg RMS\n 2 = Max allowed fractional chg RMS";
    
    if(tjs.MuonTag.size() != 4) throw art::Exception(art::errors::Configuration)<<"MuonTag must be size 4\n 0 = minPtsFit\n 1 = minMCSMom\n 2= maxWireSkipNoSignal\n 3 = min delta ray length for tagging";
    if(tjs.DeltaRayTag.size() != 3) throw art::Exception(art::errors::Configuration)<<"DeltaRayTag must be size 3\n 0 = Max endpoint sep\n 1 = min MCSMom\n 2 = max MCSMom";
    if(fChkStopCuts.size() != 3) throw art::Exception(art::errors::Configuration)<<"ChkStopCuts must be size 3\n 0 = Min Charge ratio\n 1 = Charge slope pull cut\n 2 = Charge fit chisq cut";
    if(tjs.ShowerTag.size() < 13) {
      std::cout<< "ShowerTag must be size 13\n 0 = Mode\n 1 = max MCSMom\n 2 = max separation (WSE units)\n 3 = Max angle diff\n 4 = Factor * rms width\n 5 = Min half width\n 6 = min total Tps\n 7 = Min Tjs\n 8 = max parent FOM\n 9 = max direction FOM 10 = max AspectRatio\n 11 = min Score to preserve a vertex\n 12 = Debug showers in CTP\n";
      std::cout<<" Fixing this problem...";
      tjs.ShowerTag.resize(13);
      // set the min score to 0
      tjs.ShowerTag[11] = 0;
      // turn off printing
      tjs.ShowerTag[12] = -1;
    }
    if(tjs.Match3DCuts.size() != 5) throw art::Exception(art::errors::Configuration)<< "Match3DCuts must be size 3\n 0 = dx(cm) match\n 1 = dAngle (radians)\n 2 = Min length for 2-view match\n 3 = 2-view match require dead region in 3rd view?\n 4 = minimum match fraction";
    
    // check the angle ranges and convert from degrees to radians
    if(tjs.AngleRanges.back() < 90) {
      mf::LogVerbatim("TC")<<"Last element of AngleRange != 90 degrees. Fixing it\n";
      tjs.AngleRanges.back() = 90;
    }
    
    fExpectNarrowHits = (fMode == 4);
    
    // decide whether debug information should be printed
    bool validCTP = debug.Cryostat >= 0 && debug.TPC >= 0 && debug.Plane >= 0 && debug.Wire >= 0 && debug.Tick >= 0;
    if(validCTP) debug.CTP = EncodeCTP((unsigned int)debug.Cryostat, (unsigned int)debug.TPC, (unsigned int)debug.Plane);
    bool debugMerge = debug.Wire < 0;
    bool debugVtx = debug.Tick < 0;
    fDebugMode = validCTP || debug.WorkID < 0 || debugMerge || debugVtx;
    if(fDebugMode) {
      std::cout<<"**************** Debug mode: debug.CTP "<<debug.CTP<<" ****************\n";
      std::cout<<"Cryostat "<<debug.Cryostat<<" TPC "<<debug.TPC<<" Plane "<<debug.Plane<<"\n";
      std::cout<<"Pass MinPts  MinPtsFit Max Angle\n";
      for(unsigned short pass = 0; pass < fMinPts.size(); ++pass) {
        unsigned short ir = fMaxAngleCode[pass];
        if(ir > tjs.AngleRanges.size() - 1) ir = tjs.AngleRanges.size() - 1;
        std::cout<<std::setw(3)<<pass;
        std::cout<<std::setw(7)<<fMinPts[pass];
        std::cout<<std::setw(7)<<fMinPtsFit[pass];
        std::cout<<std::setw(12)<<(int)tjs.AngleRanges[ir]<<"\n";
      }
      std::cout<<"Max angle ranges\n range  degrees  radians\n";
      for(unsigned short ir = 0; ir < tjs.AngleRanges.size(); ++ir) {
        std::cout<<std::setw(3)<<ir;
        std::cout<<std::setw(8)<<(int)tjs.AngleRanges[ir];
        std::cout<<std::setw(8)<<std::setprecision(3)<<tjs.AngleRanges[ir] * M_PI / 180;
        std::cout<<"\n";
      } // ir
    }
    
    for(auto& range : tjs.AngleRanges) {
      if(range < 0 || range > 90) throw art::Exception(art::errors::Configuration)<< "Invalid angle range "<<range<<" Must be 0 - 90 degrees";
      range *= M_PI / 180;
    } // range
    
    // Ensure that the size of the AlgBitNames vector is consistent with the AlgBit typedef enum
    if(kAlgBitSize != AlgBitNames.size()) throw art::Exception(art::errors::Configuration)<<"kAlgBitSize "<<kAlgBitSize<<" != AlgBitNames size "<<AlgBitNames.size();
    fAlgModCount.resize(kAlgBitSize);

    if(kFlagBitSize != StopFlagNames.size()) throw art::Exception(art::errors::Configuration)<<"kFlagBitSize "<<kFlagBitSize<<" != StopFlagNames size "<<StopFlagNames.size();
    
    if(kFlagBitSize > 64) throw art::Exception(art::errors::Configuration)<<"Increase the size of UseAlgs to at least "<<kFlagBitSize;
    
    bool gotit, printHelp = false;
    for(unsigned short ib = 0; ib < AlgBitNames.size(); ++ib) tjs.UseAlg[ib] = true;
    
    // turn off the special algs
    // A lightly tested algorithm that should only be turned on for testing
    tjs.UseAlg[kStopAtTj] = false;
    // Do an exhaustive (and slow) check of the hit -> trajectory associations
    tjs.UseAlg[kChkInTraj] = false;
    
    for(auto strng : skipAlgsVec) {
      gotit = false;
      if(strng == "All") {
        // turn everything off
        for(unsigned short ib = 0; ib < AlgBitNames.size(); ++ib) tjs.UseAlg[ib] = false;
        gotit = true;
        break;
      } // All off
      for(unsigned short ib = 0; ib < AlgBitNames.size(); ++ib) {
        if(strng == AlgBitNames[ib]) {
          tjs.UseAlg[ib] = false;
          gotit = true;
          break;
        }
      } // ib
      if(!gotit) {
        std::cout<<"******* Unknown SkipAlgs input string '"<<strng<<"'\n";
        printHelp = true;
      }
    } // strng
    if(printHelp) {
      std::cout<<"Valid AlgNames:";
      for(auto strng : AlgBitNames) std::cout<<" "<<strng;
      std::cout<<"\n";
      std::cout<<"Or specify All to turn all algs off\n";
      throw art::Exception(art::errors::Configuration)<< "Invalid SkipAlgs specification";
    }
    // overwrite any settings above with special algs
    for(auto strng : specialAlgsVec) {
      gotit = false;
      for(unsigned short ib = 0; ib < AlgBitNames.size(); ++ib) {
        if(strng == AlgBitNames[ib]) {
          tjs.UseAlg[ib] = true;
          gotit = true;
          break;
        }
      } // ib
      if(!gotit) {
        std::cout<<"******* Unknown SpecialAlgs input string '"<<strng<<"'\n";
        printHelp = true;
      }
    } // strng
    if(printHelp) {
      std::cout<<"Valid AlgNames:";
      for(auto strng : AlgBitNames) std::cout<<" "<<strng;
      std::cout<<"\n";
      std::cout<<"Or specify All to turn all algs off\n";
      throw art::Exception(art::errors::Configuration)<< "Invalid SkipAlgs specification";
    }
    
    if(fDebugMode) {
      std::cout<<"Using algs:";
      for(unsigned short ib = 0; ib < AlgBitNames.size(); ++ib) {
        if(ib % 10 == 0) std::cout<<"\n";
        if(tjs.UseAlg[ib] && ib != kKilled) std::cout<<" "<<AlgBitNames[ib];
      }
      std::cout<<"\n";
      std::cout<<"Skipping algs:";
      for(unsigned short ib = 0; ib < AlgBitNames.size(); ++ib) if(!tjs.UseAlg[ib] && ib != kKilled) std::cout<<" "<<AlgBitNames[ib];
      std::cout<<"\n";
      if(fExpectNarrowHits) std::cout<<"Configured to expect narrow hits produced by gaushit with LongMaxHits set large.\n";
      if(tjs.IgnoreNegChiHits) std::cout<<"Configured to ignore hits with GoodnessOfFit < 0.\n";
    }
    fEventsProcessed = 0;
   
  } // reconfigure
  
  ////////////////////////////////////////////////
  void TrajClusterAlg::ClearResults() {
    tjs.vtx3.clear();
    tjs.vtx.clear();
    tjs.tcl.clear();
    tjs.inClus.clear();
    tjs.matchVec.clear();
    tjs.matchVecPFPList.clear();
    tjs.WireHitRange.clear();
    tjs.fHits.clear();
    tjs.allTraj.clear();
    tjs.cots.clear();
    tjs.showers.clear();
    tjs.MCPartList.clear();
  } // ClearResults()

  ////////////////////////////////////////////////
  void TrajClusterAlg::RunTrajClusterAlg(art::Event & evt)
  {

    if(fMode == 0) return;
    
    // Get the hits
    art::ValidHandle< std::vector<recob::Hit>> hitVecHandle = evt.getValidHandle<std::vector<recob::Hit>>(fHitFinderModuleLabel);

    ++fEventsProcessed;
    if(hitVecHandle->size() < 3) return;
    
    // a gratuitous clearing of everything before we start
    ClearResults();
 
    tjs.detprop = lar::providerFrom<detinfo::DetectorPropertiesService>();
    tjs.geom = lar::providerFrom<geo::Geometry>();
    
    tjs.fHits.reserve(hitVecHandle->size());

    // transfer the hits into the local vector so we can modify them
    float minAmp = fMinAmp;
    if(fMinAmp < 0) minAmp = 0;
    for(unsigned int iht = 0; iht < hitVecHandle->size(); ++iht) {
      art::Ptr<recob::Hit> hit = art::Ptr<recob::Hit>(hitVecHandle, iht);
      // Look for a hit with negative amplitude
      if(hit->PeakAmplitude() < minAmp) continue;
      TCHit localHit;
      localHit.StartTick = hit->StartTick();
      localHit.EndTick = hit->EndTick();
      localHit.PeakTime = hit->PeakTime();
      localHit.SigmaPeakTime = hit->SigmaPeakTime();
      localHit.PeakAmplitude = hit->PeakAmplitude();
      localHit.SigmaPeakAmp = hit->SigmaPeakAmplitude();
      localHit.Integral = hit->Integral();
      localHit.SigmaIntegral = hit->SigmaIntegral();
      localHit.RMS = hit->RMS();
      localHit.GoodnessOfFit = hit->GoodnessOfFit();
      localHit.NDOF = hit->DegreesOfFreedom();
      localHit.Multiplicity = hit->Multiplicity();
      localHit.LocalIndex = hit->LocalIndex();
      localHit.WireID = hit->WireID();
      tjs.fHits.push_back(localHit);
    } // iht    

    // sort it as needed;
    // that is, sorted by wire ID number,
    // then by start of the region of interest in time, then by the multiplet
    std::sort(tjs.fHits.begin(), tjs.fHits.end(), &SortByMultiplet);
    
    // check the hits for indexing errors
    unsigned short nerr = 0;
    for(unsigned int iht = 0; iht < tjs.fHits.size(); ++iht) {
      if(tjs.fHits[iht].Multiplicity < 2) continue;
      auto& iHit = tjs.fHits[iht];
      bool badHit = false;
      unsigned int fromIndex = iht - iHit.LocalIndex;
      unsigned short indx = 0;
      for(unsigned int jht = fromIndex; jht < fromIndex + iHit.Multiplicity; ++jht) {
        auto& jHit = tjs.fHits[jht];
        if(iHit.Multiplicity != jHit.Multiplicity) badHit = true;
        if(iHit.WireID.Wire != jHit.WireID.Wire) badHit = true;
        if(iHit.LocalIndex != indx) badHit = true;
        ++indx;
      } // jht
      if(badHit) {
        ++nerr;
        for(unsigned int jht = fromIndex; jht < fromIndex + iHit.Multiplicity; ++jht) {
          auto& jHit = tjs.fHits[jht];
          jHit.Multiplicity = 1;
          jHit.LocalIndex = 0;
        } // jht
      }
    } // iht
    
    // Match these hits to MC tracks
    if(!fIsRealData) tm.MatchTrueHits();

    // check for debugging mode triggered by Plane, Wire, Tick
    debug.Hit = UINT_MAX;
    if(fDebugMode) {
      std::cout<<"Look for debug hit "<<debug.Plane<<":"<<debug.Wire<<":"<<debug.Tick;
      for(unsigned int iht = 0; iht < tjs.fHits.size(); ++iht) {
        if((int)tjs.fHits[iht].WireID.Plane != debug.Plane) continue;
        if((int)tjs.fHits[iht].WireID.Wire != debug.Wire) continue;
        if(tjs.fHits[iht].PeakTime < debug.Tick - 5) continue;
        if(tjs.fHits[iht].PeakTime > debug.Tick + 5) continue;
        debug.Hit = iht;
        std::cout<<" iht "<<iht<<" "<<debug.Cryostat<<":"<<debug.TPC<<":"<<debug.Plane<<":"<<PrintHit(tjs.fHits[iht]);
        std::cout<<" Amp "<<(int)tjs.fHits[iht].PeakAmplitude;
        std::cout<<" RMS "<<std::fixed<<std::setprecision(1)<<tjs.fHits[iht].RMS;
        std::cout<<" Chisq "<<std::fixed<<std::setprecision(1)<<tjs.fHits[iht].GoodnessOfFit;
        std::cout<<" Mult "<<tjs.fHits[iht].Multiplicity;
        std::cout<<"\n";
        break;
      } // iht
      if(debug.Hit == UINT_MAX) std::cout<<" not found\n";
    } // debugging mode
    
    if(fDebugMode && nerr > 0) std::cout<<"Found "<<nerr<<" hits with indexing errors. Set Multiplicity = 1 for these hits.\n";
    
    fRun = evt.run();
    fSubRun  = evt.subRun();
    fEvent = evt.event();
    fWorkID = 0;
    
    // Set true if a truly bad situation occurs
    fQuitAlg = false;
    fIsRealData = evt.isRealData();
    vtxPrt = false;
    mrgPrt = false;
    didPrt = false;
    
    if(fMode > 0) {
      // Step from upstream (small wire number) to downstream (large wire number)
      fStepDir = 1;
    } else {
      // or step in the other direction
      fStepDir = -1;
    }
    InitializeAllTraj();
    for (const geo::TPCID& tpcid: tjs.geom->IterateTPCIDs()) {
      geo::TPCGeo const& TPC = tjs.geom->TPC(tpcid);
      fQuitAlg = !FillWireHitRange(tjs, tpcid, fDebugMode);
      if(fQuitAlg) return;
      if(fDebugMode) {
        // check the hit X range
        float maxX = -1E6;
        float minX = 1E6;
        for(auto& hit : tjs.fHits) {
          if(hit.MCPartListIndex == USHRT_MAX) continue;
          float hitX = tjs.detprop->ConvertTicksToX(hit.PeakTime, hit.WireID.Plane, hit.WireID.TPC, hit.WireID.Cryostat);
          if(hitX > maxX) maxX = hitX;
          if(hitX < minX) minX = hitX;
        } // hit
        if(minX < tjs.XLo || maxX > tjs.XHi) {
          std::cout<<"Warning!! Probable timing offset problem: minX = "<<minX<<" < "<<tjs.XLo;
          std::cout<<" or maxX = "<<maxX<<" > "<<tjs.XHi<<"\n";
          tjs.XLo = minX;
          tjs.XHi = maxX;
        }
      } // check hits
      for(fPlane = 0; fPlane < TPC.Nplanes(); ++fPlane) {
        // special mode for only reconstructing the collection plane
        if(fMode == 2 && fPlane != TPC.Nplanes() - 1) continue;
        // no hits on this plane?
        if(tjs.FirstWire[fPlane] > tjs.LastWire[fPlane]) continue;
        // Set the CTP code to ensure objects are compared within the same plane
        fCTP = EncodeCTP(tpcid.Cryostat, tpcid.TPC, fPlane);
        fCstat = tpcid.Cryostat;
        fTpc = tpcid.TPC;
        // save some processing time if in debug mode. This may cause confusion when debugging
        // subtle failures
//        if(debug.CTP != UINT_MAX && debug.CTP != fCTP) continue;
        // reconstruct all trajectories in the current plane
        ReconstructAllTraj();
        if(fQuitAlg) {
          mf::LogVerbatim("TC")<<"Found fQuitAlg after ReconstructAllTraj";
          ClearResults();
          return;
        }
      } // fPlane
      // No sense taking muon direction if delta ray tagging is disabled
      if(tjs.DeltaRayTag[0] >= 0) TagMuonDirections(tjs, debug.WorkID);
      if(tjs.Vertex3DChiCut > 0) Find3DVertices(tjs, debug, tpcid);
      KillPoorVertices(tjs);
      for(fPlane = 0; fPlane < TPC.Nplanes(); ++fPlane) {
        fCTP = EncodeCTP(tpcid.Cryostat, tpcid.TPC, fPlane);
        ChkVtxAssociations(tjs, fCTP);
      }
      if(tjs.ShowerTag[0] == 1) {
        // find showers after 3D vertex finding - which may split trajectories
        for(fPlane = 0; fPlane < TPC.Nplanes(); ++fPlane) {
          // no hits on this plane?
          if(tjs.FirstWire[fPlane] > tjs.LastWire[fPlane]) continue;
          // Set the CTP code to ensure objects are compared within the same plane
          fCTP = EncodeCTP(tpcid.Cryostat, tpcid.TPC, fPlane);
          FindShowers(tjs, fCTP);
        }

<<<<<<< HEAD
	//std::cout << "SHOWER TREE STAGE NUM SIZE: "  << tjs.stv.StageNum.size() << std::endl;
	//showertree->Fill();
=======
        std::cout << "SHOWER TREE STAGE NUM SIZE: "  << tjs.stv.StageNum.size() << std::endl;
        showertree->Fill();
>>>>>>> 3fce2dc9
      } // make showers
      // Match3D should be the last thing called for this tpcid
      Match3D(tpcid, false);
      // Use 3D matching information to find showers in 2D. FindShowers3D returns
      // true if the algorithm was successful indicating that the matching needs to be redone
      if(tjs.ShowerTag[0] == 2 && FindShowers3D(tjs, tpcid)) Match3D(tpcid, true);

      std::cout << "SHOWER TREE STAGE NUM SIZE: "  << tjs.stv.StageNum.size() << std::endl;
      showertree->Fill();
    } // tpcid
    
    if(fStudyMode) {
      // output MC-reco stuff to optimize the vertex weights
      for (const geo::TPCID& tpcid: tjs.geom->IterateTPCIDs()) {
        geo::TPCGeo const& TPC = tjs.geom->TPC(tpcid);
        for(fPlane = 0; fPlane < TPC.Nplanes(); ++fPlane) {
          fCTP = EncodeCTP(tpcid.Cryostat, tpcid.TPC, fPlane);
          ChkVtxAssociations(tjs, fCTP);
        }
      } // tpcid
    }
    FillPFPInfo();
    if(!fIsRealData) tm.MatchTruth(hist, fEventsProcessed);
    // Convert trajectories in allTraj into clusters
    MakeAllTrajClusters();
    if(fQuitAlg) {
      mf::LogVerbatim("TC")<<"RunTrajCluster failed in MakeAllTrajClusters";
      ClearResults();
      return;
    }
    if(!CheckHitClusterAssociations(tjs)) {
      ClearResults();
      mf::LogVerbatim("TC")<<"RunTrajCluster failed in CheckHitClusterAssociations";
      return;
    }
    
    if(fStudyMode) std::cout<<"StudyMode is broken right now...\n";
    
    // print trajectory summary report?
    if(tjs.ShowerTag[0] >= 0) debug.Plane = tjs.ShowerTag[11];
    if(fDebugMode) {
      mf::LogVerbatim("TC")<<"Done in RunTrajClusterAlg";
      PrintAllTraj("RTC", tjs, debug, USHRT_MAX, 0);
      PrintPFParticles("RTC", tjs);
    }

    unsigned short ntj = 0;
    unsigned short nsh = 0;
    for(auto& tj : tjs.allTraj) {
      if(tj.AlgMod[kKilled]) continue;
      ++ntj;
      if(tj.AlgMod[kShowerTj]) ++nsh;
    } // tj
    if(fDebugMode) std::cout<<"RTC done ntj "<<ntj<<" nsh "<<nsh<<" events processed "<<fEventsProcessed<<"\n";
    
    if(tjs.MatchTruth[0] >= 0) tm.PrintResults(fEvent);
    
    // convert vertex time from WSE to ticks
    for(auto& avtx : tjs.vtx) avtx.Pos[1] /= tjs.UnitsPerTick;
    
    if(fDebugMode) mf::LogVerbatim("TC")<<"RunTrajCluster success run "<<fRun<<" event "<<fEvent<<" allTraj size "<<tjs.allTraj.size()<<" events processed "<<fEventsProcessed;
    
  } // RunTrajClusterAlg

  ////////////////////////////////////////////////
  void TrajClusterAlg::InitializeAllTraj()
  {
    tjs.allTraj.clear();
    tjs.vtx.clear();
    tjs.vtx3.clear();
  } // InitializeAllTraj
  
  ////////////////////////////////////////////////
  void TrajClusterAlg::ReconstructAllTraj()
  {
    // Reconstruct clusters in fPlane and put them in allTraj
    
    unsigned int ii, iwire, jwire, iht, jht;
    
    if(fPlane > tjs.FirstWire.size() - 1) {
      mf::LogWarning("TC")<<"ReconstructAllTraj called with invalid fPlane "<<fPlane;
      fQuitAlg = true;
      return;
    }
    
    unsigned int nwires = tjs.LastWire[fPlane] - tjs.FirstWire[fPlane] - 1;
    std::vector<unsigned int> iHitsInMultiplet, jHitsInMultiplet;
    unsigned short ihtIndex, jhtIndex;
    
    // turn of trajectory printing
    TJPrt = 0;
    didPrt = false;
    
    // Make several passes through the hits with user-specified cuts for each
    // pass. In general these are to not reconstruct large angle trajectories on
    // the first pass
    float maxHitsRMS = 4 * tjs.AveHitRMS[fPlane];
    for(unsigned short pass = 0; pass < fMinPtsFit.size(); ++pass) {
      for(ii = 0; ii < nwires; ++ii) {
        // decide which way to step given the sign of fStepDir
        if(fStepDir > 0) {
          // step DS
          iwire = tjs.FirstWire[fPlane] + ii;
          jwire = iwire + 1;
        } else {
          // step US
          iwire = tjs.LastWire[fPlane] - ii - 1;
          jwire = iwire - 1;
        }
        // skip bad wires or no hits on the wire
        if(tjs.WireHitRange[fPlane][iwire].first < 0) continue;
        if(tjs.WireHitRange[fPlane][jwire].first < 0) continue;
        unsigned int ifirsthit = (unsigned int)tjs.WireHitRange[fPlane][iwire].first;
        unsigned int ilasthit = (unsigned int)tjs.WireHitRange[fPlane][iwire].second;
        unsigned int jfirsthit = (unsigned int)tjs.WireHitRange[fPlane][jwire].first;
        unsigned int jlasthit = (unsigned int)tjs.WireHitRange[fPlane][jwire].second;
        for(iht = ifirsthit; iht < ilasthit; ++iht) {
          prt = (iht == debug.Hit);
          if(prt)  {
            mf::LogVerbatim("TC")<<"+++++++ Pass "<<pass<<" Found debug hit "<<fPlane<<":"<<PrintHit(tjs.fHits[iht]);
            didPrt = true;
          }
          // Only consider hits that are available
          if(tjs.fHits[iht].InTraj != 0) continue;
          if(tjs.IgnoreNegChiHits && tjs.fHits[iht].GoodnessOfFit < 0) continue;
          // We hope to make a trajectory point at the hit position of iht in WSE units
          // with a direction pointing to jht
          unsigned int fromWire = tjs.fHits[iht].WireID.Wire;
          float fromTick = tjs.fHits[iht].PeakTime;
          float iqtot = tjs.fHits[iht].Integral;
          float hitsRMSTick = tjs.fHits[iht].RMS;
          std::vector<unsigned int> iHitsInMultiplet;
          if(pass == 0) {
            // only use the hit on the first pass
            iHitsInMultiplet.resize(1);
            iHitsInMultiplet[0] = iht;
          } else {
            GetHitMultiplet(iht, iHitsInMultiplet, ihtIndex);
          }
          if(iHitsInMultiplet.size() > 1) {
            fromTick = HitsPosTick(tjs, iHitsInMultiplet, iqtot, kUnusedHits);
            hitsRMSTick = HitsRMSTick(tjs, iHitsInMultiplet, kUnusedHits);
          }
          bool fatIHit = (hitsRMSTick > maxHitsRMS);
          if(prt) mf::LogVerbatim("TC")<<" hit RMS "<<tjs.fHits[iht].RMS<<" BB Multiplicity "<<iHitsInMultiplet.size()<<" AveHitRMS["<<fPlane<<"] "<<tjs.AveHitRMS[fPlane]<<" HitsRMSTick "<<hitsRMSTick<<" fatIHit "<<fatIHit;
          for(jht = jfirsthit; jht < jlasthit; ++jht) {
            // Only consider hits that are available
            if(tjs.fHits[iht].InTraj != 0) continue;
            if(tjs.fHits[jht].InTraj != 0) continue;
            if(tjs.IgnoreNegChiHits && tjs.fHits[jht].GoodnessOfFit < 0) continue;
            // clear out any leftover work inTraj's that weren't cleaned up properly
/*
            for(unsigned short oht = jfirsthit; oht < jlasthit; ++oht) {
              if(tjs.fHits[oht].InTraj < 0) {
                mf::LogVerbatim("TC")<<"Bad cleanup "<<PrintHit(tjs.fHits[oht])<<" "<<tjs.fHits[oht].InTraj<<" events processed "<<fEventsProcessed;
                std::cout<<"Bad cleanup "<<PrintHit(tjs.fHits[oht])<<" "<<tjs.fHits[oht].InTraj<<" events processed "<<fEventsProcessed<<" fWorkID "<<fWorkID<<"\n";
                tjs.fHits[oht].InTraj = 0;
              }
            }
*/
            unsigned int toWire = jwire;
            float toTick = tjs.fHits[jht].PeakTime;
            float jqtot = tjs.fHits[jht].Integral;
            if(jqtot < 1) continue;
            std::vector<unsigned int> jHitsInMultiplet;
            if(pass == 0) {
              // only use the hit on the first pass
              jHitsInMultiplet.resize(1);
              jHitsInMultiplet[0] = jht;
            } else {
              GetHitMultiplet(jht, jHitsInMultiplet, jhtIndex);
            }
            hitsRMSTick = HitsRMSTick(tjs, jHitsInMultiplet, kUnusedHits);
            bool fatJHit = (hitsRMSTick > maxHitsRMS);
            if(pass == 0) {
              // require both hits to be consistent
              if((fatIHit && !fatJHit) || (!fatIHit && fatJHit)) {
                if(prt) mf::LogVerbatim("TC")<<" jht fails "<<PrintHit(tjs.fHits[jht])<<" hit RMS "<<tjs.fHits[jht].RMS<<" mRMS "<<hitsRMSTick<<" fatJhit "<<fatJHit<<" max RMS "<<maxHitsRMS;
                continue;
              }
            } else {
              // pass > 0
              if(jHitsInMultiplet.size() > 1) toTick = HitsPosTick(tjs, jHitsInMultiplet, jqtot, kUnusedHits);
            }
            if(prt) {
              mf::LogVerbatim("TC")<<"+++++++ checking TrajHitsOK with jht "<<fPlane<<":"<<PrintHit(tjs.fHits[jht])<<" BB Multiplicity "<<jHitsInMultiplet.size()<<" HitsRMSTick "<<HitsRMSTick(tjs, jHitsInMultiplet, kUnusedHits)<<" fatJhit "<<fatJHit<<" setting toTick to "<<(int)toTick<<" TrajHitsOK "<<TrajHitsOK(tjs, iHitsInMultiplet, jHitsInMultiplet);
            }
            // Ensure that the hits StartTick and EndTick have the proper overlap
            if(!TrajHitsOK(tjs, iHitsInMultiplet, jHitsInMultiplet)) continue;
            // start a trajectory with direction from iht -> jht
            Trajectory work;
            if(!StartTraj(work, fromWire, fromTick, toWire, toTick, fCTP, pass)) continue;
            if(didPrt) TJPrt = work.WorkID;
            // check for a major failure
            if(fQuitAlg) return;
            if(work.Pts.empty()) {
              if(prt) mf::LogVerbatim("TC")<<"ReconstructAllTraj: StartTraj failed";
              ReleaseHits(tjs, work);
              continue;
            }
            // check for a large angle crawl
            if(work.Pts[0].AngleCode > fMaxAngleCode[work.Pass]) {
              if(prt) mf::LogVerbatim("TC")<<"ReconstructAllTraj: Wrong angle code "<<work.Pts[0].AngleCode<<" for this pass "<<work.Pass;
              ReleaseHits(tjs, work);
              continue;
            }
            work.Pts[0].DeltaRMS = fHitErrFac * tjs.UnitsPerTick * hitsRMSTick;
            // don't include the charge of iht since it will be low if this
            // is a starting/ending track
            work.AveChg = jqtot;
            // try to add close hits
            bool sigOK;
            AddHits(work, 0, sigOK);
            // check for a major failure
            if(fQuitAlg) return;
            if(!sigOK || work.Pts[0].Chg == 0) {
              if(prt) mf::LogVerbatim("TC")<<" No hits at initial trajectory point ";
              ReleaseHits(tjs, work);
              continue;
            }
            // move the TP position to the hit position but don't mess with the direction
            work.Pts[0].Pos = work.Pts[0].HitPos;
            // print the header and the first TP
            if(prt) PrintTrajectory("RAT", tjs, work, USHRT_MAX);
            // We can't update the trajectory yet because there is only one TP.
            work.EndPt[0] = 0;
            // now try stepping away
            StepCrawl(work);
            // check for a major failure
            if(fQuitAlg) return;
            if(prt) mf::LogVerbatim("TC")<<" After first StepCrawl. fGoodTraj "<<fGoodTraj<<" fTryWithNextPass "<<fTryWithNextPass;
            if(!fGoodTraj && fTryWithNextPass) {
              StepCrawl(work);
              if(!fGoodTraj || !fUpdateTrajOK) {
                if(prt) mf::LogVerbatim("TC")<<" xxxxxxx StepCrawl failed AGAIN. fTryWithNextPass "<<fTryWithNextPass;
                ReleaseHits(tjs, work);
                continue;
              } // Failed again
            }
            // Check the quality of the work trajectory
            CheckTraj(work);
            // check for a major failure
            if(fQuitAlg) return;
            if(prt) mf::LogVerbatim("TC")<<"ReconstructAllTraj: After CheckTraj EndPt "<<work.EndPt[0]<<"-"<<work.EndPt[1]<<" fGoodTraj "<<fGoodTraj<<" fTryWithNextPass "<<fTryWithNextPass;
            if(fTryWithNextPass) {
              // Most likely, the first part of the trajectory was good but the latter part
              // had too many unused hits. The work vector was
              // truncated and pass incremented, so give it another try
              work.AlgMod[kTryWithNextPass] = true;
              StepCrawl(work);
              // check for a major failure
              if(fQuitAlg) return;
              if(!fGoodTraj) {
                if(prt) mf::LogVerbatim("TC")<<" xxxxxxx StepCrawl failed AGAIN after CheckTraj";
                ReleaseHits(tjs, work);
                continue;
              } // Failed again
            } // fTryWithNextPass
            if(prt) mf::LogVerbatim("TC")<<"StepCrawl done: fGoodTraj "<<fGoodTraj<<" NumPtsWithCharge "<<NumPtsWithCharge(tjs, work, true)<<" cut "<<fMinPts[work.Pass];
            // decide if the trajectory is long enough for this pass
            if(!fGoodTraj || NumPtsWithCharge(tjs, work, true) < fMinPts[work.Pass]) {
              if(prt) mf::LogVerbatim("TC")<<" xxxxxxx Not enough points "<<NumPtsWithCharge(tjs, work, true)<<" minimum "<<fMinPts[work.Pass]<<" or !fGoodTraj";
              ReleaseHits(tjs, work);
              continue;
            }
            if(prt) mf::LogVerbatim("TC")<<"ReconstructAllTraj: calling StoreTraj with npts "<<work.EndPt[1];
            fQuitAlg = !StoreTraj(tjs, work);
            // check for a major failure
            if(fQuitAlg) return;
            if(tjs.UseAlg[kChkInTraj]) {
              fQuitAlg = !InTrajOK(tjs, "RAT");
              if(fQuitAlg) {
                mf::LogVerbatim("TC")<<"InTrajOK failed in ReconstructAllTraj";
                return;
              }
            }
            break;
          } // jht
        } // iht
      } // iwire
      // Try to merge trajectories before making vertices
      EndMerge();
      if(fQuitAlg) return;
      
      // Tag delta rays before making vertices
      TagDeltaRays(tjs, fCTP, debug.WorkID);

      // TY: Split high charge hits near the trajectory end
      ChkHiChgHits();

      Find2DVertices(tjs, debug, fCTP);
      FindVtxTjs();
      if(fQuitAlg) return;

    } // pass
    
    // Use unused hits in all trajectories
    UseUnusedHits();
    
    // make junk trajectories using nearby un-assigned hits
    if(fJTMaxHitSep2 > 0) {
      FindJunkTraj();
      if(fQuitAlg) return;
    }
    TagDeltaRays(tjs, fCTP, debug.WorkID);
    Find2DVertices(tjs, debug, fCTP);
    // check for a major failure
    if(fQuitAlg) return;

    // last attempt to attach Tjs to vertices
    for(unsigned short ivx = 0; ivx < tjs.vtx.size(); ++ivx) if(tjs.vtx[ivx].NTraj > 0) AttachAnyTrajToVertex(tjs, ivx, vtxPrt);
    
    // Check the Tj <-> vtx associations and define the vertex quality
    ChkVtxAssociations(tjs, fCTP);

    // TY: Improve hit assignments near vertex 
    VtxHitsSwap(tjs, debug, fCTP);

    // Refine vertices, trajectories and nearby hits
//    Refine2DVertices();
    
  } // ReconstructAllTraj

  //////////////////////////////////////////
  void TrajClusterAlg::UseUnusedHits()
  {
    if(tjs.allTraj.size() == 0) return;
    if(!tjs.UseAlg[kUUH]) return;
    
    // max change in position allowed after adding all unused hits in a multiplet 
    float maxPosSep2 = 0.25;
    // Relax this cut for special tracking mode
    if(fMode == 2) maxPosSep2 = 1;
    
    std::vector<unsigned int> hitsInMultiplet;
    for(unsigned short itj = 0; itj < tjs.allTraj.size(); ++itj) {
      Trajectory& tj = tjs.allTraj[itj];
      if(tj.AlgMod[kKilled]) continue;
      // Find the max delta
      unsigned short firstPt = tj.EndPt[0];
      unsigned short lastPt = tj.EndPt[1];
      for(unsigned short ipt = firstPt; ipt <= lastPt; ++ipt) {
        TrajPoint& tp = tj.Pts[ipt];
        if(AngleRange(tjs, tp) == 0) continue;
        if(tp.Hits.empty()) continue;
        bool hitsAdded = false;
        for(unsigned short ii = 0; ii < tp.Hits.size(); ++ii) {
          if(!tp.UseHit[ii]) continue;
          unsigned int iht = tp.Hits[ii];
          GetHitMultiplet(iht, hitsInMultiplet);
          if(hitsInMultiplet.size() > 1) {
            for(unsigned short jj = ii + 1; jj < tp.Hits.size(); ++jj) {
              if(!tp.UseHit[jj]) continue;
              if(std::find(hitsInMultiplet.begin(), hitsInMultiplet.end(), tp.Hits[jj]) != hitsInMultiplet.end()) {
                tp.UseHit[jj] = true;
                tjs.fHits[tp.Hits[jj]].InTraj = tj.ID;
                hitsAdded = true;
              }
            } // jj
          }
        } // ii
        if(hitsAdded) {
          // save the hit position
          std::array<float, 2> oldHitPos = tp.HitPos;
          DefineHitPos(tp);
          // keep it if 
          if(PosSep2(tj.Pts[ipt].HitPos, oldHitPos) < maxPosSep2) {
            tj.AlgMod[kUUH] = true;
          } else {
            UnsetUsedHits(tjs, tj.Pts[ipt]);
          }
        }
      } // ipt
      if(tj.AlgMod[kUUH]) SetEndPoints(tjs, tj);
    } // itj
    
  } // UseUnusedHits
  
  //////////////////////////////////////////
  void TrajClusterAlg::ReversePropagate(Trajectory& tj)
  {
    // Reverse the trajectory and step in the opposite direction. The
    // updated trajectory is returned if this process is successful
    
    if(!tjs.UseAlg[kRvPrp]) return;
    
    if(tj.Pts.size() < 6) return;
    // only do this once
    if(tj.AlgMod[kRvPrp]) return;
    
    // This code can't handle VLA trajectories
    if(tj.Pts[tj.EndPt[0]].AngleCode == 2) return;
    
    if(tj.EndPt[0] > 0) {
      tj.Pts.erase(tj.Pts.begin(), tj.Pts.begin() + tj.EndPt[0]);
      SetEndPoints(tjs, tj);
    }
    
    if(prt) mf::LogVerbatim("TC")<<"ReversePropagate: Prepping Tj "<<tj.ID<<" incoming StepDir "<<tj.StepDir;
    
    short stepDir = tj.StepDir;

    // find the wire on which EndPt resides
    unsigned int wire0 = std::nearbyint(tj.Pts[0].Pos[0]);
    unsigned int nextWire = wire0 - tj.StepDir;
    
    // check for dead wires
    geo::PlaneID planeID = DecodeCTP(tj.CTP);
    unsigned short ipl = planeID.Plane;
    while(nextWire > tjs.FirstWire[ipl] && nextWire < tjs.LastWire[ipl]) {
      if(tjs.WireHitRange[ipl][nextWire].first >= 0) break;
      nextWire -= tj.StepDir;
    }
    if(nextWire == tjs.LastWire[ipl] - 1) return;
    // clone the first point
    TrajPoint tp = tj.Pts[0];
    // strip off the hits
    tp.Hits.clear(); tp.UseHit.reset();
    // move it to the next wire
    MoveTPToWire(tp, (float)nextWire);
    // find close unused hits near this position
    float maxDelta = 10 * tj.Pts[tj.EndPt[1]].DeltaRMS;
    if(!FindCloseHits(tjs, tp, maxDelta, kUnusedHits)) return;
    if(prt) mf::LogVerbatim("TC")<<" nUnused hits "<<tp.Hits.size()<<" at Pos "<<PrintPos(tjs, tp);
    if(tp.Hits.empty()) return;
     // There are hits on the next wire. Make a copy, reverse it and try
    // to extend it with StepCrawl
    if(prt) {
      mf::LogVerbatim myprt("TC");
      myprt<<" tp.Hits ";
      for(auto& iht : tp.Hits) myprt<<" "<<PrintHit(tjs.fHits[iht])<<"_"<<tjs.fHits[iht].InTraj;
    } // prt
    //
    // Make a working copy of tj
    Trajectory tjWork = tj;
    // So the first shall be last and the last shall be first
    ReverseTraj(tjs, tjWork);
    // Flag it to use special cuts in StepCrawl
    tjWork.AlgMod[kRvPrp] = true;
    // We are doing this probably because the trajectory is stopping.
    // Reduce the number of fitted points to a small number
    unsigned short lastPt = tjWork.Pts.size() - 1;
    if(lastPt < 4) return;
    // update the charge
    float chg = 0;
    float cnt = 0;
    for(unsigned short ii = 0; ii < 4; ++ii) {
      unsigned short ipt = lastPt - ii;
      if(tjWork.Pts[ipt].Chg == 0) continue;
      chg += tjWork.Pts[ipt].Chg;
      ++cnt;
    } // ii
    if(cnt == 0) return;
    if(cnt > 1) tjWork.Pts[lastPt].AveChg = chg / cnt;
    StepCrawl(tjWork);
    if(!fGoodTraj) {
      if(prt) mf::LogVerbatim("TC")<<" ReversePropagate StepCrawl failed";
      return;
    }
    // restore the original direction
    if(tjWork.StepDir != stepDir) ReverseTraj(tjs, tjWork);
    tj = tjWork;
    // re-check for a stopping track
    ChkStop(tj);
    if(prt) {
      mf::LogVerbatim("TC")<<" ReversePropagate success. Outgoing StepDir "<<tj.StepDir;
      if(tj.Pts.size() < 50) PrintTrajectory("RP", tjs, tj, USHRT_MAX);
    }

  } // ReversePropagate
  
  //////////////////////////////////////////
  void TrajClusterAlg::FindJunkTraj()
  {
    // Makes junk trajectories using unassigned hits
    
    if(fPlane > tjs.FirstWire.size() - 1) {
      mf::LogWarning("TC")<<"FindJunkTraj called with invalid fPlane "<<fPlane;
      fQuitAlg = true;
      return;
    }
    
    // shouldn't have to do this but...
    for(unsigned int iht = 0; iht < tjs.fHits.size(); ++iht) if(tjs.fHits[iht].InTraj < 0) tjs.fHits[iht].InTraj = 0;
    
    std::vector<unsigned int> tHits;
    // vectors for checking hit consistency
    std::vector<unsigned int> iHit(1), jHit(1);
    bool jtPrt = false;
    for(unsigned int iwire = tjs.FirstWire[fPlane]; iwire < tjs.LastWire[fPlane] - 1; ++iwire) {
      // skip bad wires or no hits on the wire
      if(tjs.WireHitRange[fPlane][iwire].first < 0) continue;
      unsigned int jwire = iwire + 1;
      if(tjs.WireHitRange[fPlane][jwire].first < 0) continue;
      unsigned int ifirsthit = (unsigned int)tjs.WireHitRange[fPlane][iwire].first;
      unsigned int ilasthit = (unsigned int)tjs.WireHitRange[fPlane][iwire].second;
      unsigned int jfirsthit = (unsigned int)tjs.WireHitRange[fPlane][jwire].first;
      unsigned int jlasthit = (unsigned int)tjs.WireHitRange[fPlane][jwire].second;
      for(unsigned int iht = ifirsthit; iht < ilasthit; ++iht) {
        jtPrt = (iht == debug.Hit);
        if(jtPrt) {
          mf::LogVerbatim("TC")<<"FindJunkTraj: Found debug hit "<<PrintHit(tjs.fHits[iht])<<" fJTMaxHitSep2 "<<fJTMaxHitSep2<<" iht "<<iht<<" jfirsthit "<<jfirsthit<<" jlasthit "<<jlasthit;
        }
        if(tjs.fHits[iht].InTraj != 0) continue;
        if(tjs.IgnoreNegChiHits && tjs.fHits[iht].GoodnessOfFit < 0) continue;
        for(unsigned int jht = jfirsthit; jht < jlasthit; ++jht) {
          if(tjs.fHits[jht].InTraj != 0) continue;
          if(tjs.IgnoreNegChiHits && tjs.fHits[jht].GoodnessOfFit < 0) continue;
          if(prt && HitSep2(tjs, iht, jht) < 100) mf::LogVerbatim("TC")<<" use "<<PrintHit(tjs.fHits[jht])<<" HitSep2 "<<HitSep2(tjs, iht, jht);
          if(HitSep2(tjs, iht, jht) > fJTMaxHitSep2) continue;
          jHit[0] = jht;
          // check for hit width consistency
          if(!TrajHitsOK(tjs, iHit, jHit)) continue;
          tHits.clear();
          // add all hits and flag them
          unsigned int fromIndex = iht - tjs.fHits[iht].LocalIndex;
          for(unsigned int kht = fromIndex; kht < fromIndex + tjs.fHits[iht].Multiplicity; ++kht) {
            if(tjs.fHits[kht].InTraj != 0) continue;
            if(HitSep2(tjs, iht, kht) > fJTMaxHitSep2) continue;
            tHits.push_back(kht);
            tjs.fHits[kht].InTraj = -4;
          } // kht
          fromIndex = jht - tjs.fHits[jht].LocalIndex;
          for(unsigned int kht = fromIndex; kht < fromIndex + tjs.fHits[jht].Multiplicity; ++kht) {
            if(tjs.fHits[kht].InTraj != 0) continue;
            if(HitSep2(tjs, jht, kht) > fJTMaxHitSep2) continue;
            tHits.push_back(kht);
            tjs.fHits[kht].InTraj = -4;
          } // kht
          unsigned int loWire, hiWire;
          if(iwire != 0) { loWire = iwire - 1; } else { loWire = 0; }
          if(jwire < tjs.NumWires[fPlane] - 3) { hiWire = jwire + 2; } else { hiWire = tjs.NumWires[fPlane] - 1; }
          bool hitsAdded = true;
          unsigned short nit = 0;
          while(hitsAdded && nit < 100) {
            hitsAdded = false;
            for(unsigned int kwire = loWire; kwire < hiWire + 1; ++kwire) {
              if(tjs.WireHitRange[fPlane][kwire].first < 0) continue;
              unsigned int kfirsthit = (unsigned int)tjs.WireHitRange[fPlane][kwire].first;
              unsigned int klasthit = (unsigned int)tjs.WireHitRange[fPlane][kwire].second;
              for(unsigned int kht = kfirsthit; kht < klasthit; ++kht) {
                if(tjs.fHits[kht].InTraj != 0) continue;
                if(tjs.IgnoreNegChiHits && tjs.fHits[kht].GoodnessOfFit < 0) continue;
                // this shouldn't be needed but do it anyway
                if(std::find(tHits.begin(), tHits.end(), kht) != tHits.end()) continue;
                // re-purpose jHit and check for consistency
                jHit[0] = kht;
                if(!TrajHitsOK(tjs, tHits, jHit)) continue;
                // check w every hit in tHit
                for(unsigned short tht = 0; tht < tHits.size(); ++tht) {
                  if(jtPrt && HitSep2(tjs, kht, tHits[tht]) < 100) mf::LogVerbatim("TC")<<" kht "<<PrintHit(tjs.fHits[kht])<<" tht "<<PrintHit(tjs.fHits[tHits[tht]])<<" HitSep2 "<<HitSep2(tjs, kht, tHits[tht])<<" cut "<<fJTMaxHitSep2;
                  if(HitSep2(tjs, kht, tHits[tht]) > fJTMaxHitSep2) continue;
                  hitsAdded = true;
                  tHits.push_back(kht);
                  tjs.fHits[kht].InTraj = -4;
                  if(tHits.size() > 50) break;
                  if(kwire > hiWire) hiWire = kwire;
                  if(kwire < loWire) loWire = kwire;
                  break;
                } // tht
              } // kht
              if(jtPrt) mf::LogVerbatim("TC")<<" kwire "<<kwire<<" thits size "<<tHits.size();
            } // kwire
            ++nit;
          } // hitsAdded && nit < 100
          float loTime = 1E6; 
          float hiTime = 0;
          loWire = USHRT_MAX; hiWire = 0;
          for(unsigned short tht = 0; tht < tHits.size(); ++tht) {
            if(tjs.fHits[tHits[tht]].WireID.Wire < loWire) loWire = tjs.fHits[tHits[tht]].WireID.Wire;
            if(tjs.fHits[tHits[tht]].WireID.Wire > hiWire) hiWire = tjs.fHits[tHits[tht]].WireID.Wire;
            if(tjs.fHits[tHits[tht]].PeakTime < loTime) loTime = tjs.fHits[tHits[tht]].PeakTime;
            if(tjs.fHits[tHits[tht]].PeakTime > hiTime) hiTime = tjs.fHits[tHits[tht]].PeakTime;
          }
          if(jtPrt) {
            mf::LogVerbatim myprt("TC");
            myprt<<" tHits";
            for(auto tht : tHits) myprt<<" "<<PrintHit(tjs.fHits[tht]);
            myprt<<"\n";
          } // prt
          // See if this is a ghost trajectory
          unsigned short ofTraj = USHRT_MAX;
          if(IsGhost(tHits, ofTraj)) continue;
          unsigned int newTjIndex = 0;
          MakeJunkTraj(tHits, newTjIndex);
          if(fQuitAlg) return;
          // release any hits that weren't included in a trajectory
          for(auto iht : tHits) if(tjs.fHits[iht].InTraj == -4) tjs.fHits[iht].InTraj = 0;
          if(hitsAdded) break;
        } // jht
      } // iht
    } // iwire
  } // FindJunkTraj

  //////////////////////////////////////////
  void TrajClusterAlg::MakeJunkTraj(std::vector<unsigned int> tHits, unsigned int& newTjIndex)
  {
    
    if(!tjs.UseAlg[kJunkTj]) return;
     // Make a crummy trajectory using the provided hits
    newTjIndex = USHRT_MAX;
    
    if(tHits.size() < 2) return;

    std::vector<std::vector<unsigned int>> tpHits;
    unsigned short ii, iht, ipt;
    
    // Start the trajectory using the first and last hits to
    // define a starting direction. Use the last pass settings
    Trajectory work;
    unsigned short pass = fMinPts.size() - 1;
    if(!StartTraj(work, tHits[0], tHits[tHits.size()-1], pass)) return;
    if(work.ID == debug.WorkID) {
      mf::LogVerbatim("TC")<<" Turning on debug mode in MakeJunkTraj";
      debug.CTP = work.CTP;
      prt = true;
    }
    
    // Do a more complicated specification of TP hits if there
    // are enough of them
    if(tHits.size() > 6) {
      // fit all of the hits to a line
      std::vector<float> x(tHits.size()), y(tHits.size()), yerr2(tHits.size());
      float intcpt, slope, intcpterr, slopeerr, chidof, qtot = 0;
      
      for(ii = 0; ii < tHits.size(); ++ii) {
        iht = tHits[ii];
        x[ii] = tjs.fHits[iht].WireID.Wire;
        y[ii] = tjs.fHits[iht].PeakTime * tjs.UnitsPerTick;
        qtot += tjs.fHits[iht].Integral;
        yerr2[ii] = tjs.fHits[iht].Integral;
      } // ii
      fLinFitAlg.LinFit(x, y, yerr2, intcpt, slope, intcpterr, slopeerr, chidof);
      
      if(prt) mf::LogVerbatim("TC")<<" tHits line fit chidof "<<chidof<<" Angle "<<atan(slope);
      // return without making a junk trajectory
      if(chidof > 900) return;
      // A rough estimate of the trajectory angle
      work.Pts[0].Ang = atan(slope);
      work.Pts[0].Dir[0] = cos(work.Pts[0].Ang);
      work.Pts[0].Dir[1] = sin(work.Pts[0].Ang);
      SetAngleCode(tjs, work.Pts[0]);
      // Rotate the hits into this coordinate system to find the start and end
      // points and general direction
      double cs = cos(-work.Pts[0].Ang);
      double sn = sin(-work.Pts[0].Ang);
      float tAlong, minAlong = 1E6, maxAlong = -1E6;
      float pointSize = 2.1;
      // sort the hits by the distance along the general direction
      std::vector<SortEntry> sortVec(tHits.size());
      SortEntry sortEntry;
      for(ii = 0; ii < x.size(); ++ii) {
        tAlong = cs * x[ii] - sn * y[ii];
        if(tAlong < minAlong) minAlong = tAlong;
        if(tAlong > maxAlong) maxAlong = tAlong;
        sortEntry.index = ii;
        sortEntry.val = tAlong;
        sortVec[ii] = sortEntry;
      } // ii
      std::sort(sortVec.begin(), sortVec.end(), lessThan);
      // make a temp vector
      std::vector<unsigned int> tmp(sortVec.size());
      // overwrite with the sorted values
      for(ii = 0; ii < sortVec.size(); ++ii) tmp[ii] = tHits[sortVec[ii].index];
      tHits = tmp;
      // create a trajectory point at each WSE unit (if there are hits at that point)
      unsigned short npts = (unsigned short)((maxAlong - minAlong) / pointSize);
      // rotate back into normal coordinate system
      if(prt) mf::LogVerbatim("TC")<<" minAlong "<<minAlong<<" maxAlong "<<maxAlong<<" work.Pts[0].Ang "<<work.Pts[0].Ang<<" npts "<<npts;
      if(npts < 2) npts = 2;
      tpHits.resize(npts);
      for(ii = 0; ii < tHits.size(); ++ii) {
        ipt = (unsigned short)((sortVec[ii].val - minAlong) / pointSize);
        if(ipt > npts - 1) ipt = npts - 1;
        if(prt) mf::LogVerbatim("TC")<<"tHit "<<PrintHit(tjs.fHits[tHits[ii]])<<" length "<<sortVec[ii].val<<" ipt "<<ipt<<" Chg "<<(int)tjs.fHits[tHits[ii]].Integral;
        tpHits[ipt].push_back(tHits[ii]);
      }
    }  else {
      // just a few hits. Put each one at a TP in the order that
      // they were found
      tpHits.resize(tHits.size());
      for(ii = 0; ii < tHits.size(); ++ii) {
        tpHits[ii].push_back(tHits[ii]);
      }
    } // tHits.size()
    // make the TPs
    // work.Pts[0] is already defined but it needs hits added
    work.Pts[0].Hits = tpHits[0];
    // set all bits true
    work.Pts[0].UseHit.set();
    DefineHitPos(work.Pts[0]);
    work.Pts[0].Pos = work.Pts[0].HitPos;
    if(prt) PrintTrajectory("MJT", tjs, work, USHRT_MAX);
    // another TP to get the direction
    TrajPoint tpd;
    // make the rest of the TPs
    for(ipt = 1; ipt < tpHits.size(); ++ipt) {
      if(tpHits[ipt].empty()) continue;
      // Use the previous TP as a starting point
      unsigned short lastPt = work.Pts.size() - 1;
      TrajPoint tp = work.Pts[lastPt];
      tp.Step = ipt;
      tp.Hits = tpHits[ipt];
      // use all hits
      tp.UseHit.set();
      DefineHitPos(tp);
      // Just use the hit position as the traj position
      tp.Pos = tp.HitPos;
      if(TrajPointSeparation(work.Pts[ipt-1], tp) < 0.5) continue;
/* This sometimes gives bogus angles. Just use the original TP angle
      // define the direction
      if(!MakeBareTrajPoint(tjs, work.Pts[ipt-1], tp, tpd)) continue;
      tp.Dir = tpd.Dir;
      tp.Ang = tpd.Ang;
      SetAngleCode(tjs, tp);
      if(ipt == 1) {
        work.Pts[0].Dir = tpd.Dir;
        work.Pts[0].Ang = tpd.Ang;
        work.Pts[0].AngleCode = tpd.AngleCode;
      }
*/
      work.Pts.push_back(tp);
      SetEndPoints(tjs, work);
    }
    if(prt) {
      PrintTrajectory("MJT", tjs, work, USHRT_MAX);
    }
    work.AlgMod[kJunkTj] = true;
    fGoodTraj = true;
    // Finally push it onto tjs.allTraj
    fQuitAlg = !StoreTraj(tjs, work);
    if(fQuitAlg) return;
    if(tjs.UseAlg[kChkInTraj]) {
      fQuitAlg = !InTrajOK(tjs, "MJT");
      if(fQuitAlg) {
        mf::LogVerbatim("TC")<<"InTrajOK failed in MakeJunkTraj";
        return;
      }
    }
    // return with a valid index for the new trajectory
    newTjIndex = tjs.allTraj.size() - 1;
  } // MakeJunkTraj

  ////////////////////////////////////////////////
  void TrajClusterAlg::AddLAHits(Trajectory& tj, unsigned short ipt, bool& sigOK)
  {
    // Very Large Angle version of AddHits to be called for the last angle range

    if(ipt > tj.Pts.size() - 1) return;
    TrajPoint& tp = tj.Pts[ipt];
    tp.Hits.clear();
    tp.UseHit.reset();
    sigOK = false;

    geo::PlaneID planeID = DecodeCTP(tp.CTP);
    unsigned short ipl = planeID.Plane;

    // look at adjacent wires for larger angle trajectories
    // We will check the most likely wire first
    std::vector<int> wires(1);
    wires[0] = std::nearbyint(tp.Pos[0]);
    if(wires[0] < 0 || wires[0] > (int)tjs.LastWire[ipl]-1) return;
    
    if(tp.AngleCode != 2) {
      mf::LogVerbatim("TC")<<"AddLAHits called with a bad angle code. "<<tp.AngleCode<<" Don't do this";
      return;
    }
    // and the adjacent wires next in the most likely order only
    // after the first two points have been defined
    if(ipt > 1) {
      if(tp.Dir[0] > 0) {
        if(wires[0] < (int)tjs.LastWire[ipl]-1) wires.push_back(wires[0] + 1);
        if(wires[0] > 0) wires.push_back(wires[0] - 1);
       } else {
        if(wires[0] > 0) wires.push_back(wires[0] - 1);
        if(wires[0] < (int)tjs.LastWire[ipl]-1) wires.push_back(wires[0] + 1);
      }
    } // ipt > 0 ...
    
    if(prt) {
      mf::LogVerbatim myprt("TC");
      myprt<<" AddLAHits: Pos "<<PrintPos(tjs, tp)<<" tp.AngleCode "<<tp.AngleCode<<" Wires under consideration";
      for(auto& wire : wires) myprt<<" "<<wire;
    }
    
    // a temporary tp that we can move around
    TrajPoint ltp = tp;
    // do this while testing
    sigOK = false;
    
    tp.Hits.clear();
    std::array<int, 2> wireWindow;
    std::array<float, 2> timeWindow;
    float pos1Window = fVLAStepSize/2;
    timeWindow[0] = ltp.Pos[1] - pos1Window;
    timeWindow[1] = ltp.Pos[1] + pos1Window;
    // Put the existing hits in to a vector so we can ensure that they aren't added again
    std::vector<unsigned int> oldHits = PutTrajHitsInVector(tj, kAllHits);
    
    for(unsigned short ii = 0; ii < wires.size(); ++ii) {
      int wire = wires[ii];
      if(wire < 0 || wire > (int)tjs.LastWire[ipl]) continue;
      // Assume a signal exists on a dead wire
      if(tjs.WireHitRange[fPlane][wire].first == -1) sigOK = true;
      if(tjs.WireHitRange[fPlane][wire].first < 0) continue;
      wireWindow[0] = wire;
      wireWindow[1] = wire;
      bool hitsNear;
      // Look for hits using the requirement that the timeWindow overlaps with the hit StartTick and EndTick
      std::vector<unsigned int> closeHits = FindCloseHits(tjs, wireWindow, timeWindow, ipl, kAllHits, fExpectNarrowHits, hitsNear);
      if(hitsNear) sigOK = true;
      for(auto& iht : closeHits) {
        // Ensure that none of these hits are already used by this trajectory
        if(tjs.fHits[iht].InTraj == tj.ID) continue;
        // or in another trajectory in any previously added point
        if(std::find(oldHits.begin(), oldHits.end(), iht) != oldHits.end()) continue;
        if(tjs.IgnoreNegChiHits && tjs.fHits[iht].GoodnessOfFit < 0) continue;
        tp.Hits.push_back(iht);
      }
    } // ii
    
    if(prt) {
      mf::LogVerbatim myprt("TC");
      myprt<<" LAPos "<<PrintPos(tjs, ltp)<<" Tick window "<<(int)(timeWindow[0]/tjs.UnitsPerTick)<<" to "<<(int)(timeWindow[1]/tjs.UnitsPerTick);
      for(auto& iht : tp.Hits) myprt<<" "<<PrintHit(tjs.fHits[iht]);
    } // prt
    
    // no hits found
    if(tp.Hits.empty()) return;
    
    if(tp.Hits.size() > 16) tp.Hits.resize(16);
    
    tp.UseHit.reset();
    
    if(tjs.UseAlg[kStopAtTj]) {
      // don't continue if we have run into another trajectory that has a similar angle
      unsigned short nAvailable = 0;
      unsigned int otherTjHit = INT_MAX;
      for(unsigned short ii = 0; ii < tp.Hits.size(); ++ii) {
        if(tjs.fHits[tp.Hits[ii]].InTraj > 0) {
          otherTjHit = tp.Hits[ii];
          continue;
        }
        ++nAvailable;
      } // ii
      if(nAvailable == 0 && otherTjHit != UINT_MAX) {
        // get the trajectory index
        unsigned short otherTj = tjs.fHits[otherTjHit].InTraj - 1;
        Trajectory& otj = tjs.allTraj[otherTj];
        // find out what point the hit is in
        unsigned short atPt = USHRT_MAX;
        for(unsigned short ipt = 0; ipt < otj.Pts.size(); ++ipt) {
          for(auto& iht : otj.Pts[ipt].Hits) {
            if(iht == otherTjHit) {
              atPt = ipt;
              break;
            } // iht == otherTjHit
          } // iht
          if(atPt != USHRT_MAX) break;
        } // ipt
        if(atPt != USHRT_MAX && DeltaAngle(tp.Ang, otj.Pts[atPt].Ang) < 0.1) {
          if(prt) mf::LogVerbatim("TC")<<" Found a VLA merge candidate trajectory "<<otj.ID<<". Set StopFlag[kAtTj] and stop stepping";
          tj.StopFlag[1][kAtTj] = true;
          return;
        } // atPt is valid
      } // nAvailable == 0 &&
    } // stop at Tj
    
    for(unsigned short ii = 0; ii < tp.Hits.size(); ++ii) {
      unsigned int iht = tp.Hits[ii];
      if(tjs.fHits[iht].InTraj != 0) continue;
      tp.UseHit[ii] = true;
      tjs.fHits[iht].InTraj = tj.ID;
    } // ii
    DefineHitPos(tp);
    SetEndPoints(tjs, tj);
    UpdateAveChg(tj);
 
  } // AddLAHits

  ////////////////////////////////////////////////
  void TrajClusterAlg::AddHits(Trajectory& tj, unsigned short ipt, bool& sigOK)
  {
    // Try to add hits to the trajectory point ipt on the supplied
    // trajectory

    // assume failure
    sigOK = false;

    if(fPlane > tjs.FirstWire.size() - 1) {
      mf::LogWarning("TC")<<"AddHits called with invalid fPlane "<<fPlane;
      fQuitAlg = true;
      return;
    }

    if(tj.Pts.empty()) return;
    if(ipt > tj.Pts.size() - 1) return;
    
    // Call large angle hit finding if the last tp is large angle
    if(tj.Pts[ipt].AngleCode == 2) {
      AddLAHits(tj, ipt, sigOK);
      return;
    }
    
    std::vector<unsigned int> closeHits;

    unsigned int lastPtWithUsedHits = tj.EndPt[1];
    TrajPoint& tp = tj.Pts[ipt];

    unsigned int wire = std::nearbyint(tp.Pos[0]);
    if(wire < tjs.FirstWire[fPlane] || wire > tjs.LastWire[fPlane]-1) return;
    // Move the TP to this wire
    MoveTPToWire(tp, (float)wire);
    
    // find the projection error to this point. Note that if this is the first
    // TP, lastPtWithUsedHits = 0, so the projection error is 0
    float dw = tp.Pos[0] - tj.Pts[lastPtWithUsedHits].Pos[0];
    float dt = tp.Pos[1] - tj.Pts[lastPtWithUsedHits].Pos[1];
    float dpos = sqrt(dw * dw + dt * dt);
    float projErr = dpos * tj.Pts[lastPtWithUsedHits].AngErr;
    // Add this to the Delta RMS factor and construct a cut
    float deltaCut = 3 * (projErr + tp.DeltaRMS);
    
    deltaCut *= fProjectionErrFactor;
    if(prt) mf::LogVerbatim("TC")<<" AddHits: calculated deltaCut "<<deltaCut;
    
    if(deltaCut < 1) deltaCut = 1;
    if(deltaCut > 4) deltaCut = 4;

    // TY: open it up for RevProp, since we might be following a stopping track
    if(tj.AlgMod[kRvPrp]) deltaCut *= 2;
    
    // loosen up a bit if we just passed a block of dead wires
    if(abs(dw) > 20 && DeadWireCount(tjs, tp.Pos[0], tj.Pts[lastPtWithUsedHits].Pos[0], tj.CTP) > 10) deltaCut *= 2;
    
    // Create a larger cut to use in case there is nothing close
    float bigDelta = 2 * deltaCut;
    unsigned int imBig = UINT_MAX;
    tp.Delta = deltaCut;
    
    // projected time in ticks for testing the existence of a hit signal
    raw::TDCtick_t rawProjTick = (float)(tp.Pos[1] / tjs.UnitsPerTick);
    if(prt) {
      mf::LogVerbatim("TC")<<" AddHits: wire "<<wire<<" tp.Pos[0] "<<tp.Pos[0]<<" projTick "<<rawProjTick<<" deltaRMS "<<tp.DeltaRMS<<" tp.Dir[0] "<<tp.Dir[0]<<" deltaCut "<<deltaCut<<" dpos "<<dpos<<" projErr "<<projErr<<" ExpectedHitsRMS "<<ExpectedHitsRMS(tp);
    }
    
    std::vector<unsigned int> hitsInMultiplet;
    unsigned short localIndex;
    
    geo::PlaneID planeID = DecodeCTP(tj.CTP);
    unsigned int ipl = planeID.Plane;
    if(wire > tjs.LastWire[ipl]) return;
    // Assume a signal exists on a dead wire
    if(tjs.WireHitRange[ipl][wire].first == -1) sigOK = true;
    if(tjs.WireHitRange[ipl][wire].first < 0) return;
    unsigned int firstHit = (unsigned int)tjs.WireHitRange[ipl][wire].first;
    unsigned int lastHit = (unsigned int)tjs.WireHitRange[ipl][wire].second;
    float fwire = wire;
    for(unsigned int iht = firstHit; iht < lastHit; ++iht) {
      if(tjs.fHits[iht].InTraj == tj.ID) continue;
      if(rawProjTick > tjs.fHits[iht].StartTick && rawProjTick < tjs.fHits[iht].EndTick) sigOK = true;
      if(tjs.IgnoreNegChiHits && tjs.fHits[iht].GoodnessOfFit < 0) continue;
      float ftime = tjs.UnitsPerTick * tjs.fHits[iht].PeakTime;
      float delta = PointTrajDOCA(tjs, fwire, ftime, tp);
      float dt = std::abs(ftime - tp.Pos[1]);
      GetHitMultiplet(iht, hitsInMultiplet, localIndex);
      if(prt && delta < 100 && dt < 100) {
        mf::LogVerbatim myprt("TC");
        myprt<<"  iht "<<iht;
        myprt<<" "<<tjs.fHits[iht].WireID.Plane<<":"<<PrintHit(tjs.fHits[iht]);
        myprt<<" delta "<<std::fixed<<std::setprecision(2)<<delta<<" deltaCut "<<deltaCut<<" dt "<<dt;
        myprt<<" BB Mult "<<hitsInMultiplet.size()<<" localIndex "<<localIndex<<" RMS "<<std::setprecision(1)<<tjs.fHits[iht].RMS;
        myprt<<" Chi "<<std::setprecision(1)<<tjs.fHits[iht].GoodnessOfFit;
        myprt<<" InTraj "<<tjs.fHits[iht].InTraj;
        myprt<<" Chg "<<(int)tjs.fHits[iht].Integral;
        myprt<<" Signal? "<<sigOK;
      }
      if(tjs.fHits[iht].InTraj == 0 && delta < bigDelta && hitsInMultiplet.size() < 3 && !tj.AlgMod[kRvPrp]) {
        // An available hit that is just outside the window that is not part of a large multiplet
        bigDelta = delta;
        imBig = iht;
      }
      if(delta > deltaCut) continue;
      if(std::find(closeHits.begin(), closeHits.end(), iht) != closeHits.end()) continue;
      closeHits.push_back(iht);
      if(hitsInMultiplet.size() > 1) {
        // include all the hits in a multiplet
        for(auto& jht : hitsInMultiplet) {
          if(tjs.fHits[jht].InTraj == tj.ID) continue;
          if(std::find(closeHits.begin(), closeHits.end(), jht) != closeHits.end()) continue;
          closeHits.push_back(jht);
        } // jht
      } // multiplicity > 1
    } // iht

    if(prt) {
      mf::LogVerbatim myprt("TC");
      myprt<<"closeHits ";
      for(auto iht : closeHits) myprt<<" "<<PrintHit(tjs.fHits[iht]);
      if(imBig < tjs.fHits.size()) {
        myprt<<" imBig "<<PrintHit(tjs.fHits[imBig]);
      } else {
        myprt<<" imBig "<<imBig;
      }
    }
    if(closeHits.empty() && imBig == UINT_MAX) {
      if(prt) mf::LogVerbatim("TC")<<" no signal on any wire at tp.Pos "<<tp.Pos[0]<<" "<<tp.Pos[1]<<" tick "<<(int)tp.Pos[1]/tjs.UnitsPerTick<<" closeHits size "<<closeHits.size();
      return;
    }
    if(imBig < tjs.fHits.size() && closeHits.empty()) {
      closeHits.push_back(imBig);
      if(prt) mf::LogVerbatim("TC")<<" Added bigDelta hit "<<PrintHit(tjs.fHits[imBig])<<" w delta = "<<bigDelta;
    }
    if(!closeHits.empty()) sigOK = true;
    if(!sigOK) return;
    tp.Hits.insert(tp.Hits.end(), closeHits.begin(), closeHits.end());
    if(tp.Hits.size() > 16) {
      // Actually this is a hopelessly messy region that we should ignore
      tp.Hits.clear();
      tp.Chg = 0;
      return;
    }
    // reset UseHit and assume that none of these hits will be used (yet)
    tp.UseHit.reset();
    // decide which of these hits should be used in the fit. Use a generous maximum delta
    // and require a charge check if we'not just starting out
    bool useChg = true;
    FindUseHits(tj, ipt, 10, useChg);
    DefineHitPos(tp);
    SetEndPoints(tjs, tj);
    if(prt) mf::LogVerbatim("TC")<<" number of close hits "<<closeHits.size()<<" used hits "<<NumHitsInTP(tp, kUsedHits);
  } // AddHits
  
  //////////////////////////////////////////
  void TrajClusterAlg::FindUseHits(Trajectory& tj, unsigned short ipt, float maxDelta, bool useChg)
  {
    // Hits have been associated with trajectory point ipt but none are used. Here we will
    // decide which hits to use.
    
    if(ipt > tj.Pts.size() - 1) return;
    TrajPoint& tp = tj.Pts[ipt];
    
    if(tp.Hits.empty()) return;

    // don't check charge when starting out
    if(ipt < 5) useChg = false; 
    float chgPullCut = 1000;
    if(useChg) chgPullCut = fChargeCuts[0];
    // open it up for RevProp, since we might be following a stopping track
    if(tj.AlgMod[kRvPrp]) chgPullCut *= 2;
    
    if(prt) {
      mf::LogVerbatim("TC")<<"FUH:  maxDelta "<<maxDelta<<" useChg requested "<<useChg<<" Norm AveChg "<<(int)tp.AveChg<<" tj.ChgRMS "<<tj.ChgRMS<<" chgPullCut "<<chgPullCut<<" TPHitsRMS "<<(int)TPHitsRMSTick(tjs, tp, kUnusedHits)<<" ExpectedHitsRMS "<<(int)ExpectedHitsRMS(tp)<<" AngCode "<<tp.AngleCode;
    }

    // inverse of the path length for normalizing hit charge to 1 WSE unit
    float pathInv = std::abs(tp.Dir[0]);
    if(pathInv < 0.05) pathInv = 0.05;
   
    // Find the hit that has the smallest delta and the number of available hits
    tp.Delta = maxDelta;
    float delta;
    unsigned short imbest = USHRT_MAX;
    std::vector<float> deltas(tp.Hits.size(), 100);
    // keep track of the best delta - even if it is used
    float bestDelta = maxDelta;
    unsigned short nAvailable = 0;
    unsigned short imBadRecoHit = USHRT_MAX;
    for(unsigned short ii = 0; ii < tp.Hits.size(); ++ii) {
      tp.UseHit[ii] = false;
      unsigned int iht = tp.Hits[ii];
      delta = PointTrajDOCA(tjs, iht, tp);
      if(delta < bestDelta) bestDelta = delta;
      if(tjs.fHits[iht].InTraj > 0) continue;
      if(tjs.fHits[iht].GoodnessOfFit < 0 || tjs.fHits[iht].GoodnessOfFit > 100) imBadRecoHit = ii;
      ++nAvailable;
      if(prt) {
        if(useChg) {
          if(prt) mf::LogVerbatim("TC")<<" "<<ii<<"  "<<PrintHit(tjs.fHits[iht])<<" delta "<<delta<<" Norm Chg "<<(int)(tjs.fHits[iht].Integral * pathInv);
        } else {
          if(prt) mf::LogVerbatim("TC")<<" "<<ii<<"  "<<PrintHit(tjs.fHits[iht])<<" delta "<<delta;
        }
      } // prt
      deltas[ii] = delta;
      if(delta < tp.Delta) {
        tp.Delta = delta;
        imbest = ii;
      }
    } // ii
    
    float chgWght = 0.5;
    
    if(prt) mf::LogVerbatim("TC")<<" nAvailable "<<nAvailable<<" imbest "<<imbest<<" single hit. tp.Delta "<<tp.Delta<<" bestDelta "<<bestDelta<<" path length "<<1 / pathInv<<" imBadRecoHit "<<imBadRecoHit;
    if(imbest == USHRT_MAX || nAvailable == 0) return;
    unsigned int bestDeltaHit = tp.Hits[imbest];
    if(tp.AngleCode == 1) {
      // Get the hits that are in the same multiplet as bestDeltaHit
      std::vector<unsigned int> hitsInMultiplet;
      unsigned short localIndex;
      GetHitMultiplet(bestDeltaHit, hitsInMultiplet, localIndex);
      if(prt) {
        mf::LogVerbatim myprt("TC");
        myprt<<" bestDeltaHit "<<PrintHit(tjs.fHits[bestDeltaHit]);
        myprt<<" in multiplet:";
        for(auto& iht : hitsInMultiplet) myprt<<" "<<PrintHit(tjs.fHits[iht]);
      }
      // Consider the case where a bad reco hit might be better. It is probably wider and
      // has more charge
      if(imBadRecoHit != USHRT_MAX) {
        unsigned int iht = tp.Hits[imBadRecoHit];
        if(tjs.fHits[iht].RMS > HitsRMSTick(tjs, hitsInMultiplet, kUnusedHits)) {
          if(prt) mf::LogVerbatim("TC")<<" Using imBadRecoHit "<<PrintHit(tjs.fHits[iht]);
          tp.UseHit[imBadRecoHit] = true;
          tjs.fHits[iht].InTraj = tj.ID;
          return;
        }
      } // bad reco hit
      // Use the hits in the muliplet instead
      for(unsigned short ii = 0; ii < tp.Hits.size(); ++ii) {
        unsigned int iht = tp.Hits[ii];
        if(tjs.fHits[iht].InTraj > 0) continue;
        if(std::find(hitsInMultiplet.begin(), hitsInMultiplet.end(), iht) == hitsInMultiplet.end()) continue;
        tp.UseHit[ii] = true;
        tjs.fHits[iht].InTraj = tj.ID;
      } // ii
      return;
    } // isLA

    // don't use the best UNUSED hit if the best delta is for a USED hit and it is much better
    // TY: ignore for PevProg
    if(bestDelta < 0.5 * tp.Delta && !tj.AlgMod[kRvPrp]) return;
    
    if(!useChg || (useChg && (tj.AveChg <= 0 || tj.ChgRMS <= 0))) {
      // necessary quantities aren't available for more careful checking
      if(prt) mf::LogVerbatim("TC")<<" tj.AveChg "<<tj.AveChg<<" or tj.ChgRMS "<<tj.ChgRMS<<". Use the best hit";
      tp.UseHit[imbest] = true;
      tjs.fHits[bestDeltaHit].InTraj = tj.ID;
      return;
    }
    
    // Don't try to get fancy if we are tracking a long muon
    if(tj.PDGCode == 13 && bestDelta < 0.5) {
      if(prt) mf::LogVerbatim("TC")<<" Tracking muon. Use the best hit";
      tp.UseHit[imbest] = true;
      tjs.fHits[bestDeltaHit].InTraj = tj.ID;
      return;
    }
    
    // The best hit is the only one available or this is a small angle trajectory
    if(nAvailable == 1 || tp.AngleCode == 0) {
      float bestDeltaHitChgPull = std::abs(tjs.fHits[bestDeltaHit].Integral * pathInv / tp.AveChg - 1) / tj.ChgRMS;
      if(prt) mf::LogVerbatim("TC")<<" bestDeltaHitChgPull "<<bestDeltaHitChgPull<<" chgPullCut "<<chgPullCut;
      if(bestDeltaHitChgPull < chgPullCut || tp.Delta < 0.1) {
        tp.UseHit[imbest] = true;
        tjs.fHits[bestDeltaHit].InTraj = tj.ID;
      } // good charge or very good delta
      return;
    } // bestDeltaHitMultiplicity == 1
    
    // Find the expected width for the angle of this TP (ticks)
    float expectedWidth = ExpectedHitsRMS(tp);
    
    // Handle two available hits
    if(nAvailable == 2) {
      // See if these two are in the same multiplet and both are available
      std::vector<unsigned int> tHits;
      unsigned short localIndex;
      GetHitMultiplet(bestDeltaHit, tHits, localIndex);
      // ombest is the index of the other hit in tp.Hits that is in the same multiplet as bestDeltaHit
      // if we find it
      unsigned short ombest = USHRT_MAX;
      unsigned int otherHit = INT_MAX;
      if(tHits.size() == 2) {
        otherHit = tHits[1 - localIndex];
        // get the index of this hit in tp.Hits
        for(unsigned short ii = 0; ii < tp.Hits.size(); ++ii) {
          if(tjs.fHits[tp.Hits[ii]].InTraj > 0) continue;
          if(tp.Hits[ii] == otherHit) {
            ombest = ii;
            break;
          }
        } // ii
      } // tHits.size() == 2
      if(prt) {
        mf::LogVerbatim("TC")<<" Doublet: imbest "<<imbest<<" ombest "<<ombest;
      }
      // The other hit exists in the tp and it is available
      if(ombest < tp.Hits.size()) {
        // compare the best delta hit and the other hit separately and the doublet as a merged pair
        float bestHitDeltaErr = std::abs(tp.Dir[1]) * 0.17 + std::abs(tp.Dir[0]) * HitTimeErr(bestDeltaHit);
        // Construct a FOM starting with the delta pull
        float bestDeltaHitFOM = deltas[imbest] /  bestHitDeltaErr;
        if(bestDeltaHitFOM < 0.5) bestDeltaHitFOM = 0.5;
        // multiply by the charge pull if it is significant
        float bestDeltaHitChgPull = std::abs(tjs.fHits[bestDeltaHit].Integral * pathInv / tp.AveChg - 1) / tj.ChgRMS;
        if(bestDeltaHitChgPull > 1) bestDeltaHitFOM *= chgWght * bestDeltaHitChgPull;
        // scale by the ratio
        float rmsRat = tjs.fHits[bestDeltaHit].RMS / expectedWidth;
        if(rmsRat < 1) rmsRat = 1 / rmsRat;
        bestDeltaHitFOM *= rmsRat;
        if(prt) mf::LogVerbatim("TC")<<" bestDeltaHit FOM "<<deltas[imbest]/bestHitDeltaErr<<" bestDeltaHitChgPull "<<bestDeltaHitChgPull<<" rmsRat "<<rmsRat<<" bestDeltaHitFOM "<<bestDeltaHitFOM;
        // Now do the same for the other hit
        float otherHitDeltaErr = std::abs(tp.Dir[1]) * 0.17 + std::abs(tp.Dir[0]) * HitTimeErr(otherHit);
        float otherHitFOM = deltas[ombest] /  otherHitDeltaErr;
        if(otherHitFOM < 0.5) otherHitFOM = 0.5;
        float otherHitChgPull = std::abs(tjs.fHits[otherHit].Integral * pathInv / tp.AveChg - 1) / tj.ChgRMS;
        if(otherHitChgPull > 1) otherHitFOM *= chgWght * otherHitChgPull;
        rmsRat = tjs.fHits[otherHit].RMS / expectedWidth;
        if(rmsRat < 1) rmsRat = 1 / rmsRat;
        otherHitFOM *= rmsRat;
        if(prt) mf::LogVerbatim("TC")<<" otherHit FOM "<<deltas[ombest]/otherHitDeltaErr<<" otherHitChgPull "<<otherHitChgPull<<" rmsRat "<<rmsRat<<" otherHitFOM "<<otherHitFOM;
        // And for the doublet
        float doubletChg = tjs.fHits[bestDeltaHit].Integral + tjs.fHits[otherHit].Integral;
        float doubletTime = (tjs.fHits[bestDeltaHit].Integral * tjs.fHits[bestDeltaHit].PeakTime + tjs.fHits[otherHit].Integral * tjs.fHits[otherHit].PeakTime) / doubletChg;
        doubletChg *= pathInv;
        doubletTime *= tjs.UnitsPerTick;
        float doubletWidthTick = TPHitsRMSTick(tjs, tp, kUnusedHits);
        float doubletRMSTimeErr = doubletWidthTick * tjs.UnitsPerTick;
        if(prt) mf::LogVerbatim("TC")<<" doublet Chg "<<doubletChg<<" doubletTime "<<doubletTime<<" doubletRMSTimeErr "<<doubletRMSTimeErr;
        float doubletFOM = PointTrajDOCA(tjs, tp.Pos[0], doubletTime, tp) / doubletRMSTimeErr;
        if(doubletFOM < 0.5) doubletFOM = 0.5;
        float doubletChgPull = std::abs(doubletChg * pathInv / tp.AveChg - 1) / tj.ChgRMS;
        if(doubletChgPull > 1) doubletFOM *= chgWght * doubletChgPull;
        rmsRat = doubletWidthTick / expectedWidth;
        if(rmsRat < 1) rmsRat = 1 / rmsRat;
        doubletFOM *= rmsRat;
        if(prt) mf::LogVerbatim("TC")<<" doublet FOM "<<PointTrajDOCA(tjs, tp.Pos[0], doubletTime, tp)/doubletRMSTimeErr<<" doubletChgPull "<<doubletChgPull<<" rmsRat "<<rmsRat<<" doubletFOM "<<doubletFOM;
        // Assume the doublet is best
        if(tjs.fHits[bestDeltaHit].InTraj > 0 || tjs.fHits[otherHit].InTraj > 0) {
          std::cout<<"Crap \n";
          exit(1);
        }
        if(doubletFOM < bestDeltaHitFOM && doubletFOM < otherHitFOM) {
          tp.UseHit[imbest] = true;
          tjs.fHits[bestDeltaHit].InTraj = tj.ID;
          tp.UseHit[ombest] = true;
          tjs.fHits[otherHit].InTraj = tj.ID;
        } else {
          // the doublet is not the best
          if(bestDeltaHitFOM < otherHitFOM) {
            tp.UseHit[imbest] = true;
            tjs.fHits[bestDeltaHit].InTraj = tj.ID;
          } else {
            tp.UseHit[ombest] = true;
            tjs.fHits[otherHit].InTraj = tj.ID;
          } // otherHit is the best
        } // doublet is not the best
      } else {
        // the other hit isn't available. Just use the singlet
        tp.UseHit[imbest] = true;
        tjs.fHits[bestDeltaHit].InTraj = tj.ID;
      }
      return;
    } // nAvailable == 2
    
    // we are left with nAvailable > 2 

    // Use all of the hits if they are all available and are in the same multiplet
    if(nAvailable == tp.Hits.size()) {
      // the first hit in the multiplet
      unsigned int hit0 = tp.Hits[0] - tjs.fHits[tp.Hits[0]].LocalIndex;
      unsigned short cnt = 0;
      for(unsigned short ii = 0; ii < tp.Hits.size(); ++ii) {
        unsigned int iht = tp.Hits[ii];
        if(iht - tjs.fHits[iht].LocalIndex == hit0) ++cnt;
      } // ii
      // all in the same multiplet
      if(cnt == tp.Hits.size()) {
        for(unsigned short ii = 0; ii < tp.Hits.size(); ++ii) {
          unsigned int iht = tp.Hits[ii];
          if(tjs.fHits[iht].InTraj > 0) continue;
          tp.UseHit[ii] = true;
          tjs.fHits[iht].InTraj = tj.ID;
        } // ii
        return;
      } // all in the same multiplet
    } // nAvailable == tp.Hits.size()

    float hitsWidth = TPHitsRMSTick(tjs, tp, kUnusedHits);
    float maxTick = tp.Pos[1] / tjs.UnitsPerTick + 0.6 * expectedWidth;
    float minTick = tp.Pos[1] / tjs.UnitsPerTick - 0.6 * expectedWidth;
    if(prt) mf::LogVerbatim("TC")<<" Multiplet: hitsWidth "<<hitsWidth<<" expectedWidth "<<expectedWidth<<" tick range "<<(int)minTick<<" "<<(int)maxTick;
    // use all of the hits in the tick window
    for(unsigned short ii = 0; ii < tp.Hits.size(); ++ii) {
      unsigned int iht = tp.Hits[ii];
      if(tjs.fHits[iht].InTraj > 0) continue;
      if(tjs.fHits[iht].PeakTime < minTick) continue;
      if(tjs.fHits[iht].PeakTime > maxTick) continue;
      tp.UseHit[ii] = true;
      tjs.fHits[iht].InTraj = tj.ID;
    }

  } // FindUseHits
  
  //////////////////////////////////////////
  void TrajClusterAlg::DefineHitPos(TrajPoint& tp)
  {
    // defines HitPos, HitPosErr2 and Chg for the used hits in the trajectory point
    
    tp.Chg = 0;
    if(tp.Hits.empty()) return;
    
    unsigned short nused = 0;
    unsigned int iht = 0;
    for(unsigned short ii = 0; ii < tp.Hits.size(); ++ii) {
      if(tp.UseHit[ii]) {
        iht = tp.Hits[ii];
        ++nused;
      }
    }
    if(nused == 0) return;
    
    // don't bother with rest of this if there is only one hit since it can
    // only reside on one wire
    if(nused == 1) {
      tp.Chg = tjs.fHits[iht].Integral;
      // Normalize to 1 WSE path length
      float pathInv = std::abs(tp.Dir[0]);
      if(pathInv < 0.05) pathInv = 0.05;
      tp.Chg *= pathInv;
      tp.HitPos[0] = tjs.fHits[iht].WireID.Wire;
      tp.HitPos[1] = tjs.fHits[iht].PeakTime * tjs.UnitsPerTick;
      float wireErr = tp.Dir[1] * 0.289;
      float timeErr = tp.Dir[0] * HitTimeErr(iht);
      tp.HitPosErr2 = wireErr * wireErr + timeErr * timeErr;
      if(prt) mf::LogVerbatim("TC")<<"DefineHitPos: singlet "<<std::fixed<<std::setprecision(1)<<tp.HitPos[0]<<":"<<(int)(tp.HitPos[1]/tjs.UnitsPerTick)<<" ticks. HitPosErr "<<sqrt(tp.HitPosErr2);
      return;
    } // nused == 1
    
    // multiple hits possibly on different wires
    std::vector<unsigned int> hitVec;
    tp.Chg = 0;
    std::array<float, 2> newpos;
    float chg;
    newpos[0] = 0;
    newpos[1] = 0;
    // Find the wire range for hits used in the TP
    unsigned int loWire = INT_MAX;
    unsigned int hiWire = 0;
    for(unsigned short ii = 0; ii < tp.Hits.size(); ++ii) {
      if(!tp.UseHit[ii]) continue;
      unsigned int iht = tp.Hits[ii];
      chg = tjs.fHits[iht].Integral;
      unsigned int wire = tjs.fHits[iht].WireID.Wire;
      if(wire < loWire) loWire = wire;
      if(wire > hiWire) hiWire = wire;
      newpos[0] += chg * wire;
      newpos[1] += chg * tjs.fHits[iht].PeakTime;
      tp.Chg += chg;
      hitVec.push_back(iht);
    } // ii
 
    if(tp.Chg == 0) return;
    
    tp.HitPos[0] = newpos[0] / tp.Chg;
    tp.HitPos[1] = newpos[1] * tjs.UnitsPerTick / tp.Chg;
    
    // Normalize to 1 WSE path length
    float pathInv = std::abs(tp.Dir[0]);
    if(pathInv < 0.05) pathInv = 0.05;
    tp.Chg *= pathInv;
    
    // Error is the wire error (1/sqrt(12))^2 if all hits are on one wire.
    // Scale it by the wire range
    float dWire = 1 + hiWire - loWire;
    float wireErr = tp.Dir[1] * dWire * 0.289;
    float timeErr2 = tp.Dir[0] * tp.Dir[0] * HitsTimeErr2(hitVec);
    tp.HitPosErr2 = wireErr * wireErr + timeErr2;
    if(prt) mf::LogVerbatim("TC")<<"DefineHitPos: multiplet "<<std::fixed<<std::setprecision(1)<<tp.HitPos[0]<<":"<<(int)(tp.HitPos[1]/tjs.UnitsPerTick)<<" ticks. HitPosErr "<<sqrt(tp.HitPosErr2);

  } // HitPosErr2

  //////////////////////////////////////////
  float TrajClusterAlg::HitTimeErr(const unsigned int iht)
  {
    return tjs.fHits[iht].RMS * tjs.UnitsPerTick * fHitErrFac * tjs.fHits[iht].Multiplicity;
  } // HitTimeErr
  
  //////////////////////////////////////////
  float TrajClusterAlg::HitsTimeErr2(const std::vector<unsigned int>& hitVec)
  {
    // Estimates the error^2 of the time using all hits in hitVec
    if(hitVec.empty()) return 0;
    float err = fHitErrFac * HitsRMSTime(tjs, hitVec, kUnusedHits);
    return err * err;
  } // HitsTimeErr2

  ////////////////////////////////////////////////
  void TrajClusterAlg::EndMerge()
  {
    // Merges trajectories end-to-end or makes vertices
    
    if(tjs.allTraj.size() < 2) return;
    if(!tjs.UseAlg[kMerge]) return;
    
    mrgPrt = (debug.Plane == (int)fPlane && debug.Wire < 0);
    if(mrgPrt) mf::LogVerbatim("TC")<<"inside EndMerge on plane "<<fPlane;
    
    // Ensure that all tjs are in the same order
    for(auto& tj : tjs.allTraj) {
      if(tj.AlgMod[kKilled]) continue;
      if(tj.CTP != fCTP) continue;
      if(tj.StepDir != fStepDir) ReverseTraj(tjs, tj);
    } // tj
    
    unsigned short maxShortTjLen = tjs.Vertex2DCuts[0];
    
    for(unsigned int it1 = 0; it1 < tjs.allTraj.size(); ++it1) {
      if(tjs.allTraj[it1].AlgMod[kKilled]) continue;
      if(tjs.allTraj[it1].CTP != fCTP) continue;
      for(unsigned short end1 = 0; end1 < 2; ++end1) {
        // no merge if there is a vertex at the end
        if(tjs.allTraj[it1].VtxID[end1] > 0) continue;
        // make a copy of tp1 so we can mess with it
        TrajPoint tp1 = tjs.allTraj[it1].Pts[tjs.allTraj[it1].EndPt[end1]];
        bool isVLA = (tp1.AngleCode == 2);
        float bestFOM = 5;
        if(isVLA) bestFOM = 20;
        float bestDOCA;
        unsigned int imbest = USHRT_MAX;
        for(unsigned int it2 = 0; it2 < tjs.allTraj.size(); ++it2) {
          if(it1 == it2) continue;
          if(tjs.allTraj[it2].AlgMod[kKilled]) continue;
          if(tjs.allTraj[it2].CTP != fCTP) continue;
          // ensure that MCSMom isn't wildly different if they are both long
          if(tjs.allTraj[it1].Pts.size() > 8 && tjs.allTraj[it2].Pts.size() > 8) {
            if(tjs.allTraj[it2].MCSMom > tjs.allTraj[it1].MCSMom) {
              if(tjs.allTraj[it1].MCSMom < 0.5 * tjs.allTraj[it2].MCSMom) continue;
            } else {
              if(tjs.allTraj[it2].MCSMom < 0.5 * tjs.allTraj[it1].MCSMom) continue;
            }
          }
          unsigned short end2 = 1 - end1;
          // check for a vertex at this end
          if(tjs.allTraj[it2].VtxID[end2] > 0) continue;
          TrajPoint& tp2 = tjs.allTraj[it2].Pts[tjs.allTraj[it2].EndPt[end2]];
          TrajPoint& tp2OtherEnd = tjs.allTraj[it2].Pts[tjs.allTraj[it2].EndPt[end1]];
          // ensure that the other end isn't closer
          if(std::abs(tp2OtherEnd.Pos[0] - tp1.Pos[0]) < std::abs(tp2.Pos[0] - tp1.Pos[0])) continue;
          // ensure that the order is correct
          if(tjs.allTraj[it1].StepDir > 0) {
            if(tp2.Pos[0] < tp1.Pos[0] - 2) continue;
          } else {
            if(tp2.Pos[0] > tp1.Pos[0] + 2) continue;
          }
          // ensure that there is a signal on most of the wires between these points
          if(!SignalBetween(tjs, tp1, tp2, 0.8, mrgPrt)) {
//            if(mrgPrt) mf::LogVerbatim("TC")<<" no signal between these points "<<PrintPos(tjs, tp1.Pos)<<" "<<PrintPos(tjs, tp2.Pos);
            continue;
          }
          // Find the distance of closest approach for small angle merging
          // Inflate the doca cut if we are bridging a block of dead wires
          float dang = DeltaAngle(tp1.Ang, tp2.Ang);
          float doca = 15;
          if(isVLA) {
            // compare the minimum separation between Large Angle trajectories using a generous cut
            unsigned short ipt1, ipt2;
            TrajTrajDOCA(tjs, tjs.allTraj[it1], tjs.allTraj[it2], ipt1, ipt2, doca);
            if(mrgPrt) mf::LogVerbatim("TC")<<" isVLA check ipt1 "<<ipt1<<" ipt2 "<<ipt2<<" doca "<<doca;
          } else {
            // small angle
            doca = PointTrajDOCA(tjs, tp1.Pos[0], tp1.Pos[1], tp2);
          }
          float fom = dang * doca;
          if(fom < bestFOM) {
            bestFOM = fom;
            bestDOCA = doca;
            imbest = it2;
          }
        } // it2
        // No merge/vertex candidates
        if(imbest == USHRT_MAX) continue;
        
        // Make angle adjustments to tp1.
        unsigned int it2 = imbest;
        unsigned short end2 = 1 - end1;
        bool loMCSMom = (tjs.allTraj[it1].MCSMom + tjs.allTraj[it2].MCSMom) < 150;
        // Don't use the angle at the end Pt for high momentum long trajectories in case there is a little kink at the end
        if(tjs.allTraj[it1].Pts.size() > 50 && tjs.allTraj[it1].MCSMom > 100) {
          if(end1 == 0) {
            tp1.Ang = tjs.allTraj[it1].Pts[tjs.allTraj[it1].EndPt[0] + 2].Ang;
          } else {
            tp1.Ang = tjs.allTraj[it1].Pts[tjs.allTraj[it1].EndPt[1] - 2].Ang;
          }
        } else if(loMCSMom) {
          // Low momentum - calculate the angle using the two Pts at the end
          unsigned short pt1, pt2;
          if(end1 == 0) {
            pt1 = tjs.allTraj[it1].EndPt[0];
            pt2 = pt1 + 1;
          } else {
            pt2 = tjs.allTraj[it1].EndPt[1];
            pt1 = pt2 - 1;
          }
          TrajPoint tpdir;
          if(MakeBareTrajPoint(tjs, tjs.allTraj[it1].Pts[pt1], tjs.allTraj[it1].Pts[pt2], tpdir)) tp1.Ang = tpdir.Ang;
        } // low MCSMom
        // Now do the same for tj2
        TrajPoint tp2 = tjs.allTraj[it2].Pts[tjs.allTraj[it2].EndPt[end2]];
        if(tjs.allTraj[it2].Pts.size() > 50 && tjs.allTraj[it2].MCSMom > 100) {
          if(end1 == 0) {
            tp2.Ang = tjs.allTraj[it2].Pts[tjs.allTraj[it2].EndPt[0] + 2].Ang;
          } else {
            tp2.Ang = tjs.allTraj[it2].Pts[tjs.allTraj[it2].EndPt[1] - 2].Ang;
          }
        } else if(loMCSMom) {
          // Low momentum - calculate the angle using the two Pts at the end
          unsigned short pt1, pt2;
          if(end2 == 0) {
            pt1 = tjs.allTraj[it2].EndPt[0];
            pt2 = pt1 + 1;
          } else {
            pt2 = tjs.allTraj[it2].EndPt[1];
            pt1 = pt2 - 1;
          }
          TrajPoint tpdir;
          if(MakeBareTrajPoint(tjs, tjs.allTraj[it2].Pts[pt1], tjs.allTraj[it2].Pts[pt2], tpdir)) tp2.Ang = tpdir.Ang;
        } // low MCSMom
        
        // decide whether to merge or make a vertex
        float dang = DeltaAngle(tp1.Ang, tp2.Ang);

        float dangCut;
        float docaCut;
        float chgPull = 0;
        float minChgRMS = tjs.allTraj[it1].ChgRMS;
        if(tjs.allTraj[it2].ChgRMS < minChgRMS) minChgRMS = tjs.allTraj[it2].ChgRMS;
        if(tp1.Chg > tp2.Chg) {
          chgPull = (tp1.Chg / tp2.Chg - 1) / minChgRMS;
        } else {
          chgPull = (tp2.Chg / tp1.Chg - 1) / minChgRMS;
        }
        if(loMCSMom) {
          // increase dangCut dramatically for low MCSMom tjs
          dangCut = 1.0;
          // and the doca cut
          docaCut = 2;
        } else {
          // do a more careful calculation of the angle cut
          unsigned short e0 = tjs.allTraj[it1].EndPt[0];
          unsigned short e1 = tjs.allTraj[it1].EndPt[1];
          float tj1len = TrajPointSeparation(tjs.allTraj[it1].Pts[e0], tjs.allTraj[it1].Pts[e1]);
          float thetaRMS1 = MCSThetaRMS(tjs, tjs.allTraj[it1]);
          // calculate (thetaRMS / sqrt(length) )^2
          thetaRMS1 *= thetaRMS1 / tj1len;
          // and now tj2
          e0 = tjs.allTraj[it2].EndPt[0];
          e1 = tjs.allTraj[it2].EndPt[1];
          float tj2len = TrajPointSeparation(tjs.allTraj[it2].Pts[e0], tjs.allTraj[it2].Pts[e1]);
          float thetaRMS2 = MCSThetaRMS(tjs, tjs.allTraj[it2]);
          thetaRMS2 *= thetaRMS2 / tj2len;
          float dangErr = 0.5 * sqrt(thetaRMS1 + thetaRMS2);
          dangCut = fKinkCuts[0] + fKinkCuts[1] * dangErr;
          docaCut = 1;
          if(isVLA) docaCut = 15;
        }
        
        // check the merge cuts. Start with doca and dang requirements
        bool doMerge = bestDOCA < docaCut && dang < dangCut;
        bool showerTjs = tjs.allTraj[it1].PDGCode == 11 || tjs.allTraj[it2].PDGCode == 11;
        bool hiMCSMom = tjs.allTraj[it1].MCSMom > 200 || tjs.allTraj[it2].MCSMom > 200;
        // add a charge similarity requirement if not shower-like or low momentum or not LA
        if(doMerge && !showerTjs && hiMCSMom && chgPull > fChargeCuts[0] && !isVLA) doMerge = false;
        // ignore the charge pull cut if both are high momentum and dang is really small
        if(!doMerge && tjs.allTraj[it1].MCSMom > 900 && tjs.allTraj[it2].MCSMom > 900 && dang < 0.1 && bestDOCA < docaCut) doMerge = true;

        // do not merge if chgPull is really high
        if(doMerge && chgPull > 2*fChargeCuts[0]) doMerge = false;

        bool signalBetween = true;
        if(!isVLA) signalBetween = SignalBetween(tjs, tp1, tp2, 0.99, mrgPrt);
        doMerge = doMerge && signalBetween;
        
        if(mrgPrt) mf::LogVerbatim("TC")<<" EM2 "<<tjs.allTraj[it1].ID<<"_"<<end1<<"-"<<tjs.allTraj[it2].ID<<"_"<<end2<<" tp1-tp2 "<<PrintPos(tjs, tp1)<<"-"<<PrintPos(tjs, tp2)<<" bestFOM "<<bestFOM<<" bestDOCA "<<bestDOCA<<" docaCut "<<docaCut<<" isVLA? "<<isVLA<<" dang "<<dang<<" dangCut "<<dangCut<<" chgPull "<<chgPull<<" doMerge? "<<doMerge<<" loMCSMom? "<<loMCSMom<<" hiMCSMom? "<<hiMCSMom<<" signalBetween? "<<signalBetween;

        if(doMerge) {
          if(mrgPrt) mf::LogVerbatim("TC")<<"  Merge ";
          bool didMerge = false;
          if(end1 == 1) {
            didMerge = MergeAndStore(tjs, it1, it2, mrgPrt);
          } else {
            didMerge = MergeAndStore(tjs, it2, it1, mrgPrt);
          }
          if(didMerge) {
            // wipe out the AlgMods for the new Trajectory
            unsigned short newTjIndex = tjs.allTraj.size()-1;
            tjs.allTraj[newTjIndex].AlgMod.reset();
            // and set the EndMerge bit
            tjs.allTraj[newTjIndex].AlgMod[kMerge] = true;
            // and maybe the RevProp bit
            if(tjs.allTraj[it1].AlgMod[kRvPrp] || tjs.allTraj[it2].AlgMod[kRvPrp]) tjs.allTraj[newTjIndex].AlgMod[kRvPrp] = true;
            // Set the end merge flag for the killed trajectories to aid tracing merges
            tjs.allTraj[it1].AlgMod[kMerge] = true;
            tjs.allTraj[it2].AlgMod[kMerge] = true;
          } // Merge and store successfull
          else {
            if(mrgPrt) mf::LogVerbatim("TC")<<"  MergeAndStore failed ";
          }
        } else {
          // create a vertex instead if it passes the vertex cuts
          VtxStore aVtx;
          aVtx.CTP = tjs.allTraj[it1].CTP;
          aVtx.ID = tjs.vtx.size() + 1;
          // keep it simple if tp1 and tp2 are very close
          if(std::abs(tp1.Pos[0] - tp2.Pos[0]) < 2 && std::abs(tp1.Pos[1] - tp2.Pos[1]) < 2) {
            aVtx.Pos[0] = 0.5 * (tp1.Pos[0] + tp2.Pos[0]);
            aVtx.Pos[1] = 0.5 * (tp1.Pos[1] + tp2.Pos[1]);
          } else {
            // Tps not so close
            float sepCut = tjs.Vertex2DCuts[2];
            bool tj1Short = (tjs.allTraj[it1].EndPt[1] - tjs.allTraj[it1].EndPt[0] < maxShortTjLen);
            bool tj2Short = (tjs.allTraj[it2].EndPt[1] - tjs.allTraj[it2].EndPt[0] < maxShortTjLen);
            if(tj1Short || tj2Short) sepCut = tjs.Vertex2DCuts[1];
            TrajIntersection(tp1, tp2, aVtx.Pos);
            float dw = aVtx.Pos[0] - tp1.Pos[0];
            if(std::abs(dw) > sepCut) continue;
            float dt = aVtx.Pos[1] - tp1.Pos[1];
            if(std::abs(dt) > sepCut) continue;
            dw = aVtx.Pos[0] - tp2.Pos[0];
            if(std::abs(dw) > sepCut) continue;
            dt = aVtx.Pos[1] - tp2.Pos[1];
            if(std::abs(dt) > sepCut) continue;
            // ensure that the vertex is not closer to the other end if the tj is short
            if(tj1Short) {
              TrajPoint otp1 = tjs.allTraj[it1].Pts[tjs.allTraj[it1].EndPt[1-end1]];
              if(PosSep2(otp1.Pos, aVtx.Pos) < PosSep2(tp1.Pos, aVtx.Pos)) continue;
            }
            if(tj2Short) {
              TrajPoint otp2 = tjs.allTraj[it2].Pts[tjs.allTraj[it2].EndPt[1-end2]];
              if(PosSep2(otp2.Pos, aVtx.Pos) < PosSep2(tp2.Pos, aVtx.Pos)) continue;
            }
            // we expect the vertex to be between tp1 and tp2
            if(aVtx.Pos[0] < tp1.Pos[0] && aVtx.Pos[0] < tp2.Pos[0]) {
              aVtx.Pos[0] = std::min(tp1.Pos[0], tp2.Pos[0]);
              aVtx.Stat[kFixed] = true;
            }
            if(aVtx.Pos[0] > tp1.Pos[0] && aVtx.Pos[0] > tp2.Pos[0]) {
              aVtx.Pos[0] = std::max(tp1.Pos[0], tp2.Pos[0]);
              aVtx.Stat[kFixed] = true;
            }
          } // Tps not so close
          // We got this far. Try a vertex fit to ensure that the errors are reasonable
          tjs.allTraj[it1].VtxID[end1] = aVtx.ID;
          tjs.allTraj[it2].VtxID[end2] = aVtx.ID;
          // do a fit
          if(!FitVertex(tjs, aVtx, mrgPrt)) {
            // back out
            tjs.allTraj[it1].VtxID[end1] = 0;
            tjs.allTraj[it2].VtxID[end2] = 0;
            if(mrgPrt) mf::LogVerbatim("TC")<<" Vertex fit failed ";
            continue;
          }
          aVtx.NTraj = 2;
          aVtx.Pass = tjs.allTraj[it1].Pass;
          aVtx.Topo = end1 + end2;
          tjs.allTraj[it1].AlgMod[kMerge] = true;
          tjs.allTraj[it2].AlgMod[kMerge] = true;
          if(mrgPrt) mf::LogVerbatim("TC")<<"  Make vertex ID "<<aVtx.ID<<" at "<<(int)aVtx.Pos[0]<<":"<<(int)(aVtx.Pos[1]/tjs.UnitsPerTick);
          if(!StoreVertex(tjs, aVtx)) continue;
        } // create a vertex
        if(tjs.allTraj[it1].AlgMod[kKilled]) break;
      } // end1
    } // it1
    
  } // EndMerge

  //////////////////////////////////////////
  void TrajClusterAlg::Match3D(const geo::TPCID& tpcid, bool secondPass)
  {
    // Match Tjs in 3D using trajectory points
    
    tjs.matchVec.clear();
    tjs.matchVecPFPList.clear();
    
    int cstat = tpcid.Cryostat;
    int tpc = tpcid.TPC;
    
    bool prt = (debug.Plane >= 0) && (debug.Tick == 3333);
    
    if(prt) {
      mf::LogVerbatim("TC")<<"inside Match3D. dX (cm) cut "<<tjs.Match3DCuts[0];
    }
    
    if(secondPass) {
      // clear out any previously made matches in this tpc. Start by resizing
      // matchVec so that the matches at the end are removed.
      unsigned short newSize = 0;
      for(newSize = 0; newSize < tjs.matchVec.size(); ++newSize) {
        if(tjs.matchVec[newSize].TPCID == tpcid) break;
      } // ims
      if(newSize != tjs.matchVec.size()) {
        // we need to make some corrections
        for(unsigned short ims = newSize; ims < tjs.matchVec.size(); ++ims) {
          MatchStruct& ms = tjs.matchVec[ims];
          for(auto& tjID : ms.TjIDs) {
            tjs.allTraj[tjID - 1].AlgMod[kMat3D] = false;
          } // tjID
        } // ims
      } // reset needed
      tjs.matchVec.resize(newSize);
      // resize matchVecPFPList
      for(unsigned short ipfp = 0; ipfp < tjs.matchVecPFPList.size(); ++ipfp) {
        if(tjs.matchVecPFPList[ipfp] > newSize - 1) {
          tjs.matchVecPFPList.resize(ipfp);
          break;
        }
      } // ipfp
    } // reset

    // Create a temporary struct for matching trajectory points; 1 struct for each TP in
    // all trajectories. These are put into mallTraj which is then sorted by increasing xlo
    struct TjPt{
      std::array<double, 2> dir;
      unsigned int wire;
      // x range spanned by hits on the TP
      float xlo;
      float xhi;
      CTP_t ctp;
      // the Trajectory ID
      unsigned short id;
      // the number of points in the Tj so that the minimum Tj length cut (MatchCuts[2]) can be made
      unsigned short npts;
      short score; // 0 = Tj with nice vertex, 1 = high quality Tj, 2 = normal, -1 = already matched
      bool inShower;
    };
    
    // count the number of TPs and clear out any old 3D match flags
    unsigned int ntp = 0;
    for(auto& tj : tjs.allTraj) {
      if(tj.AlgMod[kKilled]) continue;
       geo::PlaneID planeID = DecodeCTP(tj.CTP);
      if((int)planeID.Cryostat != cstat) continue;
      if((int)planeID.TPC != tpc) continue;
      ntp += NumPtsWithCharge(tjs, tj, false);
      tj.AlgMod[kMat3D] = false;
   } // tj
    if(ntp < 2) return;
    
    std::vector<TjPt> mallTraj(ntp);
    std::vector<SortEntry> sortVec(ntp);
    
    unsigned int icnt = 0;
    for(auto& tj : tjs.allTraj) {
      if(tj.AlgMod[kKilled]) continue;
      geo::PlaneID planeID = DecodeCTP(tj.CTP);
      if((int)planeID.Cryostat != cstat) continue;
      if((int)planeID.TPC != tpc) continue;
      int plane = planeID.Plane;
      int tjID = tj.ID;
      // re-direct Inshower Tjs to the shower Tj
      bool inShower = false;
      if(tj.AlgMod[kInShower]) {
        // look for this Tj in cots
        unsigned short stjID = 0;
        for(auto& ss : tjs.cots) {
          if(ss.TjIDs.empty()) continue;
          if(std::find(ss.TjIDs.begin(), ss.TjIDs.end(), tjID) != ss.TjIDs.end()) {
            stjID = ss.ShowerTjID;
            inShower = true;
            break;
          } // found inShower tjID in ss
        } // ss
        tjID = stjID;
      } // inShower
      if(tjID == 0) continue;
      for(unsigned short ipt = tj.EndPt[0]; ipt <= tj.EndPt[1]; ++ipt) {
        auto& tp = tj.Pts[ipt];
        if(tp.Chg == 0) continue;
        if(icnt > mallTraj.size() - 1) break;
        mallTraj[icnt].wire = std::nearbyint(tp.Pos[0]);
        bool hasWire = tjs.geom->HasWire(geo::WireID(cstat, tpc, plane, mallTraj[icnt].wire));
        // don't try matching if the wire doesn't exist
        if(!hasWire) continue;
        float xpos = tjs.detprop->ConvertTicksToX(tp.Pos[1]/tjs.UnitsPerTick, plane, tpc, cstat);
        float posPlusRMS = tp.Pos[1] + TPHitsRMSTime(tjs, tp, kUsedHits);
        float rms = tjs.detprop->ConvertTicksToX(posPlusRMS/tjs.UnitsPerTick, plane, tpc, cstat) - xpos;
        if(rms < tjs.Match3DCuts[0]) rms = tjs.Match3DCuts[0];
        mallTraj[icnt].xlo = xpos - rms;
        mallTraj[icnt].xhi = xpos + rms;
        mallTraj[icnt].dir = tp.Dir;
        mallTraj[icnt].ctp = tp.CTP;
        mallTraj[icnt].id = tjID;
        mallTraj[icnt].npts = tj.Pts.size();
        short score = 1;
        if(TjHasNiceVtx(tjs, tj, tjs.Vertex2DCuts[7])) score = 0;
        mallTraj[icnt].score = score;
        mallTraj[icnt].inShower = inShower;
        // populate the sort vector
        sortVec[icnt].index = icnt;
        sortVec[icnt].val = mallTraj[icnt].xlo;
        ++icnt;
      } // tp
    } // tj
    
    if(icnt < mallTraj.size()) {
      mallTraj.resize(icnt);
      sortVec.resize(icnt);
    }
    
    // sort by increasing xlo
    std::sort(sortVec.begin(), sortVec.end(), valIncreasing);
    // put mallTraj into sorted order
    auto tallTraj = mallTraj;
    for(unsigned int ii = 0; ii < sortVec.size(); ++ii) mallTraj[ii] = tallTraj[sortVec[ii].index];
    
    // these cuts presume that the resolution in X is better than it is in Y and Z
    float xcut = tjs.Match3DCuts[0];
    float yzcut = 1.5 * xcut;
    bool useAngle = tjs.Match3DCuts[1] > 0;
    
    // create a temporary vector that will be sorted by decreasing Count and transferred into tjs.matchVec
    std::vector<MatchStruct> matVec;
    // temp TPs used to find 3D directions. The positions are not used
    TrajPoint tpi; tpi.Pos = {0, 0};
    TrajPoint tpj; tpj.Pos = {0, 0};
    TrajPoint tpk; tpk.Pos = {0, 0};
    // Direction vectors found using the i,j and i,k TPs
    TVector3 dij, dik, pos3;
    // match 3 views
    float piOver2 = M_PI / 2;
    if(tjs.NumPlanes == 3) {
      // Match Tjs with high quality vertices first and the leftovers next
      for(short maxScore = 0; maxScore < 2; ++maxScore) {
        for(unsigned int ipt = 0; ipt < mallTraj.size() - 2; ++ipt) {
          auto& iTjPt = mallTraj[ipt];
          if(iTjPt.score < 0 || iTjPt.score > maxScore) continue;
          // look for matches using Tjs that have the correct score
          if(iTjPt.score < 0 || iTjPt.score > maxScore) continue;
          unsigned short iplane = DecodeCTP(iTjPt.ctp).Plane;
          // load the CTP and direction so we can find matching angles
          tpi.CTP = iTjPt.ctp;
          tpi.Dir = iTjPt.dir;
          for(unsigned int jpt = ipt + 1; jpt < mallTraj.size() - 1; ++jpt) {
            auto& jTjPt = mallTraj[jpt];
            // ensure that the planes are different
            if(jTjPt.ctp == iTjPt.ctp) continue;
            if(jTjPt.score < 0 || jTjPt.score > maxScore) continue;
            // ensure inShower consistency
            if(jTjPt.inShower != iTjPt.inShower) continue;
            // check for x range overlap. We know that jTjPt.xlo is >= iTjPt.xlo because of the sort
            if(jTjPt.xlo > iTjPt.xhi) continue;
            // break out if the x range difference becomes large (10 cm)
            if(jTjPt.xlo > iTjPt.xhi + 10) break;
            // ensure the intersection is inside the TPC
            unsigned short jplane = DecodeCTP(jTjPt.ctp).Plane;
            tpj.CTP = jTjPt.ctp;
            tpj.Dir = jTjPt.dir;
            double jyp, jzp;
            tjs.geom->IntersectionPoint(iTjPt.wire, jTjPt.wire, iplane, jplane, (unsigned int)cstat, (unsigned int)tpc, jyp, jzp);
            if(jyp < tjs.YLo || jyp > tjs.YHi || jzp < tjs.ZLo || jzp > tjs.ZHi) continue;
            // get the direction. If this works, IntersectionPoint could be totally replaced with TrajPoint3D
            bool dijOK = false;
            if(useAngle && iTjPt.npts > 5 && jTjPt.npts > 5) dijOK = TrajPoint3D(tjs, tpi, tpj, pos3, dij);
            for(unsigned int kpt = jpt + 1; kpt < mallTraj.size(); ++kpt) {
              auto& kTjPt = mallTraj[kpt];
              // ensure that the planes are different
              if(kTjPt.ctp == iTjPt.ctp || kTjPt.ctp == jTjPt.ctp) continue;
              if(kTjPt.score < 0 || kTjPt.score > maxScore) continue;
              // ensure inShower consistency
              if(kTjPt.inShower != iTjPt.inShower) continue;
              if(kTjPt.xlo > iTjPt.xhi) continue;
              // break out if the x range difference becomes large
              if(kTjPt.xlo > iTjPt.xhi + 10) break;
              unsigned short kplane = DecodeCTP(kTjPt.ctp).Plane;
              tpk.CTP = kTjPt.ctp;
              tpk.Dir = kTjPt.dir;
              double kyp, kzp;
              tjs.geom->IntersectionPoint(iTjPt.wire, kTjPt.wire, iplane, kplane, (unsigned int)cstat, (unsigned int)tpc, kyp, kzp);
              if(std::abs(kyp - jyp) > yzcut || std::abs(kzp - jzp) > yzcut) continue;
              if(useAngle && dijOK && kTjPt.npts > 5 && TrajPoint3D(tjs, tpi, tpk, pos3, dik)) {
                // compare the angles between the
                float dang = dij.Angle(dik);
                if(dang > piOver2) dang = piOver2 - dang;
                if(dang > tjs.Match3DCuts[1]) continue;
              } // useAngle etc
              // we have a match. 
              // next see if the Tj IDs are in the match list
              unsigned short indx = 0;
              for(indx = 0; indx < matVec.size(); ++indx) {
                if(iTjPt.id != matVec[indx].TjIDs[iplane]) continue;
                if(jTjPt.id != matVec[indx].TjIDs[jplane]) continue;
                if(kTjPt.id != matVec[indx].TjIDs[kplane]) continue;
                ++matVec[indx].Count;
                break;
              } // indx
              if(indx == matVec.size()) {
                // not found in the match vector so add it
                MatchStruct ms = CreateMatchStruct(tjs, tpcid, 3);
                // Note that we can put the Tj IDs in plane-order since there are 3 of them
                // This is not the case when there are 2 planes
                ms.TjIDs[iplane] = iTjPt.id;
                ms.TjIDs[jplane] = jTjPt.id;
                ms.TjIDs[kplane] = kTjPt.id;
                ms.Count = 1;
                matVec.push_back(ms);
              } // not found in the list
            } // kpt
          } // jpt
        } // ipt
      } // score
      
      if(matVec.size() > 1) {
        // sort by decreasing match count
        sortVec.resize(matVec.size());
        for(unsigned int indx = 0; indx < sortVec.size(); ++indx) {
          sortVec[indx].index = indx;
          sortVec[indx].val = matVec[indx].Count;
        }
        std::sort(sortVec.begin(), sortVec.end(), valDecreasing);
        // Re-order matVec
        auto tmpVec = matVec;
        for(unsigned int ii = 0; ii < matVec.size(); ++ii) {
          unsigned int indx = sortVec[ii].index;
          matVec[ii] = tmpVec[indx];
        } // ii
        MergeBrokenTjs(tjs, matVec);
      }
    } // 3 planes
    
    // match in 2 views
    // make a temporary list of triple Tj match IDs to simplify searching
    std::vector<int> tripleTjList;
    for(auto& ms : matVec) tripleTjList.insert(tripleTjList.end(), ms.TjIDs.begin(), ms.TjIDs.end());
    
    unsigned short minTjLen = tjs.Match3DCuts[2];
    // Three plane TPC - require a 2-plane match reside in a dead region of the 3rd plane?
//    bool require3rdPlnDeadRegion = (tjs.NumPlanes == 3 && tjs.Match3DCuts[3] > 0);
    
    // put the 2 plane matches into a temp vector to simplify things
    std::vector<MatchStruct> temp;
    for(short maxScore = 0; maxScore < 2; ++maxScore) {
      for(unsigned int ipt = 0; ipt < mallTraj.size() - 1; ++ipt) {
        auto& iTjPt = mallTraj[ipt];
        if(iTjPt.score < 0 || iTjPt.score > maxScore) continue;
        // check for minimum length
        if(iTjPt.npts < minTjLen) continue;
        // ignore Tjs that have a triple match 
        if(std::find(tripleTjList.begin(), tripleTjList.end(), iTjPt.id) != tripleTjList.end()) continue;
        unsigned short iplane = DecodeCTP(iTjPt.ctp).Plane;
        for(unsigned int jpt = ipt + 1; jpt < mallTraj.size(); ++jpt) {
          auto& jTjPt = mallTraj[jpt];
          // ensure that the planes are different
          if(jTjPt.ctp == iTjPt.ctp) continue;
          if(jTjPt.score < 0 || jTjPt.score > maxScore) continue;
          // ensure inShower consistency
          if(jTjPt.inShower != iTjPt.inShower) continue;
          if(jTjPt.npts < minTjLen) continue;
          // ignore Tjs that have a triple match 
          if(std::find(tripleTjList.begin(), tripleTjList.end(), jTjPt.id) != tripleTjList.end()) continue;
          // check for x range overlap
          if(jTjPt.xlo > iTjPt.xhi) continue;
          // break out if the x range difference becomes large
          if(jTjPt.xlo > iTjPt.xhi + 10) break;
          // ensure the intersection inside the TPC
          unsigned short jplane = DecodeCTP(jTjPt.ctp).Plane;
          double yp, zp;
          tjs.geom->IntersectionPoint(iTjPt.wire, jTjPt.wire, iplane, jplane, cstat, tpc, yp, zp);
          if(yp < tjs.YLo || yp > tjs.YHi || zp < tjs.ZLo || zp > tjs.ZHi) continue;
          if(tjs.NumPlanes == 3) {
            // See if there is a signal at this point. Use tpk but first ensure that the intersection
            // is reasonably OK
            unsigned short kpl = 3 - iplane - jplane;
            float fkwire = tjs.geom->WireCoordinate(yp, zp, kpl, tpc, cstat);
            if(fkwire < 0 || fkwire > tjs.MaxPos0[kpl]) continue;
            tpk.CTP = EncodeCTP(cstat, tpc, kpl);
            geo::PlaneID planeID = DecodeCTP(tpi.CTP);
            float xp = 0.5 * (iTjPt.xlo + iTjPt.xhi);
            tpk.Pos[1] = tjs.detprop->ConvertXToTicks(xp, planeID) * tjs.UnitsPerTick;
            tpk.Pos[1] = fkwire;
            // Note that SignalAtTp assumes that a signal exists if the wire is dead
            if(!SignalAtTp(tjs, tpk)) continue;
          }
          // next see if the Tjs are in the match list
          unsigned short indx = 0;
          for(indx = 0; indx < temp.size(); ++indx) {
            unsigned short nm = 0;
            for(auto tjID : temp[indx].TjIDs) {
              if(iTjPt.id == tjID || jTjPt.id == tjID) ++nm;
            } // ii
            if(nm == 2) {
              ++temp[indx].Count;
              break;
            }
          } // indx
          if(indx == temp.size()) {
            MatchStruct ms = CreateMatchStruct(tjs, tpcid, 2);
            // Here we put the Tj IDs in no particular order
            ms.TjIDs[0] = iTjPt.id;
            ms.TjIDs[1] = jTjPt.id;
            ms.Count = 1;
            temp.push_back(ms);
          } // not found in the list
        } // jj
      } // ii
    } // score

    if(temp.empty()) {
      if(prt) mf::LogVerbatim("TC")<<"Match2Views: no 2-view matches found";
    } else if(temp.size() == 1) {
      matVec.push_back(temp[0]);
    } else {
      // multiple entries - need to sort by decreasing match count
      sortVec.resize(temp.size());
      for(unsigned int indx = 0; indx < sortVec.size(); ++indx) {
        sortVec[indx].index = indx;
        sortVec[indx].val = temp[indx].Count;
      } // indx
      std::sort(sortVec.begin(), sortVec.end(), valDecreasing);
      // Re-order temp
      auto tmpVec = temp;
      for(unsigned int ii = 0; ii < sortVec.size(); ++ii) temp[ii] = tmpVec[sortVec[ii].index];
      // insert it after the triple matches
      matVec.insert(matVec.end(), temp.begin(), temp.end());
      if(prt) mf::LogVerbatim("TC")<<"Match2Views: Found "<<temp.size()<<" matches";
    } // temp size > 1
    
    if(prt) {
      mf::LogVerbatim myprt("TC");
      myprt<<"M3D: matVec\n";
      unsigned short cnt = 0;
      for(unsigned int ii = 0; ii < matVec.size(); ++ii) {
        if(matVec[ii].Count == 0) continue;
        myprt<<ii<<" Count "<<matVec[ii].Count<<" TjIDs:";
        for(auto& tjID : matVec[ii].TjIDs) myprt<<" "<<tjID;
        myprt<<" NumUsedHitsInTj ";
        for(auto& tjID : matVec[ii].TjIDs) myprt<<" "<<NumUsedHitsInTj(tjs, tjs.allTraj[tjID-1]);
        float maxlen = 1;
        for(auto& tjID : matVec[ii].TjIDs) {
          float len = NumUsedHitsInTj(tjs, tjs.allTraj[tjID-1]);
          if(len > maxlen) maxlen = len;
        }
        float matfrac = matVec[ii].Count / maxlen;
        myprt<<" matfrac "<<std::fixed<<std::setprecision(2)<<matfrac;
        myprt<<"\n";
        ++cnt;
        if(cnt == 50) {
          myprt<<"...stopped printing after 50 entries.";
          break;
        }
      } // ii
    } // prt
    
    // put the maybe OK matches into tjs
    for(auto& ms : matVec) {
      if(ms.Count < 2) continue;
      float maxlen = 1;
      for(auto& tjID : ms.TjIDs) {
        float len = NumUsedHitsInTj(tjs, tjs.allTraj[tjID-1]);
        if(len > maxlen) maxlen = len;
      }
      float matfrac = ms.Count / maxlen;
      // require that at least 20% of the hits are matched in the longest Tj. Note that matfrac may be > 1
      // in particular for small angle trajectories
      if(matfrac < 0.2) continue;
      tjs.matchVec.push_back(ms);
    }
    if(tjs.matchVec.empty()) return;
    
    // create the list of associations to matches that will be converted to PFParticles (matchVecPFPList)
    // Start with Tjs attached to 3D vertices
    Match3DVtxTjs(tjs, tpcid, prt);
    
    // Re-check matchVec with a tighter matchfrac cut to reduce junk
    for(unsigned int indx = 0; indx < tjs.matchVec.size(); ++indx) {
      auto& ms = tjs.matchVec[indx];
      if(ms.Count == 0) continue;
      float maxlen = 1;
      for(auto& tjID : ms.TjIDs) {
        float len = NumUsedHitsInTj(tjs, tjs.allTraj[tjID-1]);
        if(len > maxlen) maxlen = len;
      }
      float matfrac = ms.Count / maxlen;
      // check for a reasonable match fraction
      if(matfrac > 0.5) continue;
      // ensure this isn't in an existing PFParticle list
      if(std::find(tjs.matchVecPFPList.begin(), tjs.matchVecPFPList.end(), indx) != tjs.matchVecPFPList.end()) continue;
      // flag it dead
      ms.Count = 0;
    } // ms
    
    // define the PFParticleList
    for(unsigned int indx = 0; indx < tjs.matchVec.size(); ++indx) {
      auto& ms = tjs.matchVec[indx];
      // ignore dead matches
      if(ms.Count == 0) continue;
      // skip this match if any of the trajectories is already matched or merged and killed
      bool skipit = false;
      for(auto tjID : ms.TjIDs) {
        if(tjs.allTraj[tjID - 1].AlgMod[kMat3D]) skipit = true;
      } // tjID
      if(skipit) continue;
      // count the number of shower Tjs
      unsigned short nstj = 0;
      for(unsigned short ipl = 0; ipl < ms.TjIDs.size(); ++ipl) {
        unsigned short itj = ms.TjIDs[ipl] - 1;
        if(tjs.allTraj[itj].AlgMod[kMat3D]) skipit = true;
        if(tjs.allTraj[itj].AlgMod[kShowerTj]) ++nstj;
      }
      if(skipit) continue;
      // Require 0 or a matched shower Tj in all planes
      if(nstj != 0 && nstj != ms.TjIDs.size()) continue;
      tjs.matchVecPFPList.push_back(indx);
      for(unsigned short ipl = 0; ipl < ms.TjIDs.size(); ++ipl) {
        unsigned short itj = ms.TjIDs[ipl] - 1;
        tjs.allTraj[itj].AlgMod[kMat3D] = true;
      } // ipl
    } // indx
    
    DefinePFParticleRelationships(tjs, tpcid);
    
    if(prt) {
      mf::LogVerbatim myprt("TC");
      myprt<<"M3D final: matchVec\n";
      for(unsigned int ii = 0; ii < tjs.matchVec.size(); ++ii) {
        myprt<<ii<<" Count "<<tjs.matchVec[ii].Count<<" TjIDs:";
        for(auto& tjID : tjs.matchVec[ii].TjIDs) myprt<<" "<<tjID;
        myprt<<" NumUsedHitsInTj ";
        for(auto& tjID : tjs.matchVec[ii].TjIDs) myprt<<" "<<NumUsedHitsInTj(tjs, tjs.allTraj[tjID-1]);
        float maxlen = 1;
        unsigned short nsh = 0;
        for(auto& tjID : tjs.matchVec[ii].TjIDs) {
          float len = NumUsedHitsInTj(tjs, tjs.allTraj[tjID-1]);
          if(len > maxlen) maxlen = len;
          if(tjs.allTraj[tjID-1].AlgMod[kShowerTj]) ++nsh;
        }
        float matfrac = tjs.matchVec[ii].Count / maxlen;
        myprt<<" matfrac "<<std::fixed<<std::setprecision(2)<<matfrac;
        myprt<<" sVx3ID "<<tjs.matchVec[ii].Vx3ID[0]<<" eVx3ID "<<tjs.matchVec[ii].Vx3ID[1];
        myprt<<" PDGCode "<<tjs.matchVec[ii].PDGCode;
        for(unsigned short imv = 0; imv < tjs.matchVecPFPList.size(); ++imv) {
          if(tjs.matchVecPFPList[imv] == ii) myprt<<" PFP index "<<imv;
        }
        myprt<<"\n";
        if(ii == 50) {
          myprt<<"...stopped printing after 50 entries.";
          break;
        }
      } // ii
    } // prt
    
    Find3DEndPoints(tpcid);
    
  } // Match3D

  ////////////////////////////////////////////////
  void TrajClusterAlg::Find3DEndPoints(const geo::TPCID& tpcid)
  {
    // Define the start and end point position and direction of the matched trajectories. This is done by matching the
    // endpoints of the two longest trajectories in all planes. The endpoints and trajectories are then
    // reversed if necessary to put sXYZ[0] > eXYZ[0] and EndPt[0] => sXYZ 
    
    prt = (debug.Plane >= 0) && (debug.Tick == 3333);
    
    for(unsigned short ii = 0; ii < tjs.matchVecPFPList.size(); ++ii) {
      unsigned short imv = tjs.matchVecPFPList[ii];
      auto& ms = tjs.matchVec[imv];
      if(ms.Count == 0) continue;
      if(ms.TPCID != tpcid) continue;
      for(unsigned short startend = 0; startend < 2; ++startend) {
        ms.Dir[startend] = {0, 0, 0};
        ms.DirErr[startend] = {0, 0, 0};
        ms.XYZ[startend] = {0, 0, 0};
        for(unsigned short plane = 0; plane < tjs.NumPlanes; ++plane) {
          ms.dEdx[startend][plane] = 0;
          ms.dEdxErr[startend][plane] = 0;
        } // plane
      }
      
      // Showers require special handling
      if(ms.PDGCode == 1111) {
        Find3DShowerEndPoints(tjs, ms);
        continue;
      }
      
      std::array<std::vector<TrajPoint>, 2> endtps;
      if(!FindMatchingPts(tjs, ms, endtps[0], endtps[1], prt) || endtps[0].size() < 2 || endtps[1].size() < 2) {
        if(prt) mf::LogVerbatim("TC")<<"  FindMatchingPts failed imv "<<imv<<" stps size "<<endtps[0].size()<<" etps size "<<endtps[1].size()<<" PDGCode "<<ms.PDGCode;
        ms.Count = 0;
        continue;
      }
      
      // grab the direction from the first calculation and don't let it reverse
      TVector3 prevDir = {0, 0, 0};
      bool first = true;
      for(unsigned short startend = 0; startend < 2; ++startend) {
        double wsum = 0;
        TVector3 psum = {0, 0, 0};
        TVector3 dsum = {0, 0, 0};
        for(unsigned short ii = 0; ii < endtps[startend].size() - 1; ++ii) {
          for(unsigned short jj = ii + 1; jj < endtps[startend].size(); ++jj) {
            TVector3 pos, dir;
            if(!TrajPoint3D(tjs, endtps[startend][ii], endtps[startend][jj], pos, dir)) {
              if(prt) mf::LogVerbatim("TC")<<"F3DEP: "<<imv<<" TrajPoint3D failed";
              continue;
            }
            // ensure the position is inside the TPC, but relax the fiducial cut a bit
/*
            if(pos[0] < tjs.XLo     || pos[0] > tjs.XHi     || 
               pos[1] < tjs.YLo - 5 || pos[1] > tjs.YHi + 5 ||
               pos[2] < tjs.ZLo - 5 || pos[2] > tjs.ZHi + 5) {
              if(prt) mf::LogVerbatim("TC")<<"F3DEP: "<<imv<<" failed fiducial cut "<<pos[0]<<" "<<pos[1]<<" "<<pos[2];
              continue;
            }
*/
            if(first) {
              first = false;
              // ensure that the direction is away from a start vertex if one exists
              if(ms.Vx3ID[startend] > 0) {
                if(pos[2] > ms.XYZ[startend][2] && dir[2] < 0) {
                  dir *= -1;
                } else if(pos[2] < ms.XYZ[startend][2] && dir[2] > 0) {
                  dir *= -1;
                }
              } // start vertex exists
              if(ms.Vx3ID[startend] > 0 && pos[2] > ms.XYZ[startend][2] && dir[2] < 0) dir *= -1;
              prevDir = dir;
            } // first valid direction
            else {
              // a valid direction exists. Compare this direction with it
              for(unsigned short ixyz = 0; ixyz < 3; ++ixyz) {
                if(std::abs(prevDir[ixyz]) > 0.5) {
                  if(prevDir[ixyz] * dir[ixyz] < 0) dir *= -1;
                  break;
                }
              } // ixyz
              
            } // a valid direction exists
            // sum to get an average position and direction. Weight by the angle error
            double erri = endtps[startend][ii].AngErr;
            if(erri == 0) erri = 0.3;
            double errj = endtps[startend][jj].AngErr;
            if(errj == 0) errj = 0.3;
            double wght = 1 / (erri * erri + errj * errj);
            psum += wght * pos;
            dsum += wght * dir;
            wsum += wght;
          } // jj
        } // ii
        if(wsum == 0) continue;
        // define the position
        for(unsigned short ixyz = 0; ixyz < 3; ++ixyz) {
          ms.XYZ[startend][ixyz] = psum[ixyz] / wsum;
          ms.Dir[startend][ixyz] = dsum[ixyz] / wsum;
        }
        if(ms.Dir[startend].Mag() > 0) ms.Dir[startend].SetMag(1);
      } // startend
      
      // ensure that the start direction vectors is pointing from start to end
      TVector3 generalDirection;
      for(unsigned short ixyz = 0; ixyz < 3; ++ixyz) generalDirection[ixyz] = ms.XYZ[1][ixyz] - ms.XYZ[0][ixyz];
      if(generalDirection.Mag() == 0) {
//        if(prt) mf::LogVerbatim("TC")<<"  Start and End points are identical...";
        ms.Count = 0;
        continue;
      } // generalDirection.Mag == 0
      generalDirection.SetMag(1);
      // use a large direction cosine
      for(unsigned short ixyz = 0; ixyz < 3; ++ixyz) {
        if(generalDirection[ixyz] > 0.5) {
          // reverse the start end direction?
          if(generalDirection[ixyz] * ms.Dir[0][ixyz] < 0) ms.Dir[0] *= -1;
          if(generalDirection[ixyz] * ms.Dir[1][ixyz] < 0) ms.Dir[1] *= -1;
          break;
        }
      } // ixyz
      // Calculate dE/dx at both ends
      FilldEdx(tjs, ms);
    } //ii
  } // Find3DEndPoints

  //////////////////////////////////////////
  void TrajClusterAlg::FillPFPInfo()
  {
    // Fills the PFParticle info in matchVec. Each entry contains a list of trajectories and has a defined
    // start and end XYZ position, possibly with the index of a 3D vertex. 
    
    bool pprt = (debug.Plane >= 0 && debug.Tick == 3333);
    
    unsigned short pfpCount = 0;
    for(auto& im : tjs.matchVecPFPList) {
      auto& ms = tjs.matchVec[im];
      // ms contains a list of tjs that were matched in 3D. 
      if(ms.Count == 0) continue;
      // Set the parent index to itself for now
      ms.ParentMSIndex = pfpCount;
      ++pfpCount;
      // Trajectories have been reversed so that the Tj and hit order are consistent. The
      // next step is to decide whether the start of the PFParticle (where the 3D vertex association will be made) is indeed the
      // start of the trajectory from a physics standpoint, e.g. dQ/dx, muon delta-ray tag, cosmic rays entering the detector, etc.
      // Make this decision in a utility function.
      Reverse3DMatchTjs(tjs, ms, prt);
      // we may need to clobber 2D vertices so start a list and count them
      std::vector<unsigned short> vtxIDs, vtxIDCnt;
      for(auto& tjID : ms.TjIDs) {
        unsigned short itj = tjID - 1;
        Trajectory& tj = tjs.allTraj[itj];
        for(unsigned short end = 0; end < 2; ++end) {
          if(tj.VtxID[end] > 0) {
            // Count the number of times this 2D vertex is used.
            unsigned short indx;
            for(indx = 0; indx < vtxIDs.size(); ++indx) if(tj.VtxID[end] == vtxIDs[indx]) break;
            if(indx == vtxIDs.size()) {
              // not found so add it
              vtxIDs.push_back(tj.VtxID[end]);
              vtxIDCnt.push_back(1);
            } else {
              ++vtxIDCnt[indx];
            }
          } // 2D vertex exists
        } // end
      } // tjID
      // clobber any 2D vertices that exist between trajectories in the match list
      for(unsigned short ii = 0; ii < vtxIDs.size(); ++ii) {
        if(vtxIDCnt[ii] > 1) MakeVertexObsolete(tjs, vtxIDs[ii], true);
      } // ii
      // Make a 3D vertex at the start of the PFParticle if one doesn't already exist
      if(ms.Vx3ID[0] == 0) {
        // get a reference to one of the Tjs to define the cryostat and TPC
        unsigned short itj = ms.TjIDs[0] - 1;
        geo::PlaneID planeID = DecodeCTP(tjs.allTraj[itj].CTP);
        Vtx3Store newVx3;
        newVx3.ID = tjs.vtx3.size();
        newVx3.TPCID = geo::TPCID(planeID.Cryostat, planeID.TPC);
        // Set Wire < 0 as a flag that this is a "complete" 3D vertex even though no 2D vertices have been made.
        newVx3.Wire = -2;
        newVx3.X = ms.XYZ[0][0];
        newVx3.Y = ms.XYZ[0][1];
        newVx3.Z = ms.XYZ[0][2];
        tjs.vtx3.push_back(newVx3);
        ms.Vx3ID[0] = newVx3.ID;
//        if(prt) mf::LogVerbatim("TC")<<" Made 3D start vertex "<<newVx3.ID<<" at "<<newVx3.X<<" "<<newVx3.Y<<" "<<newVx3.Z;
      }
    } // im (ms)
    
    if(pprt) PrintPFParticles("FPI", tjs);
    
  } // FillPFPInfo
  
  //////////////////////////////////////////
  void TrajClusterAlg::StepCrawl(Trajectory& tj)
  {
    // Crawl along the direction specified in the traj vector in steps of size step
    // (wire spacing equivalents). Find hits between the last trajectory point and
    // the last trajectory point + step. A new trajectory point is added if hits are
    // found. Crawling continues until no signal is found for two consecutive steps
    // or until a wire or time boundary is reached.
    
    fGoodTraj = false;
    fTryWithNextPass = false;
    if(tj.Pts.empty()) return;
    
    if(fCTP != tj.CTP || !WireHitRangeOK(tjs, tj.CTP)) {
//      std::cout<<"StepCrawl: Warning fCTP != tj.CTP or invalid WireHitRange.\n";
      fQuitAlg = true;
      return;
    }
 
    unsigned short lastPt;
    unsigned short lastPtWithUsedHits = tj.EndPt[1];
    unsigned short lastPtWithHits;

    lastPt = lastPtWithUsedHits;
    // Construct a local TP from the last TP that will be moved on each step.
    // Only the Pos and Dir variables will be used
    TrajPoint ltp;
    ltp.CTP = tj.CTP;
    ltp.Pos = tj.Pts[lastPt].Pos;
    ltp.Dir = tj.Pts[lastPt].Dir;
    // A second TP is cloned from the leading TP of tj, updated with hits, fit
    // parameters,etc and possibly pushed onto tj as the next TP
    TrajPoint tp ;
    
    // assume it is good from here on
    fGoodTraj = true;
    
    unsigned short nMissedSteps = 0;

    bool sigOK, keepGoing;
    unsigned short killPts;
    for(unsigned short step = 1; step < 10000; ++step) {
      // make a copy of the previous TP
      lastPt = tj.Pts.size() - 1;
      tp = tj.Pts[lastPt];
      ++tp.Step;
      double stepSize = fVLAStepSize;
      if(tp.AngleCode < 2) stepSize = std::abs(1/ltp.Dir[0]);
      // move the local TP position by one step in the right direction
      for(unsigned short iwt = 0; iwt < 2; ++iwt) ltp.Pos[iwt] += ltp.Dir[iwt] * stepSize;

      unsigned short ivx = TPNearVertex(tjs, ltp);
      if(ivx != USHRT_MAX) {
        // Trajectory stops near a vertex so make the assignment
        AttachTrajToVertex(tjs, tj, tjs.vtx[ivx], prt);
        tj.StopFlag[1][kAtVtx] = true;
        break;
      }

      SetPDGCode(tjs, tj);

      // copy this position into tp
      tp.Pos = ltp.Pos;
      tp.Dir = ltp.Dir;
      if(prt) {
        mf::LogVerbatim("TC")<<"StepCrawl "<<step<<" Pos "<<tp.Pos[0]<<" "<<tp.Pos[1]<<" Dir "<<tp.Dir[0]<<" "<<tp.Dir[1]<<" stepSize "<<stepSize<<" AngCode "<<tp.AngleCode;
      }
      // hit the boundary of the TPC?
      if(tp.Pos[0] < 0 || tp.Pos[0] > tjs.MaxPos0[fPlane] ||
         tp.Pos[1] < 0 || tp.Pos[1] > tjs.MaxPos1[fPlane]) break;
      // remove the old hits and other stuff
      tp.Hits.clear();
      tp.UseHit.reset();
      tp.FitChi = 0; tp.Chg = 0;
      // append to the trajectory
      tj.Pts.push_back(tp);
      // update the index of the last TP
      lastPt = tj.Pts.size() - 1;
      // look for hits
      AddHits(tj, lastPt, sigOK);
      // Check the stop flag
      if(tj.StopFlag[1][kAtTj]) break;
      // If successfull, AddHits has defined UseHit for this TP,
      // set the trajectory endpoints, and define HitPos.
      if(tj.Pts[lastPt].Hits.empty()) {
        // Require three points with charge on adjacent wires for small angle
        // stepping.
        if(tj.Pts[lastPt].AngleCode == 0 && lastPt == 2) return;
        // No close hits added.
        ++nMissedSteps;
        // First check for no signal in the vicinity
        if(lastPt > 0) {
          // break if this is a reverse propagate activity and there was no signal (not on a dead wire)
          if(!sigOK && tj.AlgMod[kRvPrp]) break;
          // Ensure that there is a signal here after missing a number of steps on a LA trajectory
          if(tj.Pts[lastPt].AngleCode > 0 && nMissedSteps > 4 && !SignalAtTp(tjs, ltp)) {
            tj.StopFlag[1][kSignal] = false;
            break;
          }
          // the last point with hits (used or not) is the previous point
          lastPtWithHits = lastPt - 1;
          float tps = TrajPointSeparation(tj.Pts[lastPtWithHits], ltp);
          float dwc = DeadWireCount(tjs, ltp, tj.Pts[lastPtWithHits]);
          float nMissedWires = tps * std::abs(ltp.Dir[0]) - dwc;
          float maxWireSkip = fMaxWireSkipNoSignal;
          if(tj.PDGCode == 13) maxWireSkip = tjs.MuonTag[2];
          if(prt) mf::LogVerbatim("TC")<<" StepCrawl: no signal at ltp "<<PrintPos(tjs, ltp)<<" nMissedWires "<<std::fixed<<std::setprecision(1)<<nMissedWires<<" dead wire count "<<dwc<<" maxWireSkip "<<maxWireSkip<<" tj.PGDCode "<<tj.PDGCode;
          if(nMissedWires > maxWireSkip) {
            // We passed a number of wires without adding hits and are ready to quit.
            // First see if there is one good unused hit on the end TP and if so use it
            // lastPtWithHits + 1 == lastPt && tj.Pts[lastPtWithHits].Chg == 0 && tj.Pts[lastPtWithHits].Hits.size() == 1
            if(tj.EndPt[1] < tj.Pts.size() - 1 && tj.Pts[tj.EndPt[1]+1].Hits.size() == 1) {
              unsigned short lastLonelyPoint = tj.EndPt[1] + 1;
              unsigned int iht = tj.Pts[lastLonelyPoint].Hits[0];
              if(tjs.fHits[iht].InTraj == 0 && tj.Pts[lastLonelyPoint].Delta < 3 * tj.Pts[lastLonelyPoint].DeltaRMS) {
                tjs.fHits[iht].InTraj = tj.ID;
                tj.Pts[lastLonelyPoint].UseHit[0] = true;
                DefineHitPos(tj.Pts[lastLonelyPoint]);
                SetEndPoints(tjs, tj);
                if(prt) {
                  mf::LogVerbatim("TC")<<" Added a Last Lonely Hit before breaking ";
                  PrintTrajPoint("LLH", tjs, lastPt, tj.StepDir, tj.Pass, tj.Pts[lastLonelyPoint]);
                }
              }
            }
            break;
          }
        } // lastPt > 0
        // no sense keeping this TP on tj if no hits were added
        tj.Pts.pop_back();
        continue;
      } // tj.Pts[lastPt].Hits.empty()
      // ensure that we actually moved
      if(lastPt > 0 && PosSep2(tj.Pts[lastPt].Pos, tj.Pts[lastPt-1].Pos) < 0.1) return;
      // Found hits at this location so reset the missed steps counter
      nMissedSteps = 0;
      // Update the last point fit, etc using the just added hit(s)
      UpdateTraj(tj);
      // a failure occurred
      if(!fUpdateTrajOK) return;
      if(tj.Pts[lastPt].Chg == 0) {
        // There are points on the trajectory by none used in the last step. See
        // how long this has been going on
        float tps = TrajPointSeparation(tj.Pts[tj.EndPt[1]], ltp);
        float dwc = DeadWireCount(tjs, ltp, tj.Pts[tj.EndPt[1]]);
        float nMissedWires = tps * std::abs(ltp.Dir[0]) - dwc;
        if(prt)  mf::LogVerbatim("TC")<<" Hits exist on the trajectory but are not used. Missed wires "<<nMissedWires<<" dead wire count "<<(int)dwc;
        // break if this is a reverse propagate activity with no dead wires
        if(tj.AlgMod[kRvPrp] && dwc == 0) break;
        if(nMissedWires > fMaxWireSkipWithSignal) break;
        // try this out
        if(!MaskedHitsOK(tj)) {
          return;
        }
        // check for a series of bad fits and stop stepping
        if(tjs.UseAlg[kStopBadFits] && nMissedWires > 4 && StopIfBadFits(tj)) break;
        // Keep stepping
        if(prt) {
          if(tj.AlgMod[kRvPrp]) {
            PrintTrajectory("RP", tjs, tj, lastPt);
          } else {
            PrintTrajectory("SC", tjs, tj, lastPt);
          }
        }
        continue;
      } // tp.Hits.empty()
      if(tj.Pts.size() == 3) {
        // ensure that the last hit added is in the same direction as the first two.
        // This is a simple way of doing it
        if(PosSep2(tj.Pts[0].HitPos, tj.Pts[2].HitPos) < PosSep2(tj.Pts[0].HitPos, tj.Pts[1].HitPos)) return;
        // ensure that this didn't start as a small angle trajectory and immediately turn
        // into a large angle one
        if(tj.Pts[lastPt].AngleCode > fMaxAngleCode[tj.Pass]) {
          if(prt) mf::LogVerbatim("TC")<<" Wandered into an invalid angle range. Quit stepping.";
          fGoodTraj = false;
          return;
        }
      } // tj.Pts.size() == 3
      // Update the local TP with the updated position and direction
      ltp.Pos = tj.Pts[lastPt].Pos;
      ltp.Dir = tj.Pts[lastPt].Dir;
      if(fMaskedLastTP) {
        // see if TPs have been masked off many times and if the
        // environment is clean. If so, return and try with next pass
        // cuts
        if(!MaskedHitsOK(tj)) {
          if(prt) {
            if(tj.AlgMod[kRvPrp]) {
              PrintTrajectory("RP", tjs, tj, lastPt);
            } else {
              PrintTrajectory("SC", tjs, tj, lastPt);
            }
          }
          return;
        }
        // Don't bother with the rest of the checking below if we
        // set all hits not used on this TP
        if(prt) {
          if(tj.AlgMod[kRvPrp]) {
            PrintTrajectory("RP", tjs, tj, lastPt);
          } else {
            PrintTrajectory("SC", tjs, tj, lastPt);
          }
        }
        continue;
      }
      // We have added a TP with hits
      // assume that we aren't going to kill the point we just added, or any
      // of the previous points...
      killPts = 0;
      // assume that we should keep going after killing points
      keepGoing = true;
      // check for a kink. Stop crawling if one is found
      GottaKink(tj, killPts);
      if(tj.StopFlag[1][kAtKink]) keepGoing = false;
      // See if the Chisq/DOF exceeds the maximum.
      // UpdateTraj should have reduced the number of points fit
      // as much as possible for this pass, so this trajectory is in trouble.
      if(killPts == 0 &&  tj.Pts[lastPt].FitChi > fMaxChi && tj.PDGCode != 13) {
        if(prt) mf::LogVerbatim("TC")<<"   bad FitChi "<<tj.Pts[lastPt].FitChi<<" cut "<<fMaxChi;
        fGoodTraj = (NumPtsWithCharge(tjs, tj, true) > fMinPtsFit[tj.Pass]);
        return;
      }
      // print the local tp unless we have killing to do
      if(killPts == 0) {
        if(prt) {
          if(tj.AlgMod[kRvPrp]) {
            PrintTrajectory("RP", tjs, tj, lastPt);
          } else {
            PrintTrajectory("SC", tjs, tj, lastPt);
          }
        }
      } else {
        MaskTrajEndPoints(tj, killPts);
        if(!fGoodTraj) return;
        unsigned int onWire = (float)(std::nearbyint(tj.Pts[lastPt].Pos[0]));
        float nSteps = (float)(step - tj.Pts[lastPt - killPts].Step);
        if(prt) mf::LogVerbatim("TC")<<"TRP   killing "<<killPts<<" after "<<nSteps<<" steps from prev TP.  Current tp.Pos "<<tp.Pos[0]<<" "<<tp.Pos[1];
        // move the position
        tj.Pts[lastPt].Pos[0] += nSteps * tj.Pts[lastPt].Dir[0];
        tj.Pts[lastPt].Pos[1] += nSteps * tj.Pts[lastPt].Dir[1];
        if(tj.Pts[lastPt].AngleCode == 0) {
          // put the TP at the wire position prior to the move
          float dw = onWire - tj.Pts[lastPt].Pos[0];
          tj.Pts[lastPt].Pos[0] = onWire;
          tj.Pts[lastPt].Pos[1] += dw * tj.Pts[lastPt].Dir[1] / tj.Pts[lastPt].Dir[0];
        }
        // check the MCSMom after we going
        if(tj.Pts.size() > 20 && tj.Pass < fMinMCSMom.size() && tj.MCSMom < fMinMCSMom[tj.Pass]) break;
        // copy to the local trajectory point
        ltp.Pos = tj.Pts[lastPt].Pos;
        ltp.Dir = tj.Pts[lastPt].Dir;
        if(prt) mf::LogVerbatim("TC")<<"  New ltp.Pos     "<<ltp.Pos[0]<<" "<<ltp.Pos[1]<<" ticks "<<(int)ltp.Pos[1]/tjs.UnitsPerTick;
        if(!keepGoing) break;
      }
    } // step
    
    if(prt) mf::LogVerbatim("TC")<<"End StepCrawl with tj size "<<tj.Pts.size()<<" fGoodTraj = "<<fGoodTraj<<" with fTryWithNextPass "<<fTryWithNextPass;

  } // StepCrawl
  
  ////////////////////////////////////////////////
  bool TrajClusterAlg::IsGhost(Trajectory& tj)
  {
    // Sees if trajectory tj shares many hits with another trajectory and if so merges them.
    
    if(!tjs.UseAlg[kUseGhostHits]) return false;
    // ensure that tj is not a saved trajectory
    if(tj.ID > 0) return true;
    // or an already killed trajectory
    if(tj.AlgMod[kKilled]) return true;
    if(tj.Pts.size() < 3) return false;
    
    // vectors of traj IDs, and the occurrence count
    std::vector<unsigned short> tID, tCnt;
    
    unsigned short hitCnt = 0;
    unsigned short nAvailable = 0;
    for(unsigned short ipt = tj.EndPt[0]; ipt <= tj.EndPt[1]; ++ipt) {
      for(unsigned short ii = 0; ii < tj.Pts[ipt].Hits.size(); ++ii) {
        // ignore hits used by this trajectory
        if(tj.Pts[ipt].UseHit[ii]) {
          ++hitCnt;
          continue;
        }
        unsigned int iht = tj.Pts[ipt].Hits[ii];
        if(tjs.fHits[iht].InTraj > 0) {
          unsigned short itj = tjs.fHits[iht].InTraj;
          unsigned short indx;
          for(indx = 0; indx < tID.size(); ++indx) if(tID[indx] == itj) break;
          if(indx == tID.size()) {
            tID.push_back(itj);
            tCnt.push_back(1);
          } else {
            ++tCnt[indx];
          }
        } else {
          ++nAvailable;
        }
      } // ii
    } // ipt
    
    // Call it a ghost if > 1/3 of the hits are used by another trajectory
    hitCnt /= 3;
    int oldTjID = INT_MAX;
    
    if(prt) {
      mf::LogVerbatim myprt("TC");
      myprt<<"IsGhost tj hits size cut "<<hitCnt<<" tID_tCnt";
      for(unsigned short ii = 0; ii < tCnt.size(); ++ii) myprt<<" "<<tID[ii]<<"_"<<tCnt[ii];
      myprt<<"\nAvailable hits "<<nAvailable;
    } // prt
    
    for(unsigned short ii = 0; ii < tCnt.size(); ++ii) {
      if(tCnt[ii] > hitCnt) {
        oldTjID = tID[ii];
        hitCnt = tCnt[ii];
      }
    } // ii
    if(oldTjID == INT_MAX) return false;
    int oldTjIndex = oldTjID - 1;
    
    // See if this looks like a short delta-ray on a long muon
    Trajectory& oTj = tjs.allTraj[oldTjIndex];
    if(oTj.PDGCode == 13 && hitCnt < 0.1 * oTj.Pts.size()) return false;
    
    // See if there are gaps in this trajectory indicating that it is really a ghost and not
    // just a crossing trajectory 
    // find the range of wires spanned by oTj
    int wire0 = INT_MAX;
    int wire1 = 0;
    for(auto& otp : oTj.Pts) {
      int wire = std::nearbyint(otp.Pos[0]);
      if(wire < wire0) wire0 = wire;
      if(wire > wire1) wire1 = wire;
    } // tp
    
    unsigned short nwires = wire1 - wire0 + 1;
    std::vector<float> oTjPos1(nwires, -1);
    unsigned short nMissedWires = 0;
    for(unsigned short ipt = oTj.EndPt[0]; ipt <= oTj.EndPt[1]; ++ipt) {
      if(oTj.Pts[ipt].Chg == 0) continue;
      int wire = std::nearbyint(oTj.Pts[ipt].Pos[0]);
      int indx = wire - wire0;
      if(indx < 0 || indx > nwires - 1) continue;
      oTjPos1[indx] = oTj.Pts[ipt].Pos[1];
      ++nMissedWires;
    } // ipt
    // count the number of ghost TPs
    unsigned short ngh = 0;
    // and the number with Delta > 0 relative to oTj
    unsigned short nghPlus = 0;
    // keep track of the first point and last point appearance of oTj
    unsigned short firstPtInoTj = USHRT_MAX;
    unsigned short lastPtInoTj = 0;
    TrajPoint tp = tj.Pts[tj.EndPt[0]];
    for(unsigned short ipt = tj.EndPt[0]; ipt <= tj.EndPt[1]; ++ipt) {
      if(tj.Pts[ipt].Chg > 0) {
        tp = tj.Pts[ipt];
        continue;
      }
      int wire = std::nearbyint(tj.Pts[ipt].Pos[0]);
      int indx = wire - wire0;
      if(indx < 0 || indx > nwires - 1) continue;
      if(oTjPos1[indx] > 0) {
        // ensure that the hits in this tp are used in oTj
        bool HitInoTj = false;
        for(unsigned short ii = 0; ii < tj.Pts[ipt].Hits.size(); ++ii) {
          unsigned int iht = tj.Pts[ipt].Hits[ii];
          if(tjs.fHits[iht].InTraj ==  oldTjID) HitInoTj = true;
        } // ii
        if(HitInoTj) {
          ++ngh;
          MoveTPToWire(tp, tj.Pts[ipt].Pos[0]);
          if(tp.Pos[1] > oTjPos1[indx]) ++nghPlus;
          if(firstPtInoTj == USHRT_MAX) firstPtInoTj = ipt;
          lastPtInoTj = ipt;
        }
      } // oTjHasChg[indx]
    } // ipt
    
    if(prt) mf::LogVerbatim("TC")<<" Number of missed wires in oTj gaps "<<nMissedWires<<" Number of ghost hits in these gaps "<<ngh<<" nghPlus "<<nghPlus<<" cut "<<0.2 * nMissedWires;
    
    if(ngh < 0.2 * nMissedWires) return false;
    
    // require all of the tj TPs to be on either the + or - side of the oTj trajectory
    if(!(nghPlus > 0.8 * ngh || nghPlus < 0.2 * ngh) ) return false;
    
    if(prt) mf::LogVerbatim("TC")<<" Trajectory is a ghost of "<<oldTjID<<" first point in oTj "<<firstPtInoTj<<" last point "<<lastPtInoTj;
    
    // unset all of the shared hits
    for(unsigned short ipt = firstPtInoTj; ipt <= lastPtInoTj; ++ipt) {
      if(tj.Pts[ipt].Chg == 0) continue;
      UnsetUsedHits(tjs, tj.Pts[ipt]);
      if(prt) PrintTrajectory("IG", tjs, tj, ipt);
    }
    // see how many points are left at the end
    ngh = 0;
    for(unsigned short ipt = lastPtInoTj; ipt <= tj.Pts.size(); ++ipt) {
      if(tj.Pts[ipt].Chg > 0) ++ngh;
    } // ipt
    // clobber those too?
    if(ngh > 0 && ngh < fMinPts[tj.Pass]) {
      for(unsigned short ipt = lastPtInoTj; ipt <= tj.EndPt[1]; ++ipt) {
        if(tj.Pts[ipt].Chg > 0) UnsetUsedHits(tjs, tj.Pts[ipt]);
      } // ipt
    }
    SetEndPoints(tjs, tj);
    tj.Pts.resize(tj.EndPt[1] + 1);
    tjs.allTraj[oldTjIndex].AlgMod[kUseGhostHits] = true;
    TrimEndPts(tjs, tj, fQualityCuts, prt);
    if(tj.AlgMod[kKilled]) {
      fGoodTraj = false;
      return true;
    }
    tj.MCSMom = MCSMom(tjs, tj);
    if(prt)  mf::LogVerbatim("TC")<<" New tj size "<<tj.Pts.size();
    return true;
    
  } // IsGhost
  
  ////////////////////////////////////////////////
  bool TrajClusterAlg::IsGhost(std::vector<unsigned int>& tHits, unsigned short& ofTraj)
  {
    // Called by FindJunkTraj to see if the passed hits are close to an existing
    // trajectory and if so, they will be used in that other trajectory
    
    ofTraj = USHRT_MAX;
    
    if(!tjs.UseAlg[kUseGhostHits]) return false;
    
    if(tHits.size() < 2) return false;
    // find all nearby hits
    std::vector<unsigned int> hitsInMuliplet, nearbyHits;
    for(auto iht : tHits) {
      GetHitMultiplet(iht, hitsInMuliplet);
      // prevent double counting
      for(auto mht : hitsInMuliplet) {
        if(std::find(nearbyHits.begin(), nearbyHits.end(), mht) == nearbyHits.end()) {
          nearbyHits.push_back(mht);
        }
      } // mht
    } // iht
    
    // vectors of traj IDs, and the occurrence count
    std::vector<unsigned short> tID, tCnt;
    unsigned short itj, indx;
    for(auto iht : nearbyHits) {
      if(tjs.fHits[iht].InTraj <= 0) continue;
      itj = tjs.fHits[iht].InTraj;
      for(indx = 0; indx < tID.size(); ++indx) if(tID[indx] == itj) break;
      if(indx == tID.size()) {
        tID.push_back(itj);
        tCnt.push_back(1);
      }  else {
        ++tCnt[indx];
      }
    } // iht
    if(tCnt.empty()) return false;
    
    // Call it a ghost if > 50% of the hits are used by another trajectory
    unsigned short tCut = 0.5 * tHits.size();
    unsigned short ii, jj;
    itj = USHRT_MAX;
    
    if(prt) {
      mf::LogVerbatim myprt("TC");
      myprt<<"IsGhost tHits size "<<tHits.size()<<" cut fraction "<<tCut<<" tID_tCnt";
      for(ii = 0; ii < tCnt.size(); ++ii) myprt<<" "<<tID[ii]<<"_"<<tCnt[ii];
    } // prt
    
    for(ii = 0; ii < tCnt.size(); ++ii) {
      if(tCnt[ii] > tCut) {
        itj = tID[ii] - 1;
        break;
      }
    } // ii
    if(itj > tjs.allTraj.size() - 1) return false;
    
    if(prt) mf::LogVerbatim("TC")<<"is ghost of trajectory "<<tjs.allTraj[itj].ID;

    // Use all hits in tHits that are found in itj
    unsigned int iht, tht;
    for(auto& tp : tjs.allTraj[itj].Pts) {
      for(ii = 0; ii < tp.Hits.size(); ++ii) {
        iht = tp.Hits[ii];
        if(tjs.fHits[iht].InTraj != 0) continue;
        for(jj = 0; jj < tHits.size(); ++jj) {
          tht = tHits[jj];
          if(tht != iht) continue;
          tp.UseHit[ii] = true;
          tjs.fHits[iht].InTraj = tjs.allTraj[itj].ID;
          break;
        } // jj
      } // ii
    } // tp
    tjs.allTraj[itj].AlgMod[kUseGhostHits] = true;
    ofTraj = itj;
    return true;
    
  } // IsGhost

  ////////////////////////////////////////////////
  void TrajClusterAlg::CheckTraj(Trajectory& tj)
  {
    // Check the quality of the trajectory and possibly trim it or flag it for deletion
    
    if(!fGoodTraj) return;
    
    fTryWithNextPass = false;

    // ensure that the end points are defined
    SetEndPoints(tjs, tj);
    if(tj.EndPt[0] == tj.EndPt[1]) return;
    
    tj.MCSMom = MCSMom(tjs, tj);
    
    if(prt) {
      mf::LogVerbatim("TC")<<"inside CheckTraj with tj.Pts.size = "<<tj.Pts.size()<<" MCSMom "<<tj.MCSMom;
    }
    
    // remove any points at the end that don't have charge
    tj.Pts.resize(tj.EndPt[1] + 1);

    // Ensure that a hit only appears once in the TJ
    if(HasDuplicateHits(tjs, tj, prt)) {
      if(prt) mf::LogVerbatim("TC")<<" HasDuplicateHits ";
       fGoodTraj = false;
      return;
    }
    
    // See if this is a ghost trajectory
    if(IsGhost(tj)) {
      if(prt) mf::LogVerbatim("TC")<<" CT: Ghost trajectory - trimmed hits ";
    }
    
     // checks are different for Very Large Angle trajectories
    bool isVLA = (tj.Pts[tj.EndPt[1]].AngleCode == 2);
    // The last two ranges are Large Angle and Very Large Angle. Determine if the TJ is Small Angle
    bool isSA = (tj.Pts[tj.EndPt[1]].AngleCode == 0);
    
    // First remove any TPs at the end that have no hits after
    // setting the StopFlag. Assume that there are no hits on TPs after the end
    tj.StopFlag[1][kSignal] = false;
    if(tj.EndPt[1] < tj.Pts.size() - 1) {
      // There must be hits at the end so set the kSignal StopFlag
      if(!tj.Pts[tj.EndPt[1]+1].Hits.empty()) tj.StopFlag[1][kSignal] = true;
    }
    tj.Pts.resize(tj.EndPt[1] + 1);

    // Fill in any gaps with hits that were skipped, most likely delta rays on muon tracks
    if(!isVLA) FillGaps(tj);
    
    if(prt) mf::LogVerbatim("TC")<<" CheckTraj MCSMom "<<tj.MCSMom<<" isVLA? "<<isVLA<<" NumPtsWithCharge "<<NumPtsWithCharge(tjs, tj, false)<<" Min Req'd "<<fMinPts[tj.Pass];
    
    if(NumPtsWithCharge(tjs, tj, false) < fMinPts[tj.Pass]) {
      fGoodTraj = false;
      return;
    }
    
    // Check for hit width consistency on short trajectories
    if(tj.Pts.size() < 10) {
      float maxWidth = 0;
      float minWidth = 999;
      for(unsigned short ipt = tj.EndPt[0]; ipt <= tj.EndPt[1]; ++ipt) {
        if(tj.Pts[ipt].Chg == 0) continue;
        if(tj.Pts[ipt].HitPosErr2 > maxWidth) maxWidth = tj.Pts[ipt].HitPosErr2;
        if(tj.Pts[ipt].HitPosErr2 < minWidth) minWidth = tj.Pts[ipt].HitPosErr2;
      } // ipt
      // Require less than a 3X difference in the hit width or 10X for HitPosErr2
      if(maxWidth > 10 * minWidth) {
        if(prt) mf::LogVerbatim("TC")<<" TP width variation too large: minWidth "<<minWidth<<" maxWidth "<<maxWidth;
        fGoodTraj = false;
        return;
      }
    } // short trajectory

    // Trim the end points until the TJ meets the quality cuts
    TrimEndPts(tjs, tj, fQualityCuts, prt);
    if(tj.AlgMod[kKilled]) {
      fGoodTraj = false;
      return;
    }
    
    // Check for a Bragg peak at both ends. This may be used by FixTrajBegin.
    ChkStop(tj);

    // Update the trajectory parameters at the beginning of the trajectory
    FixTrajBegin(tj);

    // ignore short trajectories
    if(tj.EndPt[1] < 4) return;
    
    if(isSA && !tj.StopFlag[1][kBragg]) {
      // Small angle checks

      if(tjs.UseAlg[kCTKink] && tj.EndPt[1] > 8 && !tj.StopFlag[1][kAtKink] && tj.MCSMom > 50) {
        // look for the signature of a kink near the end of the trajectory.
        // These are: Increasing delta for the last few hits
        unsigned short newSize = USHRT_MAX;
        unsigned short lastPtToChk = tj.EndPt[1] - 4;
        float deltaCut = 2 * tj.Pts[lastPtToChk].DeltaRMS;
        for(unsigned short ipt = tj.EndPt[1]; ipt > lastPtToChk; --ipt) {
          // Stop checking if delta is good
          if(tj.Pts[ipt].Delta < deltaCut) break;
          float drat = tj.Pts[ipt].Delta / tj.Pts[ipt-1].Delta;
          if(drat > 1.2) newSize = ipt;
        } // ipt
        if(newSize != USHRT_MAX) {
          if(prt) mf::LogVerbatim("TC")<<"CTKink: Masking end points to newSize "<<newSize;
          for(unsigned short ipt = newSize; ipt < tj.Pts.size(); ++ipt) UnsetUsedHits(tjs, tj.Pts[ipt]);
          SetEndPoints(tjs, tj);
          tj.AlgMod[kCTKink] = true;
        }
      } // tjs.UseAlg[kCTKink]

      if(tjs.UseAlg[kCTStepChk] && !tj.AlgMod[kRvPrp]) {
        // Compare the number of steps taken per TP near the beginning and
        // at the end. This will get confused if RevProp is used
        short nStepBegin = tj.Pts[2].Step - tj.Pts[1].Step;
        short nStepEnd;
        unsigned short lastPt = tj.Pts.size() - 1;
        unsigned short newSize = tj.Pts.size();
        for(unsigned short ipt = lastPt; ipt > lastPt - 2; --ipt) {
          nStepEnd = tj.Pts[ipt].Step - tj.Pts[ipt - 1].Step;
          if(nStepEnd > 3 * nStepBegin) newSize = ipt;
        }
        if(prt) mf::LogVerbatim("TC")<<"CTStepChk: check number of steps. newSize "<<newSize<<" tj.Pts.size() "<<tj.Pts.size();
        if(newSize < tj.Pts.size()) {
          for(unsigned short ipt = newSize; ipt < tj.Pts.size(); ++ipt) UnsetUsedHits(tjs, tj.Pts[ipt]);
          SetEndPoints(tjs, tj);
          tj.AlgMod[kCTStepChk] = true;
          tj.Pts.resize(newSize);
          return;
        } // newSize < tj.Pts.size()
      } // tjs.UseAlg[kCTStepChk]
    } // isSA
    
    FindSoftKink(tj);
    
    HiEndDelta(tj);
    
    CheckHiMultUnusedHits(tj);
    if(!fGoodTraj || fQuitAlg) return;
    
    // lop off high multiplicity hits at the end
    CheckHiMultEndHits(tj);
    
    // Check for a Bragg peak at both ends. This may be used by FixTrajBegin.
    ChkStop(tj);

    if(prt && tj.Pts.size() < 100) PrintTrajectory("CTo", tjs, tj, USHRT_MAX);
    
  } // CheckTraj

  //////////////////////////////////////////
  void TrajClusterAlg::FindSoftKink(Trajectory& tj)
  {
    // Looks for a soft kink in the trajectory and truncates it if one is found.
    // This is best done after FixTrajBegin has been called.
    
    if(!tjs.UseAlg[kSoftKink]) return;
    if(tj.Pts.size() < 15) return;
    if(tj.MCSMom < 100) return;
    
    float dang = DeltaAngle(tj.Pts[tj.EndPt[0]].Ang, tj.Pts[tj.EndPt[1]].Ang);
    
    if(prt) {
      mf::LogVerbatim("TC")<<"FindSoftKink: "<<tj.ID<<" dang "<<dang<<" cut "<<0.5 * fKinkCuts[0];
    }
    if(dang < 0.5 * fKinkCuts[0]) return;
    // require at least 5 points fitted at the end of the trajectory
    unsigned short endPt = tj.EndPt[1];
    if(tj.Pts[endPt].NTPsFit < 5) return;
    if(tj.Pts[endPt].NTPsFit > endPt) return;
    // Estimate where where the kink would be
    unsigned short kinkPt = endPt - tj.Pts[endPt].NTPsFit;
    // Require at least 5 points in the trajectory before the kink
    if(prt) mf::LogVerbatim("TC")<<" kinkPt "<<kinkPt<<" NTPsFit at kinkPt "<<tj.Pts[kinkPt].NTPsFit<<" max "<<0.5 * kinkPt;
    if(kinkPt < 5) return;
    // require fewer points fitted in this region compared the number of points prior to it
    if(tj.Pts[kinkPt].NTPsFit > 0.5 * kinkPt) return;
    // scan back until we find the maximum number of points fitted
    unsigned short maxPtsFit = tj.Pts[kinkPt].NTPsFit;
    unsigned short atPt = kinkPt;
    for(unsigned short ipt = kinkPt; kinkPt > tj.EndPt[0] + 5; --ipt) {
      if(tj.Pts[ipt].NTPsFit > maxPtsFit) {
        maxPtsFit = tj.Pts[ipt].NTPsFit;
        atPt = ipt;
      }
      // stop scanning when the max starts falling
      if(tj.Pts[ipt].NTPsFit < maxPtsFit) break;
      if(ipt == 0) break;
    } // ipt
    if(atPt < 5) return;
    // require the trajectory be straight before the kink - the section we are going to keep
    if(MCSMom(tjs, tj, tj.EndPt[0], atPt) < 500) return;
    // release the hits in TPs after this point
    for(unsigned short ipt = atPt; ipt < tj.Pts.size(); ++ipt) UnsetUsedHits(tjs, tj.Pts[ipt]);
    // Truncate the trajectory at this point
    tj.Pts.resize(atPt + 1);
    SetEndPoints(tjs, tj);
    tj.AlgMod[kSoftKink] = true;
    if(prt) mf::LogVerbatim("TC")<<" truncated trajectory at "<<PrintPos(tjs, tj.Pts[tj.Pts.size()-1]);
    
  } // FindSoftKinks

  ////////////////////////////////////////////////
  void TrajClusterAlg::FixTrajBegin(Trajectory& tj)
  {
    // Update the parameters at the beginning of the trajectory. The first
    // points may not belong to this trajectory since they were added when there was
    // little information. This information may be updated later if ReversePropagate is used
    
    if(!tjs.UseAlg[kFixBegin]) return;
    
    // don't do anything if this tj has been modified by ReversePropagate
    if(tj.AlgMod[kRvPrp]) return;
    
    // don't bother with really short tjs
    if(tj.Pts.size() < 3) return;
    
    unsigned short lastPtToChk = 10;
    if(tjs.UseAlg[kFTBRvProp]) lastPtToChk = tj.EndPt[1];

    unsigned short atPt = tj.EndPt[1];
    unsigned short maxPtsFit = 0;
    for(unsigned short ipt = 3; ipt < lastPtToChk; ++ipt) {
      if(ipt == tj.Pts.size()) break;
      if(tj.Pts[ipt].Chg == 0) continue;
      if(tj.Pts[ipt].NTPsFit >= maxPtsFit) {
        maxPtsFit = tj.Pts[ipt].NTPsFit;
        atPt = ipt;
        // no reason to continue if there are a good number of points fitted
        if(maxPtsFit > 20) break;
      }
    } // ipt
    // find the first point that is in this fit
    unsigned short firstPtFit = tj.EndPt[0];
    unsigned short cnt = 0;
    for(unsigned short ii = 1; ii < tj.Pts.size(); ++ii) {
      if(ii > atPt) break;
      unsigned short ipt = atPt - ii;
      if(tj.Pts[ipt].Chg == 0) continue;
      ++cnt;
      if(cnt == maxPtsFit) {
        firstPtFit = ipt;
        break;
      } // full count
    } // ii
    
    bool needsRevProp = firstPtFit > 3;
    
    if(!needsRevProp) {
      // check one wire on the other side of EndPt[0] to see if there are hits that are available which could
      // be picked up by reverse propagation
      TrajPoint tp = tj.Pts[0];
      tp.Hits.clear();
      tp.UseHit.reset();
      // Move the TP "backwards"
      double stepSize = fVLAStepSize;
      if(tp.AngleCode < 2) stepSize = std::abs(1/tp.Dir[0]);
      tp.Pos[0] -= tp.Dir[0] * stepSize * tj.StepDir;
      tp.Pos[1] -= tp.Dir[1] * stepSize * tj.StepDir;
      float maxDelta = 3 * tp.DeltaRMS;
      if(FindCloseHits(tjs, tp, maxDelta, kUnusedHits) && !tp.Hits.empty()) {
        needsRevProp = true;
        if(prt) {
          mf::LogVerbatim("TC")<<"FTB: Close unused hits found near EndPt[0] "<<tp.Hits.size()<<" or dead wire. Call ReversePropagate";
          PrintTrajPoint("FTB", tjs, 0, tj.StepDir, tj.Pass, tp);
        }
      }
    } // !needsRevProp
    
    if(prt) mf::LogVerbatim("TC")<<"FTB: maxPtsFit "<<maxPtsFit<<" at point "<<atPt<<" firstPtFit "<<firstPtFit<<" Needs ReversePropagate? "<<needsRevProp;

    if(tjs.UseAlg[kFTBRvProp] && needsRevProp) {
      // lop off the points before firstPtFit and reverse propagate
      if(prt) mf::LogVerbatim("TC")<<"  FTB call ReversePropagate ";
      for(unsigned short ipt = 0; ipt < firstPtFit; ++ipt) UnsetUsedHits(tjs, tj.Pts[ipt]);
      SetEndPoints(tjs, tj);
      tj.AlgMod[kFTBRvProp] = true;
      // update the trajectory 
      for(unsigned short ipt = tj.EndPt[0]; ipt < atPt; ++ipt) {
        TrajPoint& tp = tj.Pts[ipt];
        tp.Dir = tj.Pts[atPt].Dir;
        tp.Ang = tj.Pts[atPt].Ang;
        tp.AngErr = tj.Pts[atPt].AngErr;
        tp.AngleCode = tj.Pts[atPt].AngleCode;
        // Correct the projected time to the wire
        float dw = tp.Pos[0] - tj.Pts[atPt].Pos[0];
        if(tp.Dir[0] != 0) tp.Pos[1] = tj.Pts[atPt].Pos[1] + dw * tp.Dir[1] / tp.Dir[0];
        tp.Delta = PointTrajDOCA(tjs, tp.HitPos[0], tp.HitPos[1], tp);
        tp.DeltaRMS = tj.Pts[atPt].DeltaRMS;
        tp.NTPsFit = tj.Pts[atPt].NTPsFit;
        tp.FitChi = tj.Pts[atPt].FitChi;
        tp.AveChg = tj.Pts[firstPtFit].AveChg;
        tp.ChgPull = (tj.Pts[ipt].Chg / tj.AveChg - 1) / tj.ChgRMS;
        if(prt) PrintTrajectory("ftbPrep", tjs, tj, ipt);
      } // ii
      // Check for quality and trim if necessary
      TrimEndPts(tjs, tj, fQualityCuts, prt);
      if(tj.AlgMod[kKilled]) {
        fGoodTraj = false;
        return;
      }
      ReversePropagate(tj);
    } else if(firstPtFit > 0) {
      FixTrajBegin(tj, firstPtFit);
    } else {
      // The first points were in the fit but the angle may not be well defined
      for(unsigned short ipt = tj.EndPt[0]; ipt < atPt; ++ipt) {
        TrajPoint& tp = tj.Pts[ipt];
        tp.Dir = tj.Pts[atPt].Dir;
        tp.Ang = tj.Pts[atPt].Ang;
        tp.AngErr = tj.Pts[atPt].AngErr;
        tp.AngleCode = tj.Pts[atPt].AngleCode;
      } // ipt
    }

  } // FixTrajBegin
  
  ////////////////////////////////////////////////
  void TrajClusterAlg::FixTrajBegin(Trajectory& tj, unsigned short atPt)
  {
    // Update the parameters at the beginning of the trajectory starting at point atPt
    
    if(!tjs.UseAlg[kFixBegin]) return;
    // ignore short trajectories
    unsigned short npwc = NumPtsWithCharge(tjs, tj, false);
    if(npwc < 6) return;
    // ignore somewhat longer trajectories that are curly
    if(npwc < 10 && tj.MCSMom < 100) return;
    // ignore shower-like trajectories
    if(tj.PDGCode == 11) return;
    // ignore junk trajectories
    if(tj.AlgMod[kJunkTj]) return;
    // ignore stopping trajectories
    if(tj.StopFlag[0][kBragg]) return;
    
    
    unsigned short firstPt = tj.EndPt[0];
    if(prt) {
      mf::LogVerbatim("TC")<<"FixTrajBegin: atPt "<<atPt<<" firstPt "<<firstPt<<" Stops at end 0? "<<PrintStopFlag(tj, 0);
    }
    
    if(atPt == tj.EndPt[0]) return;
    
    float maxDelta = 4 * tj.Pts[tj.EndPt[1]].DeltaRMS;
    
    // update the trajectory for all the points up to atPt
    // assume that we will use all of these points
    bool maskPts = false;
    for(unsigned short ii = 1; ii < tj.Pts.size(); ++ii) {
      if(ii > atPt) break;
      unsigned int ipt = atPt - ii;
      TrajPoint& tp = tj.Pts[ipt];
      tp.Dir = tj.Pts[atPt].Dir;
      tp.Ang = tj.Pts[atPt].Ang;
      tp.AngErr = tj.Pts[atPt].AngErr;
      tp.AngleCode = tj.Pts[atPt].AngleCode;
      // Correct the projected time to the wire
      float dw = tp.Pos[0] - tj.Pts[atPt].Pos[0];
      if(tp.Dir[0] != 0) tp.Pos[1] = tj.Pts[atPt].Pos[1] + dw * tp.Dir[1] / tp.Dir[0];
      bool newHits = false;
      tj.Pts[ipt].Delta = PointTrajDOCA(tjs, tj.Pts[ipt].HitPos[0], tj.Pts[ipt].HitPos[1], tj.Pts[ipt]);
      tj.Pts[ipt].DeltaRMS = tj.Pts[atPt].DeltaRMS;
      tj.Pts[ipt].NTPsFit = tj.Pts[atPt].NTPsFit;
      tj.Pts[ipt].FitChi = tj.Pts[atPt].FitChi;
      tj.Pts[ipt].AveChg = tj.Pts[atPt].AveChg;
      tj.Pts[ipt].ChgPull = (tj.Pts[ipt].Chg / tj.AveChg - 1) / tj.ChgRMS;
      if(tj.Pts[ipt].Delta > maxDelta) maskPts = true;
      if(maskPts) UnsetUsedHits(tjs, tp);
      if(prt) {
        if(newHits) {
          PrintTrajectory("FTB", tjs, tj, ipt);
        } else {
          PrintTrajectory("ftb", tjs, tj, ipt);
        }
      }
      if(ipt == 0) break;
    } // ii
    if(maskPts) SetEndPoints(tjs, tj);
    tj.AlgMod[kFixBegin] = true;
    
  } // FixTrajBegin
  
  
  ////////////////////////////////////////////////
  void TrajClusterAlg::FixTrajEnd(Trajectory& tj, unsigned short atPt)
  {
    // Update the parameters at the end of the trajectory starting at point atPt
    
    if(!tjs.UseAlg[kFixEnd]) return;
    // ignore short trajectories
    unsigned short npwc = NumPtsWithCharge(tjs, tj, false);
    if(npwc < 6) return;
    // ignore somewhat longer trajectories that are curly
    if(npwc < 10 && tj.MCSMom < 100) return;
    // ignore shower-like trajectories
    if(tj.PDGCode == 11) return;
    // ignore junk trajectories
    if(tj.AlgMod[kJunkTj]) return;
    // ingore stopping trajectories
    if(tj.StopFlag[1][kBragg]) return;
    
    if(prt) {
      mf::LogVerbatim("TC")<<"FixTrajEnd: atPt "<<atPt;
    }
    
    if(atPt == tj.EndPt[1]) return;

    // update the trajectory for all the intervening points
    for(unsigned short ipt = atPt + 1; ipt <= tj.EndPt[1]; ++ipt) {
      TrajPoint& tp = tj.Pts[ipt];
      tp.Dir = tj.Pts[atPt].Dir;
      tp.Ang = tj.Pts[atPt].Ang;
      tp.AngErr = tj.Pts[atPt].AngErr;
      tp.AngleCode = tj.Pts[atPt].AngleCode;
      // Correct the projected time to the wire
      float dw = tp.Pos[0] - tj.Pts[atPt].Pos[0];
      if(tp.Dir[0] != 0) tp.Pos[1] = tj.Pts[atPt].Pos[1] + dw * tp.Dir[1] / tp.Dir[0];
      tj.Pts[ipt].Delta = PointTrajDOCA(tjs, tj.Pts[ipt].HitPos[0], tj.Pts[ipt].HitPos[1], tj.Pts[ipt]);
      tj.Pts[ipt].DeltaRMS = tj.Pts[atPt].DeltaRMS;
      tj.Pts[ipt].NTPsFit = tj.Pts[atPt].NTPsFit;
      tj.Pts[ipt].FitChi = tj.Pts[atPt].FitChi;
      tj.Pts[ipt].AveChg = tj.Pts[atPt].AveChg;
      tj.Pts[ipt].ChgPull = (tj.Pts[ipt].Chg / tj.AveChg - 1) / tj.ChgRMS;
      if(prt) {
        PrintTrajectory("FTE", tjs, tj, ipt);
      }
    } // ipt
    tj.AlgMod[kFixEnd] = true;
    
  } // FixTrajEnd
  
  ////////////////////////////////////////////////
  void TrajClusterAlg::FillGaps(Trajectory& tj)
  {
    // Fill in any gaps in the trajectory with close hits regardless of charge (well maybe not quite that)
   
    if(!tjs.UseAlg[kFillGap]) return;
    
    // start with the first point that has charge
    short firstPtWithChg = tj.EndPt[0];
    bool first = true;
    float maxDelta = 1;
    // don't let MCSMom suffer too much while filling gaps
    short minMCSMom = 0.9 * tj.MCSMom;
    while(firstPtWithChg < tj.EndPt[1]) {
      short nextPtWithChg = firstPtWithChg + 1;
      // find the next point with charge
      for(nextPtWithChg = firstPtWithChg + 1; nextPtWithChg < tj.EndPt[1]; ++nextPtWithChg) {
        if(tj.Pts[nextPtWithChg].Chg > 0) break;
      } // nextPtWithChg
      if(nextPtWithChg == firstPtWithChg + 1) {
        // the next point has charge
        ++firstPtWithChg;
        continue;
      }
      // Found a gap. Require at least two consecutive points with charge after the gap
      if(nextPtWithChg < (tj.EndPt[1] - 1) && tj.Pts[nextPtWithChg + 1].Chg == 0) {
        firstPtWithChg = nextPtWithChg;
        continue;
      }
      // Compare the charge before and after
      if(tj.Pts[firstPtWithChg].Chg > 0) {
        float chgrat = tj.Pts[nextPtWithChg].Chg / tj.Pts[firstPtWithChg].Chg;
        if(chgrat < 0.7 || chgrat > 1.4) {
          firstPtWithChg = nextPtWithChg;
          continue;
        }
      }
      
      // Make a bare trajectory point at firstPtWithChg that points to nextPtWithChg
      TrajPoint tp;
      if(!MakeBareTrajPoint(tjs, tj.Pts[firstPtWithChg], tj.Pts[nextPtWithChg], tp)) {
        mf::LogVerbatim("TC")<<"FillGaps: Failure from MakeBareTrajPoint ";
        PrintTrajectory("FG", tjs, tj, USHRT_MAX);
        fGoodTraj = false;
        return;
      }
      // Find the maximum delta between hits and the trajectory Pos for all
      // hits on this trajectory
      if(first) {
        maxDelta = 2.5 * MaxHitDelta(tjs, tj);
        first = false;
      } // first
      // define a loose charge cut using the average charge at the first point with charge
      float maxChg = tj.Pts[firstPtWithChg].AveChg * (1 + 2 * fChargeCuts[0] * tj.ChgRMS);
      // Eliminate the charge cut altogether if we are close to an end
      if(tj.Pts.size() < 10) {
        maxChg = 1E6;
      } else {
        short chgCutPt = tj.EndPt[0] + 5;
        if(firstPtWithChg < chgCutPt) {
          // gap is near end 0
          maxChg = 1E6;
        } else {
          // check for gap near end 1
          chgCutPt = tj.EndPt[1] - 5;
          if(chgCutPt < tj.EndPt[0]) chgCutPt = tj.EndPt[0];
          if(nextPtWithChg > chgCutPt) maxChg = 1E6;
        }
      }

      // fill in the gap
      for(unsigned short mpt = firstPtWithChg + 1; mpt < nextPtWithChg; ++mpt) {
        if(tj.Pts[mpt].Chg > 0) {
          mf::LogWarning("TC")<<"FillGaps coding error: firstPtWithChg "<<firstPtWithChg<<" mpt "<<mpt<<" nextPtWithChg "<<nextPtWithChg;
          fQuitAlg = true;
          return;
        }
        bool filled = false;
        float chg = 0;
        for(unsigned short ii = 0; ii < tj.Pts[mpt].Hits.size(); ++ii) {
          unsigned int iht = tj.Pts[mpt].Hits[ii];
          if(tjs.fHits[iht].InTraj > 0) continue;
          float delta = PointTrajDOCA(tjs, iht, tp);
          if(prt) mf::LogVerbatim("TC")<<" FG "<<PrintPos(tjs,tj.Pts[mpt])<<" hit "<<PrintHit(tjs.fHits[iht])<<" delta "<<delta<<" maxDelta "<<maxDelta<<" Chg "<<tjs.fHits[iht].Integral<<" maxChg "<<maxChg;
          if(delta > maxDelta) continue;
          if(tj.Pts[mpt].UseHit[ii]) {
            mf::LogWarning("TC")<<"FillGaps: Found UseHit true on TP with no charge "<<tj.ID<<" mpt "<<mpt<<" hit "<<PrintHit(tjs.fHits[iht]);
            fQuitAlg = true;
            return;
          }
          tj.Pts[mpt].UseHit[ii] = true;
          tjs.fHits[iht].InTraj = tj.ID;
          chg += tjs.fHits[iht].Integral;
          filled = true;
        } // ii
        if(chg > maxChg || MCSMom(tjs, tj) < minMCSMom) {
          // don't use these hits after all
          UnsetUsedHits(tjs, tj.Pts[mpt]);
          filled = false;
        }
        if(filled) {
          DefineHitPos(tj.Pts[mpt]);
          tj.AlgMod[kFillGap] = true;
          if(prt) {
            PrintTrajPoint("FG", tjs, mpt, tj.StepDir, tj.Pass, tj.Pts[mpt]);
            mf::LogVerbatim("TC")<<"Check MCSMom "<<MCSMom(tjs, tj);
          }
        } // filled
      } // mpt
      firstPtWithChg = nextPtWithChg;
    } // firstPtWithChg
    
    if(tj.AlgMod[kFillGap]) tj.MCSMom = MCSMom(tjs, tj);
    
  } // FillGaps 
  
  ////////////////////////////////////////////////
  void TrajClusterAlg::HiEndDelta(Trajectory& tj)
  {
    // Modify the trajectory at the end if there is a consistent increase in delta. It
    // is called from CheckTraj.
    // This needs to be done carefully...
    
    if(!tjs.UseAlg[kHED]) return;
    if(tj.StopFlag[1][kBragg]) return;
    // Only consider long high momentum.
    if(tj.MCSMom < 100) return;
    if(tj.Pts.size() < 100) return;

    unsigned short ept = tj.EndPt[1];

    TrajPoint& lastTp = tj.Pts[ept];

    if(lastTp.AngleCode > 1) return;
    if(lastTp.FitChi < 1) return;
    
    unsigned short npts = USHRT_MAX;
    float lastDelta = lastTp.Delta;
    // check the last 20 points on the trajectory for a systematic increase in Delta and FitChi
    for(unsigned short ii = 1; ii < 20; ++ii) {
      unsigned short ipt = ept - ii;
      TrajPoint& tp = tj.Pts[ipt];
      if(tp.Chg == 0) continue;
      if(tp.FitChi < 1 || tp.Delta > lastDelta) {
        npts = ii;
        break;
      }
      lastDelta = tp.Delta;
    } // ii
    
    if(prt) mf::LogVerbatim("TC")<<"HED: last point FitChi "<<lastTp.FitChi<<" NTPsFit "<<lastTp.NTPsFit<<" new npts "<<npts;
    
    // something bad happened
    if(npts == USHRT_MAX) return;
    // The Tj end has some other problem
    if(npts < 4) return;
    
    // re-fit the end of the trajectory yyy
    lastTp.NTPsFit = npts;
    FitTraj(tjs, tj);
    if(prt) PrintTrajPoint("HED", tjs, ept, tj.StepDir, tj.Pass, lastTp);
    // update the last points
    for(unsigned short ii = 1; ii <= npts; ++ii) {
      unsigned short ipt = ept - ii;
      TrajPoint& tp = tj.Pts[ipt];
      if(tp.Chg == 0) continue;
      tp.Dir = tj.Pts[ept].Dir;
      tp.Ang = tj.Pts[ept].Ang;
      tp.AngErr = tj.Pts[ept].AngErr;
      tp.AngleCode = tj.Pts[ept].AngleCode;
      // Correct the projected time to the wire
      float dw = tp.Pos[0] - tj.Pts[ept].Pos[0];
      if(tp.Dir[0] != 0) tp.Pos[1] = tj.Pts[ept].Pos[1] + dw * tp.Dir[1] / tp.Dir[0];
      tp.Delta = PointTrajDOCA(tjs, tp.HitPos[0], tp.HitPos[1], tp);
      tp.DeltaRMS = tj.Pts[ept].DeltaRMS;
      tp.NTPsFit = tj.Pts[ept].NTPsFit;
      tp.FitChi = tj.Pts[ept].FitChi;
      if(prt) PrintTrajPoint("HED", tjs, ipt, tj.StepDir, tj.Pass, tp);
    } // ii

    tj.AlgMod[kHED] = true;
    
  } // HiEndDelta
  
  ////////////////////////////////////////////////
  void TrajClusterAlg::CheckHiMultUnusedHits(Trajectory& tj)
  {
    // Check for many unused hits in high multiplicity TPs in work and try to use them
    
    if(!tjs.UseAlg[kChkHiMultHits]) return;
    
    // This code might do bad things to short trajectories
    if(NumPtsWithCharge(tjs, tj, true) < 6) return;
    if(tj.EndPt[0] == tj.EndPt[1]) return;
    
    // count the number of unused hits multiplicity > 1 hits and decide
    // if the unused hits should be used. This may trigger another
    // call to StepCrawl
    unsigned short ii, stopPt;
    // Use this to see if the high multiplicity Pts are mostly near
    // the end or further upstream
    unsigned short lastMult1Pt = USHRT_MAX;
    // the number of TPs with > 1 hit (HiMult)
    unsigned short nHiMultPt = 0;
    // the total number of hits associated with HiMult TPs
    unsigned short nHiMultPtHits = 0;
    // the total number of used hits associated with HiMult TPs
    unsigned short nHiMultPtUsedHits = 0;
    unsigned int iht;
    // start counting at the leading edge and break if a hit
    // is found that is used in a trajectory
    bool doBreak = false;
    unsigned short jj;
    for(ii = 1; ii < tj.Pts.size(); ++ii) {
      stopPt = tj.EndPt[1] - ii;
      for(jj = 0; jj < tj.Pts[stopPt].Hits.size(); ++jj) {
        iht = tj.Pts[stopPt].Hits[jj];
        if(tjs.fHits[iht].InTraj > 0) {
          doBreak = true;
          break;
        }
      } // jj
      if(doBreak) break;
      // require 2 consecutive multiplicity = 1 points
      if(lastMult1Pt == USHRT_MAX && tj.Pts[stopPt].Hits.size() == 1 && tj.Pts[stopPt-1].Hits.size() == 1) lastMult1Pt = stopPt;
      if(tj.Pts[stopPt].Hits.size() > 1) {
        ++nHiMultPt;
        nHiMultPtHits += tj.Pts[stopPt].Hits.size();
        nHiMultPtUsedHits += NumHitsInTP(tj.Pts[stopPt], kUsedHits);
      } // high multiplicity TP
      // stop looking when two consecutive single multiplicity TPs are found
      if(lastMult1Pt != USHRT_MAX) break;
      if(stopPt == 1) break;
    } // ii
    // Don't do this if there aren't a lot of high multiplicity TPs
    float fracHiMult = (float)nHiMultPt / (float)ii;
    if(lastMult1Pt != USHRT_MAX) {
      float nchk = tj.EndPt[1] - lastMult1Pt + 1;
      fracHiMult = (float)nHiMultPt / nchk;
    } else {
      fracHiMult = (float)nHiMultPt / (float)ii;
    }
    float fracHitsUsed = 0;
    if(nHiMultPt > 0 && nHiMultPtHits > 0) fracHitsUsed = (float)nHiMultPtUsedHits / (float)nHiMultPtHits;
    // Use this to limit the number of points fit for trajectories that
    // are close the LA tracking cut
    ii = tj.EndPt[1];
    bool sortaLargeAngle = (AngleRange(tjs, tj.Pts[ii]) == 1);

    if(prt) mf::LogVerbatim("TC")<<"CHMUH: First InTraj stopPt "<<stopPt<<" fracHiMult "<<fracHiMult<<" fracHitsUsed "<<fracHitsUsed<<" lastMult1Pt "<<lastMult1Pt<<" sortaLargeAngle "<<sortaLargeAngle;
    if(fracHiMult < 0.3) return;
    if(fracHitsUsed > 0.98) return;
    
    float maxDelta = 2.5 * MaxHitDelta(tjs, tj);

    if(prt) {
      mf::LogVerbatim("TC")<<" Pts size "<<tj.Pts.size()<<" nHiMultPt "<<nHiMultPt<<" nHiMultPtHits "<<nHiMultPtHits<<" nHiMultPtUsedHits "<<nHiMultPtUsedHits<<" sortaLargeAngle "<<sortaLargeAngle<<" maxHitDelta "<<maxDelta;
    }

    // Use next pass cuts if available
    if(sortaLargeAngle && tj.Pass < fMinPtsFit.size()-1) ++tj.Pass;

    // Make a copy of tj in case something bad happens
    Trajectory TjCopy = tj;
    // and the list of used hits
    auto inTrajHits = PutTrajHitsInVector(tj, kUsedHits);
    unsigned short ipt;

    // unset the used hits from stopPt + 1 to the end
    for(ipt = stopPt + 1; ipt < tj.Pts.size(); ++ipt) UnsetUsedHits(tjs, tj.Pts[ipt]);
    SetEndPoints(tjs, tj);
    unsigned short killPts;
    float delta;
    bool added;
    for(ipt = stopPt + 1; ipt < tj.Pts.size(); ++ipt) {
      // add hits that are within maxDelta and re-fit at each point
      added = false;
      for(ii = 0; ii < tj.Pts[ipt].Hits.size(); ++ii) {
        iht = tj.Pts[ipt].Hits[ii];
        if(prt) mf::LogVerbatim("TC")<<" ipt "<<ipt<<" hit "<<PrintHit(tjs.fHits[iht])<<" inTraj "<<tjs.fHits[iht].InTraj<<" delta "<<PointTrajDOCA(tjs, iht, tj.Pts[ipt]);
        if(tjs.fHits[iht].InTraj != 0) continue;
        delta = PointTrajDOCA(tjs, iht, tj.Pts[ipt]);
        if(delta > maxDelta) continue;
        if (!NumHitsInTP(TjCopy.Pts[ipt], kUsedHits)||TjCopy.Pts[ipt].UseHit[ii]){
          tj.Pts[ipt].UseHit[ii] = true;
          tjs.fHits[iht].InTraj = tj.ID;
          added = true;
        }
      } // ii
      if(added) DefineHitPos(tj.Pts[ipt]);
      if(tj.Pts[ipt].Chg == 0) continue;
      tj.EndPt[1] = ipt;
      // This will be incremented by one in UpdateTraj
      if(sortaLargeAngle) tj.Pts[ipt].NTPsFit = 2;
      UpdateTraj(tj);
      if(!fUpdateTrajOK) {
        if(prt) mf::LogVerbatim("TC")<<"UpdateTraj failed on point "<<ipt;
        // Clobber the used hits from the corrupted points in tj
        for(unsigned short jpt = stopPt + 1; jpt <= ipt; ++jpt) {
          for(unsigned short jj = 0; jj < tj.Pts[jpt].Hits.size(); ++jj) {
            if(tj.Pts[jpt].UseHit[jj]) tjs.fHits[tj.Pts[jpt].Hits[jj]].InTraj = 0;
          } // jj
        } // jpt
        // restore the original trajectory
        tj = TjCopy;
        // restore the hits
        for(unsigned short jpt = stopPt + 1; jpt <= ipt; ++jpt) {
          for(unsigned short jj = 0; jj < tj.Pts[jpt].Hits.size(); ++jj) {
            if(tj.Pts[jpt].UseHit[jj]) tjs.fHits[tj.Pts[jpt].Hits[jj]].InTraj = tj.ID;
          } // jj
        } // jpt
        return;
      }
      GottaKink(tj, killPts);
      if(killPts > 0) {
        MaskTrajEndPoints(tj, killPts);
        if(!fGoodTraj) return;
        break;
      }
      if(prt) PrintTrajectory("CHMUH", tjs, tj, ipt);
    } // ipt
    // if we made it here it must be OK
    SetEndPoints(tjs, tj);
    // Try to extend it, unless there was a kink
    if(tj.StopFlag[1][kAtKink]) return;
    // trim the end points although this shouldn't happen
    if(tj.EndPt[1] != tj.Pts.size() - 1) tj.Pts.resize(tj.EndPt[1] + 1);
    tj.AlgMod[kChkHiMultHits] = true;
  } // CheckHiMultUnusedHits

  
  ////////////////////////////////////////////////
  void TrajClusterAlg::CheckHiMultEndHits(Trajectory& tj)
  {
    // mask off high multiplicity TPs at the end
    if(!tjs.UseAlg[kCHMEH]) return;
    if(tj.StopFlag[1][kBragg]) return;
    if(tj.Pts.size() < 10) return;
    // find the average multiplicity in the first half
    unsigned short aveMult= 0;
    unsigned short ipt, nhalf = tj.Pts.size() / 2;
    unsigned short cnt = 0;
    for(auto& tp : tj.Pts) {
      if(tp.Chg == 0) continue;
      aveMult += tp.Hits.size();
      ++cnt;
      if(cnt == nhalf) break;
    } //  pt
    if(cnt == 0) return;
    aveMult /= cnt;
    if(aveMult == 0) aveMult = 1;
    // convert this into a cut
    aveMult *= 3;
    cnt = 0;
    for(ipt = tj.EndPt[1]; ipt > tj.EndPt[0]; --ipt) {
      if(tj.Pts[ipt].Chg == 0) continue;
      if(tj.Pts[ipt].Hits.size() > aveMult) {
        UnsetUsedHits(tjs, tj.Pts[ipt]);
        ++cnt;
        continue;
      }
      break;
    } // ipt
    if(prt) mf::LogVerbatim("TC")<<"CHMEH multiplicity cut "<<aveMult<<" number of TPs masked off "<<cnt;
    if(cnt > 0) {
      tj.AlgMod[kCHMEH] = true;
      SetEndPoints(tjs, tj);
    }
  } // CheckHiMultEndHits

  ////////////////////////////////////////////////
  bool TrajClusterAlg::StopIfBadFits(Trajectory& tj)
  {
    // Returns true if there are a number of Tps that were not used in the trajectory because the fit was poor and the
    // charge pull is not really high. This 
    
    // don't consider muons
    if(tj.PDGCode == 13) return false;
    // or long straight Tjs
    if(tj.Pts.size() > 40 && tj.MCSMom > 200) return false;
    
    unsigned short nBadFit = 0;
    unsigned short nHiChg = 0;
    unsigned short cnt = 0;
    for(unsigned short ipt = tj.Pts.size() - 1; ipt > tj.EndPt[1]; --ipt ) {
      if(tj.Pts[ipt].FitChi > 2) ++nBadFit;
      if(tj.Pts[ipt].ChgPull > 3) ++nHiChg;
      ++cnt;
      if(cnt == 5) break;
    } // ipt
    
    if(prt) mf::LogVerbatim("TC")<<"StopIfBadFits: nBadFit "<<nBadFit<<" nHiChg "<<nHiChg;
    if(nBadFit > 3 && nHiChg == 0) return true;
    return false;
    
  } // StopIfBadFits

  ////////////////////////////////////////////////
  bool TrajClusterAlg::MaskedHitsOK(Trajectory& tj)
  {
    // Version 2 of MaskedHitsOK.
    // The hits in the TP at the end of the trajectory were masked off. Decide whether to continue stepping with the
    // current configuration (true) or whether to stop and possibly try with the next pass settings (false)
    
    unsigned short lastPt = tj.Pts.size() - 1;
    if(tj.Pts[lastPt].Chg > 0) return true;
    unsigned short endPt = tj.EndPt[1];
    
    // count the number of points w/o used hits and the number with one unused hit
    unsigned short nMasked = 0;
    unsigned short nOneHit = 0;
    unsigned short nOKChg = 0;
    unsigned short nOKDelta = 0;
    float maxOKDelta = 10 * tj.Pts[endPt].DeltaRMS;
    float maxOKChg = 0;
    // find the maximum charge point on the trajectory
    // TODO: Might have to be more careful if we use 1 WSEU normalized charge
    for(unsigned short ipt = tj.EndPt[0]; ipt <= tj.EndPt[1]; ++ipt) if(tj.Pts[ipt].Chg > maxOKChg) maxOKChg = tj.Pts[ipt].Chg;
    for(unsigned short ii = 1; ii < tj.Pts.size(); ++ii) {
      unsigned short ipt = tj.Pts.size() - ii;
      if(tj.Pts[ipt].Chg > 0) break;
      unsigned short nUnusedHits = 0;
      float chg = 0;
      for(unsigned short jj = 0; jj < tj.Pts[ipt].Hits.size(); ++jj) {
        unsigned int iht = tj.Pts[ipt].Hits[jj];
        if(tjs.fHits[iht].InTraj != 0) continue;
        ++nUnusedHits;
        chg += tjs.fHits[iht].Integral;
      } // jj
      if(chg < maxOKChg) ++nOKChg;
      if(nUnusedHits == 1) ++nOneHit;
      if(tj.Pts[ipt].Delta < maxOKDelta) ++nOKDelta;
      ++nMasked;
    } // ii
    
    if(prt) {
      mf::LogVerbatim("TC")<<"MaskedHitsOK2:  nMasked "<<nMasked<<" nOneHit "<<nOneHit<<" nOKChg "<<nOKChg<<" nOKDelta "<<nOKDelta;
    }

    if(nMasked < 10 || nOneHit < 10) return true;
    
    if(nOKDelta != nMasked) return true;
    if(nOKChg != nMasked) return true;
    // we would like to reduce the number of fitted points to a minimum and include
    // the masked hits, but we can only do that if there are enough points
    if(tj.Pts[endPt].NTPsFit <= fMinPtsFit[tj.Pass]) {
      // stop stepping if we have masked off more points than are in the fit
      if(nMasked > tj.Pts[endPt].NTPsFit) return false;
      return true;
    }
    // Reduce the number of points fit and try to include the points
    unsigned short newNTPSFit = tj.Pts[endPt].NTPsFit / 2;
    if(newNTPSFit < fMinPtsFit[tj.Pass]) newNTPSFit = fMinPtsFit[tj.Pass];
    for(unsigned ipt = endPt + 1; ipt < tj.Pts.size(); ++ipt) {
      TrajPoint& tp = tj.Pts[ipt];
      for(unsigned short ii = 0; ii < tj.Pts[ipt].Hits.size(); ++ii) {
        unsigned int iht = tp.Hits[ii];
        if(tjs.fHits[iht].InTraj == 0) {
          tp.UseHit[ii] = true;
          tjs.fHits[iht].InTraj = tj.ID;
          break;
        }
      } // ii
      DefineHitPos(tp);
      SetEndPoints(tjs, tj);
      tp.NTPsFit = newNTPSFit;
      FitTraj(tjs, tj);
      if(prt) PrintTrajectory("MHOK2", tjs, tj, ipt);
    } // ipt
    
    tj.AlgMod[kMaskHits] = true;
    UpdateAveChg(tj);
    return true;
    
  } // MaskedHitsOK

  ////////////////////////////////////////////////
  void TrajClusterAlg::PrepareForNextPass(Trajectory& tj)
  {
    // Any re-sizing should have been done by the calling routine. This code updates the Pass and adjusts the number of
    // fitted points to get FitCHi < 2
    
    fTryWithNextPass = false;

    // See if there is another pass available
    if(tj.Pass > fMinPtsFit.size()-2) return;
    ++tj.Pass;
    
    unsigned short lastPt = tj.Pts.size() - 1;
    // Return if the last fit chisq is OK
    if(tj.Pts[lastPt].FitChi < 1.5) {
      fTryWithNextPass = true;
      return;
    }
    TrajPoint& lastTP = tj.Pts[lastPt];
    unsigned short newNTPSFit = lastTP.NTPsFit;
    // only give it a few tries before giving up
    unsigned short nit = 0;

     while(lastTP.FitChi > 1.5 && lastTP.NTPsFit > 2) {
      if(lastTP.NTPsFit > 3) newNTPSFit -= 2;
      else if(lastTP.NTPsFit == 3) newNTPSFit = 2;
      lastTP.NTPsFit = newNTPSFit;
      FitTraj(tjs, tj);
      if(prt) mf::LogVerbatim("TC")<<"PrepareForNextPass: FitChi is > 1.5 "<<lastTP.FitChi<<" Reduced NTPsFit to "<<lastTP.NTPsFit<<" tj.Pass "<<tj.Pass;
      if(lastTP.NTPsFit <= fMinPtsFit[tj.Pass]) break;
      ++nit;
      if(nit == 3) break;
    }
    // decide if the next pass should indeed be attempted
    if(lastTP.FitChi > 2) return;
    fTryWithNextPass = true;
    
  } // PrepareForNextPass
  
  ////////////////////////////////////////////////
  void TrajClusterAlg::GottaKink(Trajectory& tj, unsigned short& killPts)
  {
    // Checks the last few points on the trajectory and returns with the number of
    // points (killPts) that should be killed (aka masked) at the end
    // fKinkCuts
    // 0 = kink angle cut (radians)
    // 1 = kink angle significance cut
    // 2 = nPts fit at the end of the tj
    // Kink angle cut = fKinkCuts[0] + fKinkCuts[1] * MCSThetaRMS
    
    killPts = 0;
    
    // decide whether to turn kink checking back on
    if(fKinkCuts[0] > 0 && tj.EndPt[1] == 20) {
      if(MCSMom(tjs, tj, 10, 19) > 50) tj.AlgMod[kNoKinkChk] = false;
      if(prt) mf::LogVerbatim("TC")<<"GottaKink turn kink checking back on? "<<tj.AlgMod[kNoKinkChk]<<" with MCSMom "<<MCSMom(tjs, tj, 10, 19);
    }
    if(tj.AlgMod[kNoKinkChk]) return;

    unsigned short lastPt = tj.EndPt[1];
    if(lastPt < 5) return;
    if(tj.Pts[lastPt].Chg == 0) return;
    
    // MCSThetaRMS is the scattering angle for the entire length of the trajectory. Convert
    // this to the scattering angle for one WSE unit
    float thetaRMS = MCSThetaRMS(tjs, tj, tj.EndPt[0], tj.EndPt[1]) / sqrt(TrajPointSeparation(tj.Pts[tj.EndPt[0]], tj.Pts[lastPt]));
    float kinkAngCut = fKinkCuts[0] + fKinkCuts[1] * thetaRMS;
    // relax this a bit when doing RevProp
    if(tj.AlgMod[kRvPrp]) kinkAngCut *= 1.3;
    
    // A simple check when there are few points being fit and the TJ is short. MCSMom isn't well known at this point so don't use it
    if(tj.Pts[lastPt].NTPsFit < 6 && tj.Pts.size() < 20) {
      unsigned short ii, prevPtWithHits = USHRT_MAX;
      unsigned short ipt;
      for(ii = 1; ii < tj.Pts.size(); ++ii) {
        ipt = lastPt - ii;
        if(tj.Pts[ipt].Chg > 0) {
          prevPtWithHits = ipt;
          break;
        }
        if(ipt == 0) break;
      } // ii
      if(prevPtWithHits == USHRT_MAX) return;
      float dang = DeltaAngle(tj.Pts[lastPt].Ang, tj.Pts[prevPtWithHits].Ang);
      kinkAngCut = 1.2 * fKinkCuts[0];
      if(prt) mf::LogVerbatim("TC")<<"GottaKink Simple check lastPt "<<PrintPos(tjs,tj.Pts[lastPt])<<" dang "<<dang<<" cut "<<kinkAngCut;
      if(dang > fKinkCuts[0]) {
        killPts = 1;
        tj.StopFlag[1][kAtKink] = true;
      }
      // Another case where there are few hits fit just prior to a dead wire
      // section or there were no hits added for several steps or due to a large
      // value of fMaxWireSkipNoSignal. We just added a bogus hit just after this section
      // so the trajectory angle change will be small. Find the angle between the previous
      // point fitted angle and the angle formed by the last two TPs
      if(std::abs(tj.Pts[lastPt-1].Pos[0] - tj.Pts[lastPt].Pos[0]) > 3) {
        TrajPoint tmp;
        if(!MakeBareTrajPoint(tjs, tj.Pts[lastPt-1], tj.Pts[lastPt], tmp)) {
          mf::LogVerbatim("TC")<<"GottaKink failure from MakeBareTrajPoint ";
          PrintTrajectory("GK", tjs, tj, USHRT_MAX);
          fGoodTraj = false;
          return;
        }
        dang = DeltaAngle(tmp.Ang, tj.Pts[prevPtWithHits].Ang);
        if(prt) mf::LogVerbatim("TC")<<"GottaKink Simple check after gap lastPt "<<lastPt<<" prevPtWithHits "<<prevPtWithHits<<" dang "<<dang<<" cut "<<kinkAngCut;
        if(dang > 1.5 * kinkAngCut) {
          killPts = 1;
          tj.StopFlag[1][kAtKink] = true;
        }
      }
      return;
    } // tj.Pts[lastPt].NTPsFit < 6 && tj.Pts.size() < 20

    if(tj.EndPt[1] < 10) return;
    
    unsigned short kinkPt = USHRT_MAX;
    
    // Find the kinkPt which is fKinkCuts[2] from the end that has charge
    unsigned short cnt = 0;
    unsigned short nPtsFit = fKinkCuts[2];
    unsigned short nHiMultPt = 0;
    unsigned short nHiChg = 0;
    
    for(unsigned short ii = 1; ii < lastPt; ++ii) {
      unsigned short ipt = lastPt - ii;
      if(tj.Pts[ipt].Chg == 0) continue;
      ++cnt;
      if(tj.Pts[ipt].Hits.size() > 1) ++nHiMultPt;
      if(tj.Pts[ipt].ChgPull > 1.5) ++nHiChg;
      if(cnt == nPtsFit) {
        kinkPt = ipt;
        break;
      }
      if(ipt == 0) break;
    } // ii
    if(kinkPt == USHRT_MAX) return;

    TrajPoint tpFit;
    unsigned short npts = 4;
    unsigned short fitDir = -1;
    FitTraj(tjs, tj, lastPt, npts, fitDir, tpFit);
    if(tpFit.FitChi > 1) return;
 
    float dang = DeltaAngle(tj.Pts[kinkPt].Ang, tpFit.Ang);
    
    if(dang > kinkAngCut) {
      killPts = nPtsFit;
      tj.StopFlag[1][kAtKink] = true;
    }
    
    if(killPts > 0) {
      // See if we are tracking a low momentum particle in which case we should just
      // turn off kink checking
      if(tjs.UseAlg[kNoKinkChk] && tj.EndPt[1] < 20) {
        // Find MCSMom if it hasn't been done
        if(tj.MCSMom < 0) tj.MCSMom = MCSMom(tjs, tj);
        if(tj.MCSMom < 50) {
          killPts = 0;
          tj.StopFlag[1][kAtKink] = false;
          tj.AlgMod[kNoKinkChk] = true;
          if(prt) mf::LogVerbatim("TC")<<"GottaKink turning off kink checking. MCSMom "<<tj.MCSMom;
        }
      } // turn off kink check
      // Don't stop if the last few points had high charge pull and we are tracking a muon, but do mask off the hits
      if(killPts > 0 && tj.PDGCode == 13 && tj.Pts[lastPt].ChgPull > 2  && tj.Pts[lastPt-1].ChgPull > 2) tj.StopFlag[1][kAtKink] = false;
      // Don't keep stepping or mask off any TPs if we hit a kink while doing RevProp
      if(tj.AlgMod[kRvPrp]) killPts = 0;
    }
    
    if(prt) mf::LogVerbatim("TC")<<"GottaKink "<<kinkPt<<" Pos "<<PrintPos(tjs, tj.Pts[kinkPt])<<" dang "<<std::fixed<<std::setprecision(2)<<dang<<" cut "<<kinkAngCut<<" tpFit chi "<<tpFit.FitChi<<" killPts "<<killPts<<" GottaKink? "<<tj.StopFlag[1][kAtKink]<<" MCSMom "<<tj.MCSMom<<" thetaRMS "<<thetaRMS;
    
  } // GottaKink

  //////////////////////////////////////////
  void TrajClusterAlg::UpdateTraj(Trajectory& tj)
  {
    // Updates the last added trajectory point fit, average hit rms, etc.

    fUpdateTrajOK = false;
    fMaskedLastTP = false;
    
    if(tj.EndPt[1] < 1) return;
    unsigned int lastPt = tj.EndPt[1];
    TrajPoint& lastTP = tj.Pts[lastPt];

    // find the previous TP that has hits (and was therefore in the fit)
    unsigned short prevPtWithHits = USHRT_MAX;
    unsigned short firstFitPt = tj.EndPt[0];
    for(unsigned short ii = 1; ii < tj.Pts.size(); ++ii) {
      unsigned short ipt = lastPt - ii;
      if(tj.Pts[ipt].Chg > 0) {
        prevPtWithHits = ipt;
        break;
      }
      if(ipt == 0) break;
    } // ii
    if(prevPtWithHits == USHRT_MAX) return;
    
    // define the FitChi threshold above which something will be done
    float maxChi = 2;
    unsigned short minPtsFit = fMinPtsFit[tj.Pass];
    // just starting out?
    if(lastPt < 4) minPtsFit = 2;
    // was !TrajIsClean...
    if(tj.PDGCode == 13 && TrajIsClean(tjs, tj, prt)) {
      // Fitting a clean muon
      maxChi = fMaxChi;
      minPtsFit = lastPt / 3;
    }
    
    // Set the lastPT delta before doing the fit
    lastTP.Delta = PointTrajDOCA(tjs, lastTP.HitPos[0], lastTP.HitPos[1], lastTP);
    
    // update MCSMom. First ensure that nothing bad has happened
    float newMCSMom = MCSMom(tjs, tj);
    if(lastPt > 5 && newMCSMom < 0.6 * tj.MCSMom) {
      if(prt) mf::LogVerbatim("TC")<<"UpdateTraj: MCSMom took a nose-dive "<<newMCSMom;
      UnsetUsedHits(tjs, lastTP);
      DefineHitPos(lastTP);
      SetEndPoints(tjs, tj);
      fUpdateTrajOK = true;
      return;
    }
    tj.MCSMom = newMCSMom;
    
    if(prt) {
      mf::LogVerbatim("TC")<<"UpdateTraj: lastPt "<<lastPt<<" lastTP.Delta "<<lastTP.Delta<<" previous point with hits "<<prevPtWithHits<<" tj.Pts size "<<tj.Pts.size()<<" AngleCode "<<lastTP.AngleCode<<" PDGCode "<<tj.PDGCode<<" maxChi "<<maxChi<<" minPtsFit "<<minPtsFit<<" MCSMom "<<tj.MCSMom;
    }
    
    UpdateAveChg(tj);

    if(lastPt == 1) {
      // Handle the second trajectory point. No error calculation. Just update
      // the position and direction
      lastTP.NTPsFit = 2;
      FitTraj(tjs, tj);
      lastTP.FitChi = 0.01;
      lastTP.AngErr = tj.Pts[0].AngErr;
      if(prt) mf::LogVerbatim("TC")<<"UpdateTraj: Second traj point pos "<<lastTP.Pos[0]<<" "<<lastTP.Pos[1]<<"  dir "<<lastTP.Dir[0]<<" "<<lastTP.Dir[1];
      fUpdateTrajOK = true;
      SetAngleCode(tjs, lastTP);
      return;
    }
    
    if(lastPt == 2) {
      // Third trajectory point. Keep it simple
      lastTP.NTPsFit = 3;
      FitTraj(tjs, tj);
      fUpdateTrajOK = true;
      if(prt) mf::LogVerbatim("TC")<<"UpdateTraj: Third traj point fit "<<lastTP.FitChi;
      SetAngleCode(tjs, lastTP);
      return;
    }
    
    // Fit with > 2 TPs
    // Keep adding hits until Chi/DOF exceeds 1
    if(tj.Pts[prevPtWithHits].FitChi < 1) lastTP.NTPsFit += 1;
    // Reduce the number of points fit if the trajectory is long and chisq is getting a bit larger
    if(lastPt > 20 && tj.Pts[prevPtWithHits].FitChi > 1.5 && lastTP.NTPsFit > minPtsFit) lastTP.NTPsFit -= 2;
    if(tj.MCSMom < 100) {
      float localMCSMom = tj.MCSMom;
      if(NumPtsWithCharge(tjs, tj, false) > 10) {
        // long trajectory - only use the last 10 points
        localMCSMom = MCSMom(tjs, tj, lastPt - 10, lastPt);
        if(localMCSMom < 100) lastTP.NTPsFit = fMinPtsFit[tj.Pass];
      } else {
        // short trajectory
        lastTP.NTPsFit = fMinPtsFit[tj.Pass];
      }
      if(prt) mf::LogVerbatim("TC")<<" Low MCSMom? "<<localMCSMom<<" NTPsFit "<<lastTP.NTPsFit;
    } // tj.MCSMom < 100
    
    FitTraj(tjs, tj);
    
    // don't get too fancy when we are starting out
    if(lastPt < 6) {
      fUpdateTrajOK = true;
      UpdateDeltaRMS(tj);
      SetAngleCode(tjs, lastTP);
      if(prt) mf::LogVerbatim("TC")<<" Return with lastTP.FitChi "<<lastTP.FitChi<<" Chg "<<lastTP.Chg;
      return;
    }
    
    // find the first point that was fit.
    unsigned short cnt = 0;
    for(unsigned short ii = 0; ii < tj.Pts.size(); ++ii) {
      unsigned short ipt = lastPt - ii;
      if(tj.Pts[ipt].Chg > 0) {
        firstFitPt = ipt;
        ++cnt;
      }
      if(cnt == lastTP.NTPsFit) break;
      if(ipt == 0) break;
    }
    
    unsigned short ndead = DeadWireCount(tjs, lastTP.HitPos[0], tj.Pts[firstFitPt].HitPos[0], fCTP);
    
    if(lastTP.FitChi > 1.5 && tj.Pts.size() > 6) {
      // A large chisq jump can occur if we just jumped a large block of dead wires. In
      // this case we don't want to mask off the last TP but reduce the number of fitted points
      // This count will be off if there a lot of dead or missing wires...
      // reduce the number of points significantly
      if(ndead > 5) {
        if(lastTP.NTPsFit > 5) lastTP.NTPsFit = 5;
      } else {
        // Have a longish trajectory and chisq was a bit large.
        // Was this a sudden occurrence and the fraction of TPs are included
        // in the fit? If so, we should mask off this
        // TP and keep going. If these conditions aren't met, we
        // should reduce the number of fitted points
        float chirat = 0;
        if(prevPtWithHits != USHRT_MAX && tj.Pts[prevPtWithHits].FitChi > 0) chirat = lastTP.FitChi / tj.Pts[prevPtWithHits].FitChi;
        // Don't mask hits when doing RevProp. Reduce NTPSFit instead
        fMaskedLastTP = (chirat > 1.5 && lastTP.NTPsFit > 0.3 * NumPtsWithCharge(tjs, tj, false) && !tj.AlgMod[kRvPrp]);
        if(prt) {
          mf::LogVerbatim("TC")<<" First fit chisq too large "<<lastTP.FitChi<<" prevPtWithHits chisq "<<tj.Pts[prevPtWithHits].FitChi<<" chirat "<<chirat<<" NumPtsWithCharge "<<NumPtsWithCharge(tjs, tj, false)<<" fMaskedLastTP "<<fMaskedLastTP;
        }
        // we should also mask off the last TP if there aren't enough hits
        // to satisfy the minPtsFit constraint
        if(!fMaskedLastTP && NumPtsWithCharge(tjs, tj, true) < minPtsFit) fMaskedLastTP = true;
      } // few dead wires
    } // lastTP.FitChi > 2 ...
    
    // Deal with a really long trajectory that is in trouble (uB cosmic).
    if(tj.PDGCode == 13 && lastTP.FitChi > fMaxChi) {
      if(lastTP.NTPsFit > 1.3 * tjs.MuonTag[0]) {
        lastTP.NTPsFit *= 0.8;
        if(prt) mf::LogVerbatim("TC")<<" Muon - Reduce NTPsFit "<<lastPt;
      } else {
        fMaskedLastTP = true;
        if(prt) mf::LogVerbatim("TC")<<" Muon - mask last point "<<lastPt;
      }
    }
    
    if(prt) mf::LogVerbatim("TC")<<"UpdateTraj: First fit "<<lastTP.Pos[0]<<" "<<lastTP.Pos[1]<<"  dir "<<lastTP.Dir[0]<<" "<<lastTP.Dir[1]<<" FitChi "<<lastTP.FitChi<<" NTPsFit "<<lastTP.NTPsFit<<" ndead wires "<<ndead<<" fMaskedLastTP "<<fMaskedLastTP;
    if(fMaskedLastTP) {
      UnsetUsedHits(tjs, lastTP);
      DefineHitPos(lastTP);
      SetEndPoints(tjs, tj);
      lastPt = tj.EndPt[1];
      lastTP.NTPsFit -= 1;
      FitTraj(tjs, tj);
      fUpdateTrajOK = true;
      SetAngleCode(tjs, lastTP);
      return;
    }  else {
      // a more gradual increase in chisq. Reduce the number of points
      unsigned short newNTPSFit = lastTP.NTPsFit;
      // reduce the number of points fit to keep Chisq/DOF < 2 adhering to the pass constraint
      // and also a minimum number of points fit requirement for long muons
      float prevChi = lastTP.FitChi;
      unsigned short ntry = 0;
      while(lastTP.FitChi > 1.5 && lastTP.NTPsFit > minPtsFit) {
        if(lastTP.NTPsFit > 15) {
          newNTPSFit = 0.7 * newNTPSFit;
        } else if(lastTP.NTPsFit > 4) {
          newNTPSFit -= 2;
        } else {
          newNTPSFit -= 1;
        }
        if(lastTP.NTPsFit < 3) newNTPSFit = 2;
        if(newNTPSFit < minPtsFit) newNTPSFit = minPtsFit;
        lastTP.NTPsFit = newNTPSFit;
        if(prt) mf::LogVerbatim("TC")<<"  Bad FitChi "<<lastTP.FitChi<<" Reduced NTPsFit to "<<lastTP.NTPsFit<<" Pass "<<tj.Pass;
        FitTraj(tjs, tj);
        if(lastTP.FitChi > prevChi) {
          if(prt) mf::LogVerbatim("TC")<<"  Chisq is increasing "<<lastTP.FitChi<<"  Try to remove an earlier bad hit";
          MaskBadTPs(tj, 1.5);
          ++ntry;
          if(ntry == 2) break;
        }
        prevChi = lastTP.FitChi;
        if(lastTP.NTPsFit == minPtsFit) break;
      } // lastTP.FitChi > 2 && lastTP.NTPsFit > 2
    }
    // last ditch attempt. Drop the last hit
    if(tj.Pts.size() > fMinPtsFit[tj.Pass] && lastTP.FitChi > maxChi) {
      if(prt) mf::LogVerbatim("TC")<<"  Last try. Drop last TP "<<lastTP.FitChi<<" NTPsFit "<<lastTP.NTPsFit;
      UnsetUsedHits(tjs, lastTP);
      DefineHitPos(lastTP);
      SetEndPoints(tjs, tj);
      lastPt = tj.EndPt[1];
      FitTraj(tjs, tj);
      fUpdateTrajOK = true;
      fMaskedLastTP = true;
    }
    if(prt) mf::LogVerbatim("TC")<<"  Fit done. Chi "<<lastTP.FitChi<<" NTPsFit "<<lastTP.NTPsFit;

    if(tj.EndPt[0] == tj.EndPt[1]) {
      fUpdateTrajOK = false;
      return;
    }
    
    // Don't let the angle error get too small too soon. Stepping would stop if the first
    // few hits on a low momentum wandering track happen to have a very good fit to a straight line.
    // We will do this by averaging the default starting value of AngErr of the first TP with the current
    // value from FitTraj.
    if(lastPt < 14) {
      float defFrac = 1 / (float)(tj.EndPt[1]);
      lastTP.AngErr = defFrac * tj.Pts[0].AngErr + (1 - defFrac) * lastTP.AngErr;
    }

    UpdateDeltaRMS(tj);
    SetAngleCode(tjs, lastTP);

    fUpdateTrajOK = true;
    return;

  } // UpdateTraj

  //////////////////////////////////////////
  void TrajClusterAlg::UpdateDeltaRMS(Trajectory& tj)
  {
    // Estimate the Delta RMS of the TPs on the end of tj.
    
    unsigned int lastPt = tj.EndPt[1];
    TrajPoint& lastTP = tj.Pts[lastPt];
    
    if(lastTP.Chg == 0) return;
    if(lastPt < 6) return;

    unsigned short ii, ipt, cnt = 0;
    float sum = 0;
    for(ii = 1; ii < tj.Pts.size(); ++ii) {
      ipt = lastPt - ii;
      if(ipt > tj.Pts.size() - 1) break;
      if(tj.Pts[ipt].Chg == 0) continue;
      sum += PointTrajDOCA(tjs, tj.Pts[ipt].Pos[0], tj.Pts[ipt].Pos[1], lastTP);
      ++cnt;
      if(cnt == lastTP.NTPsFit) break;
      if(ipt == 0) break;
    }
    if(cnt < 3) return;
    // RMS of Gaussian distribution is ~1.2 x the average
    // of a one-sided Gaussian distribution (since Delta is > 0)
    lastTP.DeltaRMS = 1.2 * sum / (float)cnt;
    if(lastTP.DeltaRMS < 0.02) lastTP.DeltaRMS = 0.02;

  } // UpdateDeltaRMS
  
  //////////////////////////////////////////
  void TrajClusterAlg::UpdateAveChg(Trajectory& tj)
  {
    
    if(tj.EndPt[1] == 0) return;
    unsigned short lastPt = tj.EndPt[1];
    tj.AveChg = 0;
    tj.Pts[lastPt].AveChg = 0;

    // calculate ave charge and charge RMS using hits in the trajectory
    unsigned short ii, ipt, cnt = 0;
    float fcnt, sum = 0;
    float sum2 = 0;
    // Don't include the first point in the average. It will be too
    // low if this is a stopping/starting particle
    for(ii = 0; ii < tj.Pts.size(); ++ii) {
      ipt = tj.EndPt[1] - ii;
      if(ipt == 0) break;
      if(tj.Pts[ipt].Chg == 0) continue;
      ++cnt;
      sum += tj.Pts[ipt].Chg;
      sum2 += tj.Pts[ipt].Chg * tj.Pts[ipt].Chg;
      if(cnt == fNPtsAve) break;
    } // iii
    if(cnt == 0) return;
    fcnt = cnt;
    sum /= fcnt;
    tj.AveChg = sum;
    tj.Pts[lastPt].AveChg = sum;
    // define the first point average charge if necessary
    if(tj.Pts[tj.EndPt[0]].AveChg <= 0) tj.Pts[tj.EndPt[0]].AveChg = sum;
    if(cnt > 3) {
      float arg = sum2 - fcnt * sum * sum;
      if(arg < 0) arg = 0;
      float rms = sqrt(arg / (fcnt - 1));
      // convert this to a normalized RMS
      rms /= sum;
      // don't let the calculated charge RMS dominate the default
      // RMS until it is well known. Start with 50% error on the
      // charge RMS
      float defFrac = 1 / (float)(tj.EndPt[1]);
      tj.ChgRMS = defFrac * 0.5 + (1 - defFrac) * rms;
      if(tj.EndPt[1] > 10) {
        // don't let it get crazy small
        if(tj.ChgRMS < fChargeCuts[1]) tj.ChgRMS = fChargeCuts[1];
        // or crazy large
        if(tj.ChgRMS > fChargeCuts[2]) tj.ChgRMS = fChargeCuts[2];
      }
      tj.Pts[lastPt].ChgPull = (tj.Pts[lastPt].Chg / tj.AveChg - 1) / tj.ChgRMS;
    } // cnt > 3

  } // UpdateAveChg

  ////////////////////////////////////////////////
  bool TrajClusterAlg::StartTraj(Trajectory& tj, const unsigned int& fromHit, const unsigned int& toHit, const unsigned short& pass)
  {
    // Start a trajectory located at fromHit with direction pointing to toHit
    float fromWire = tjs.fHits[fromHit].WireID.Wire;
    float fromTick = tjs.fHits[fromHit].PeakTime;
    float toWire = tjs.fHits[toHit].WireID.Wire;
    float toTick = tjs.fHits[toHit].PeakTime;
    CTP_t tCTP = EncodeCTP(tjs.fHits[fromHit].WireID);
    return StartTraj(tj, fromWire, fromTick, toWire, toTick, tCTP, pass);
  } // StartTraj

  ////////////////////////////////////////////////
  bool TrajClusterAlg::StartTraj(Trajectory& tj, const float& fromWire, const float& fromTick, const float& toWire, const float& toTick, const CTP_t& tCTP, const unsigned short& pass)
  {
    // Start a simple (seed) trajectory going from (fromWire, toTick) to (toWire, toTick).
    
    // decrement the work ID so we can use it for debugging problems
    --fWorkID;
    if(fWorkID == INT_MIN) fWorkID = -1;
    tj.ID = fWorkID;
    tj.Pass = pass;
    // Assume we are stepping in the positive WSE units direction
    short stepdir = 1;
    int fWire = std::nearbyint(fromWire);
    int tWire = std::nearbyint(toWire);
    if(tWire < fWire) {
      stepdir = -1;
    } else if(tWire == fWire) {
      // on the same wire
      if(toTick < fromTick) stepdir = -1;
    }
    tj.StepDir = stepdir;
    tj.CTP = tCTP;
    
    // create a trajectory point
    TrajPoint tp;
    if(!MakeBareTrajPoint(tjs, fromWire, fromTick, toWire, toTick, tCTP, tp)) {
      mf::LogVerbatim("TC")<<"StartTraj: Failure from MakeBareTrajPoint fromWire "<<fromWire<<" fromTick "<<fromTick<<" toWire "<<toWire<<" toTick "<<toTick;
      return false;
    }
    SetAngleCode(tjs, tp);
    tp.AngErr = 0.1;
    if(tj.ID == debug.WorkID) { prt = true; didPrt = true; debug.Plane = fPlane; TJPrt = tj.ID; debug.WorkID = tj.ID; }
    if(prt) mf::LogVerbatim("TC")<<"StartTraj "<<(int)fromWire<<":"<<(int)fromTick<<" -> "<<(int)toWire<<":"<<(int)toTick<<" StepDir "<<tj.StepDir<<" dir "<<tp.Dir[0]<<" "<<tp.Dir[1]<<" ang "<<tp.Ang<<" AngleCode "<<tp.AngleCode<<" angErr "<<tp.AngErr<<" ExpectedHitsRMS "<<ExpectedHitsRMS(tp);
    tj.Pts.push_back(tp);
    return true;
    
  } // StartTraj
  
  ////////////////////////////////////////////////
  void TrajClusterAlg::ChkInTraj(std::string someText)
  {
    // Check tjs.allTraj -> InTraj associations
    
    if(!tjs.UseAlg[kChkInTraj]) return;
    
    ++fAlgModCount[kChkInTraj];
    
    int tID;
    unsigned int iht;
    unsigned short itj = 0;
    std::vector<unsigned int> tHits;
    std::vector<unsigned int> atHits;
    for(auto& tj : tjs.allTraj) {
      // ignore abandoned trajectories
      if(tj.AlgMod[kKilled]) continue;
      tID = tj.ID;
      for(auto& tp : tj.Pts) {
        if(tp.Hits.size() > 16) {
          tj.AlgMod[kKilled] = true;
          mf::LogWarning("TC")<<"ChkInTraj: More than 16 hits created a UseHit bitset overflow\n";
          fQuitAlg = true;
          return;
        }
      } // tp
      if(tj.AlgMod[kKilled]) {
        std::cout<<someText<<" ChkInTraj hit size mis-match in tj ID "<<tj.ID<<" AlgBitNames";
        for(unsigned short ib = 0; ib < AlgBitNames.size(); ++ib) if(tj.AlgMod[ib]) std::cout<<" "<<AlgBitNames[ib];
        std::cout<<"\n";
        continue;
      }
      tHits = PutTrajHitsInVector(tj, kUsedHits);
      if(tHits.size() < 2) {
        mf::LogVerbatim("TC")<<someText<<" ChkInTraj: Insufficient hits in traj "<<tj.ID<<" Killing it";
        PrintTrajectory("CIT", tjs, tj, USHRT_MAX);
        tj.AlgMod[kKilled] = true;
        continue;
      }
      std::sort(tHits.begin(), tHits.end());
      atHits.clear();
      for(iht = 0; iht < tjs.fHits.size(); ++iht) {
        if(tjs.fHits[iht].InTraj == tID) atHits.push_back(iht);
      } // iht
      if(atHits.size() < 2) {
        mf::LogVerbatim("TC")<<someText<<" ChkInTraj: Insufficient hits in atHits in traj "<<tj.ID<<" Killing it";
        tj.AlgMod[kKilled] = true;
        continue;
      }
      if(!std::equal(tHits.begin(), tHits.end(), atHits.begin())) {
        mf::LogVerbatim myprt("TC");
        myprt<<someText<<" ChkInTraj failed: inTraj - UseHit mis-match for tj ID "<<tID<<" tj.WorkID "<<tj.WorkID<<" atHits size "<<atHits.size()<<" tHits size "<<tHits.size()<<" in CTP "<<tj.CTP<<"\n";
        myprt<<"AlgMods: ";
        for(unsigned short ib = 0; ib < AlgBitNames.size(); ++ib) if(tj.AlgMod[ib]) myprt<<" "<<AlgBitNames[ib];
        myprt<<"\n";
        myprt<<"index     inTraj     UseHit \n";
        for(iht = 0; iht < atHits.size(); ++iht) {
          myprt<<"iht "<<iht<<" "<<PrintHit(tjs.fHits[atHits[iht]]);
          if(iht < tHits.size()) myprt<<" "<<PrintHit(tjs.fHits[tHits[iht]]);
          if(atHits[iht] != tHits[iht]) myprt<<" <<< "<<atHits[iht]<<" != "<<tHits[iht];
          myprt<<"\n";
          fQuitAlg = true;
        } // iht
        if(tHits.size() > atHits.size()) {
          for(iht = atHits.size(); iht < atHits.size(); ++iht) {
            myprt<<"atHits "<<iht<<" "<<PrintHit(tjs.fHits[atHits[iht]])<<"\n";
          } // iht
          PrintTrajectory("CIT", tjs, tj, USHRT_MAX);
        } // tHit.size > atHits.size()
      }
      // check the VtxID
      for(unsigned short end = 0; end < 2; ++end) {
        if(tj.VtxID[end] > tjs.vtx.size()) {
          mf::LogVerbatim("TC")<<someText<<" ChkInTraj: Bad VtxID "<<tj.ID;
          std::cout<<someText<<" ChkInTraj: Bad VtxID "<<tj.ID<<" vtx size "<<tjs.vtx.size()<<"\n";
          tj.AlgMod[kKilled] = true;
          PrintTrajectory("CIT", tjs, tj, USHRT_MAX);
          fQuitAlg = true;
          return;
        }
      } // end
      ++itj;
      if(fQuitAlg) return;
    } // tj
    
  } // ChkInTraj

 ////////////////////////////////////////////////
  void TrajClusterAlg::MakeAllTrajClusters()
  {
    // Make clusters from all trajectories in tjs.allTraj
    
    // Merge hits in trajectory points?
    if(fMakeNewHits) MergeTPHits();
    MakeShowers(tjs);
    
    ClusterStore cls;
    tjs.tcl.clear();
    tjs.inClus.resize(tjs.fHits.size());
    unsigned int iht;
    for(iht = 0; iht < tjs.inClus.size(); ++iht) tjs.inClus[iht] = 0;
    
    if(prt) mf::LogVerbatim("TC")<<"MakeAllTrajClusters: tjs.allTraj size "<<tjs.allTraj.size();
    
    if(tjs.UseAlg[kChkInTraj]) {
      fQuitAlg = !InTrajOK(tjs, "MATC");
      if(fQuitAlg) {
        mf::LogVerbatim("TC")<<"InTrajOK failed in MakeAllTrajClusters";
        return;
      }
    }
    
    unsigned short itj, endPt0, endPt1;
    
    // Make one cluster for each trajectory. The indexing of trajectory parents
    // should map directly to cluster parents
    short clID = 0;
    for(itj = 0; itj < tjs.allTraj.size(); ++itj) {
      Trajectory& tj = tjs.allTraj[itj];
      if(tj.AlgMod[kKilled]) continue;
      // big temp
      if(fMode == 3 && !tj.AlgMod[kShowerTj]) continue;
      // ensure that the endPts are correct
      SetEndPoints(tjs, tj);
      auto tHits = PutTrajHitsInVector(tj, kUsedHits);
      if(tHits.empty()) {
        mf::LogWarning("TC")<<"MakeAllTrajClusters: No hits found in trajectory "<<itj<<" so skip it";
        PrintTrajectory("MATC", tjs, tj, USHRT_MAX);
        continue;
      } // error
      // special handling for shower Tjs: Sort the hits by distance from the start position
      if(tj.AlgMod[kShowerTj]) {
        std::vector<SortEntry> sortVec(tHits.size());
        SortEntry sortEntry;
        std::array<float, 2> hpos;
        for(unsigned short ii = 0; ii < tHits.size(); ++ii) {
          unsigned int iht = tHits[ii];
          hpos[0] = tjs.fHits[iht].WireID.Wire;
          hpos[1] = tjs.fHits[iht].PeakTime * tjs.UnitsPerTick;
          sortEntry.index = ii;
          sortEntry.val = PosSep2(hpos, tj.Pts[0].Pos);
          sortVec[ii] = sortEntry;
        } // ii
        std::sort(sortVec.begin(), sortVec.end(), lessThan);
        // make a temp vector
        std::vector<unsigned int> tmp(sortVec.size());
        // enter the sorted hits
        for(unsigned short ii = 0; ii < sortVec.size(); ++ii) tmp[ii] = tHits[sortVec[ii].index];
        tHits = tmp;
      } // showerTj
      // count AlgMod bits
      for(unsigned short ib = 0; ib < AlgBitNames.size(); ++ib) if(tj.AlgMod[ib]) ++fAlgModCount[ib];
      ++clID;
      cls.ID = clID;
      cls.CTP = tj.CTP;
      cls.PDGCode = tj.PDGCode;
      cls.ParentCluster = tj.ParentTrajID - 1;
      endPt0 = tj.EndPt[0];
      cls.BeginWir = tj.Pts[endPt0].Pos[0];
      cls.BeginTim = tj.Pts[endPt0].Pos[1] / tjs.UnitsPerTick;
      cls.BeginAng = tj.Pts[endPt0].Ang;
      cls.BeginChg = tj.Pts[endPt0].Chg;
      cls.BeginVtx = tj.VtxID[0]-1;
      endPt1 = tj.EndPt[1];
      cls.EndWir = tj.Pts[endPt1].Pos[0];
      cls.EndTim = tj.Pts[endPt1].Pos[1] / tjs.UnitsPerTick;
      cls.EndAng = tj.Pts[endPt1].Ang;
      cls.EndChg = tj.Pts[endPt1].Chg;
      cls.EndVtx = tj.VtxID[1]-1;
      cls.tclhits = tHits;
      // Set the traj info
      tj.ClusterIndex = tjs.tcl.size();
      tjs.tcl.push_back(cls);
      // do some checking and define tjs.inClus
      geo::PlaneID planeID = DecodeCTP(cls.CTP);
      for(unsigned short ii = 0; ii < cls.tclhits.size(); ++ii) {
        unsigned int iht = cls.tclhits[ii];
        if(tjs.fHits[iht].WireID.Plane != planeID.Plane ||
           tjs.fHits[iht].WireID.Cryostat != planeID.Cryostat ||
           tjs.fHits[iht].WireID.TPC != planeID.TPC) {
          mf::LogWarning("TC")<<"MakeAllTrajClusters: Bad OLD hit CTP in itj "<<itj<<" hit "<<PrintHit(tjs.fHits[iht])<<" WorkID "<<tjs.allTraj[itj].WorkID<<" Plane "<<tjs.fHits[iht].WireID.Plane<<" vs "<<planeID.Plane<<" Cstat "<<tjs.fHits[iht].WireID.Cryostat<<" vs "<<planeID.Cryostat<<" TPC "<<tjs.fHits[iht].WireID.TPC<<" vs "<<planeID.TPC;
          fQuitAlg = true;
          return;
        }
        if(tjs.inClus[iht] != 0) {
          mf::LogWarning("TC")<<"MakeAllTrajClusters: Trying to assign tj.ID "<<tj.ID<<" hit "<<iht<<" "<<PrintHit(tjs.fHits[iht])<<" to already-assigned cluster "<<tjs.inClus[iht]<<" workID "<<tj.WorkID;
          fQuitAlg = true;
          return;
        }
        tjs.inClus[iht] = clID;
      } //iht
    } // itj
    
    // Ensure that all PFParticles have associated clusters
    for(unsigned short ipfp = 0; ipfp < tjs.matchVecPFPList.size(); ++ipfp) {
      MatchStruct& ms = tjs.matchVec[tjs.matchVecPFPList[ipfp]];
      for(auto& tjid : ms.TjIDs) {
        Trajectory& tj = tjs.allTraj[tjid - 1];
        if(tj.ID != tjid || tj.AlgMod[kKilled] || !tj.AlgMod[kMat3D] || tj.ClusterIndex > tjs.tcl.size() - 1) {
          std::cout<<"MATC bad PFP -> cluster association "<<ipfp<<" TjID  "<<tjid<<" ClusterIndex "<<tj.ClusterIndex<<"\n";
          PrintAllTraj("Bad", tjs, debug, tjid - 1, USHRT_MAX, false);
        }
      } // tjid
    } // ipfp

    // Define the Hits vector for showers
    for(unsigned short ish = 0; ish < tjs.showers.size(); ++ish) {
      for(auto& TjID : tjs.showers[ish].TjIDs) {
        Trajectory& tj = tjs.allTraj[TjID - 1];
        auto tjHits = PutTrajHitsInVector(tj, kUsedHits);
        tjs.showers[ish].Hits.insert(tjs.showers[ish].Hits.begin(), tjHits.begin(), tjHits.end());
      } // TjID
    } // ish
    
  } // MakeAllTrajClusters
  
  
  //////////////////////////////////////////
  void TrajClusterAlg::FindVtxTjs()
  {
    // Look for vertex trajectories in all vertices in the current fCTP
    if(!tjs.UseAlg[kVtxTj]) return;
    
    for(unsigned short ivx = 0; ivx < tjs.vtx.size(); ++ivx) {
      if(tjs.vtx[ivx].ID == 0) continue;
       if(tjs.vtx[ivx].CTP != fCTP) continue;
      if(tjs.vtx[ivx].Stat[kVtxTrjTried]) continue;
      FindVtxTraj(ivx);
    } // ivx
    
  } // FindVtxTjs
  
  //////////////////////////////////////////
  void TrajClusterAlg::FindVtxTraj(unsigned short ivx)
  {
    // Look for available hits in the vicinity of this vertex and try to make
    // a vertex trajectory from them
    
    if(!tjs.UseAlg[kVtxTj]) return;
    
    if(ivx > tjs.vtx.size() - 1) return;
    if(tjs.vtx[ivx].Stat[kVtxTrjTried]) return;
    VtxStore& theVtx = tjs.vtx[ivx];
    
    std::array<int, 2> wireWindow;
    std::array<float, 2> timeWindow;
    
    // on the first try we look for small angle trajectories which will have hits
    // with a large wire window and a small time window
    // Vertex2DCuts fcl input usage
    // 0 User definition of a short Tj => max number of Tj points
    // 1 max separation between a vertex and the start of a trajectory for a user-defined short Tj
    // 2 max separation for a user-defined long Tj
    // 3 max position pull when attaching a Tj to a vertex
    // 4 max position error for creating a Tj or attaching Tjs to an existing vertex
    // 5 Min MCSMom of Tjs that can be used to create a vertex
    // 6 min frac of Points/Wire between a vtx and a Tj. Ideally one if the efficiency is good
    // 7 min Score
    // 8 ID of a vertex for printing special debugging information
    wireWindow[0] = std::nearbyint(theVtx.Pos[0] - tjs.Vertex2DCuts[2]);
    wireWindow[1] = std::nearbyint(theVtx.Pos[0] + tjs.Vertex2DCuts[2]);
    timeWindow[0] = theVtx.Pos[1] - 5;
    timeWindow[1] = theVtx.Pos[1] + 5;
    
    geo::PlaneID planeID = DecodeCTP(theVtx.CTP);
    unsigned short ipl = planeID.Plane;
    
    if(prt) mf::LogVerbatim("TC")<<"inside FindVtxTraj "<<theVtx.ID<<" Window "<<wireWindow[0]<<" "<<wireWindow[1]<<" "<<timeWindow[0]<<" "<<timeWindow[1]<<" in plane "<<ipl;
    
    // find nearby available hits
    bool hitsNear;
    std::vector<unsigned int> closeHits = FindCloseHits(tjs, wireWindow, timeWindow, ipl, kUnusedHits, true, hitsNear);
    if(closeHits.empty()) return;
    if(prt) {
      mf::LogVerbatim myprt("TC");
      myprt<<"closeHits";
      for(auto& iht : closeHits) myprt<<" "<<PrintHit(tjs.fHits[iht]);
    }
    // sort by distance from the vertex
    std::vector<SortEntry> sortVec(closeHits.size());
    SortEntry sortEntry;
    for(unsigned short ii = 0; ii < closeHits.size(); ++ii) {
      unsigned int iht = closeHits[ii];
      float dw = tjs.fHits[iht].WireID.Wire - theVtx.Pos[0];
      float dt = tjs.UnitsPerTick * tjs.fHits[iht].PeakTime - theVtx.Pos[1];
      float d2 = dw * dw + dt * dt;
      sortEntry.index = ii;
      sortEntry.val = d2;
      sortVec[ii] = sortEntry;
    } // ii
    std::sort(sortVec.begin(), sortVec.end(), lessThan);
    unsigned int vWire = std::nearbyint(theVtx.Pos[0]);
    int vTick = theVtx.Pos[1]/tjs.UnitsPerTick;
    if(prt) PrintHeader("FVT");
    for(unsigned short ii = 0; ii < closeHits.size(); ++ii) {
      unsigned int iht = closeHits[sortVec[ii].index];
      if(tjs.fHits[iht].InTraj > 0) continue;
      // the direction will be poorly defined if a hit is very close to the vertex and it is in this list.
      // Ignore these hits
      if(tjs.fHits[iht].WireID.Wire == vWire) {
        // on the vertex wire. Check for a close time
        if(abs(tjs.fHits[iht].PeakTime - vTick) < 10) continue;
      } // hit on vtx wire
      float toWire = tjs.fHits[iht].WireID.Wire;
      float toTick = tjs.fHits[iht].PeakTime;
      // assume the last pass and fix it later after the angle is calculated
      unsigned short pass = fMinPts.size() - 1;
      Trajectory tj;
      if(!StartTraj(tj, theVtx.Pos[0], theVtx.Pos[1]/tjs.UnitsPerTick, toWire, toTick, theVtx.CTP, pass)) continue;
      // ensure that the first TP is good
      if(tj.Pts[0].Pos[0] < 0) continue;
      //      std::cout<<"fvt "<<theVtx.ID<<" "<<tj.ID<<" vtx0 "<<theVtx.Pos[0]<<" hit "<<PrintHit(tjs.fHits[iht])<<" StepDir "<<tj.StepDir<<"\n";
      tj.VtxID[0] = theVtx.ID;
      TrajPoint& tp = tj.Pts[0];
      // Move the Pt to the hit
      MoveTPToWire(tp, toWire);
      // attach the hit
      tp.Hits.push_back(iht);
      tp.UseHit[tp.Hits.size()-1] = true;
      tjs.fHits[iht].InTraj = tj.ID;
      tp.UseHit[tp.Hits.size()-1] = false;
      if(prt) PrintTrajPoint("FVT", tjs, 0, tj.StepDir, tj.Pass, tp);
      // Step away and see what happens
      prt = prt;
      StepCrawl(tj);
      // check for a major failure
      if(fQuitAlg) return;
      // Check the quality of the trajectory
      CheckTraj(tj);
      if(!fGoodTraj || NumPtsWithCharge(tjs, tj, true) < fMinPts[tj.Pass]) {
        if(prt) mf::LogVerbatim("TC")<<" xxxxxxx Not enough points "<<NumPtsWithCharge(tjs, tj, true)<<" minimum "<<fMinPts[tj.Pass]<<" or !fGoodTraj";
        ReleaseHits(tjs, tj);
        continue;
      }
      if(prt) prt = false;
      tj.AlgMod[kVtxTj] = true;
      fQuitAlg = !StoreTraj(tjs, tj);
      if(tjs.UseAlg[kChkInTraj]) {
        fQuitAlg = !InTrajOK(tjs, "FVT");
        if(fQuitAlg) {
          mf::LogVerbatim("TC")<<"InTrajOK failed in FindVtxTraj";
          return;
        }
      }
      if(prt) mf::LogVerbatim("TC")<<"FindVtxTraj: calling StoreTraj with npts "<<tj.EndPt[1];
    } // ii
    
    // Flag this as tried so we don't try again
    tjs.vtx[ivx].Stat[kVtxTrjTried] = true;
  } // FindVtxTraj
  
  ////////////////////////////////////////////////
  void TrajClusterAlg::GetHitMultiplet(unsigned int theHit, std::vector<unsigned int>& hitsInMultiplet)
  {
    unsigned short localIndex;
    GetHitMultiplet(theHit, hitsInMultiplet, localIndex);
  } // GetHitMultiplet
  
  ////////////////////////////////////////////////
  void TrajClusterAlg::GetHitMultiplet(unsigned int theHit, std::vector<unsigned int>& hitsInMultiplet, unsigned short& localIndex)
  {
    hitsInMultiplet.clear();
    if(theHit > tjs.fHits.size() - 1) return;
    hitsInMultiplet.resize(1);
    hitsInMultiplet[0] = theHit;
    
    float hitSep;
    unsigned int theWire = tjs.fHits[theHit].WireID.Wire;
    unsigned short ipl = tjs.fHits[theHit].WireID.Plane;
    float theTime = tjs.fHits[theHit].PeakTime;
    float theRMS = tjs.fHits[theHit].RMS;
    float narrowHitCut = 1.5 * tjs.AveHitRMS[ipl];
    bool theHitIsNarrow = (theRMS < narrowHitCut);
    float maxPeak = tjs.fHits[theHit].PeakAmplitude;
    unsigned short imTall = theHit;
    unsigned short nNarrow = 0;
    if(theHitIsNarrow) nNarrow = 1;
//    if(prt) mf::LogVerbatim("TC")<<"GetHitMultiplet theHit "<<theHit<<" "<<PrintHit(tjs.fHits[theHit])<<" RMS "<<tjs.fHits[theHit].RMS<<" aveRMS "<<tjs.AveHitRMS[ipl]<<" Amp "<<(int)tjs.fHits[theHit].PeakAmplitude;
    // look for hits < theTime but within hitSep
    if(theHit > 0) {
      for(unsigned int iht = theHit - 1; iht != 0; --iht) {
        if(tjs.fHits[iht].WireID.Wire != theWire) break;
        if(tjs.fHits[iht].WireID.Plane != ipl) break;
        if(tjs.IgnoreNegChiHits && tjs.fHits[iht].GoodnessOfFit < 0) continue;
        if(tjs.fHits[iht].RMS > theRMS) {
          hitSep = fMultHitSep * tjs.fHits[iht].RMS;
          theRMS = tjs.fHits[iht].RMS;
        } else {
          hitSep = fMultHitSep * theRMS;
        }
        if(theTime - tjs.fHits[iht].PeakTime > hitSep) break;
//        if(prt) mf::LogVerbatim("TC")<<" iht- "<<iht<<" "<<tjs.fHits[iht].WireID.Plane<<":"<<PrintHit(tjs.fHits[iht])<<" RMS "<<tjs.fHits[iht].RMS<<" dt "<<theTime - tjs.fHits[iht].PeakTime<<" "<<hitSep<<" Amp "<<(int)tjs.fHits[iht].PeakAmplitude;
         hitsInMultiplet.push_back(iht);
        if(tjs.fHits[iht].RMS < narrowHitCut) ++nNarrow;
        if(tjs.fHits[iht].PeakAmplitude > maxPeak) {
          maxPeak = tjs.fHits[iht].PeakAmplitude;
          imTall = iht;
        }
        theTime = tjs.fHits[iht].PeakTime;
        if(iht == 0) break;
      } // iht
    } // iht > 0
    localIndex = hitsInMultiplet.size() - 1;
    // reverse the order so that hitsInMuliplet will be
    // returned in increasing time order
    if(hitsInMultiplet.size() > 1) std::reverse(hitsInMultiplet.begin(), hitsInMultiplet.end());
    // look for hits > theTime but within hitSep
    theTime = tjs.fHits[theHit].PeakTime;
    theRMS = tjs.fHits[theHit].RMS;
    for(unsigned int iht = theHit + 1; iht < tjs.fHits.size(); ++iht) {
      if(tjs.fHits[iht].WireID.Wire != theWire) break;
      if(tjs.fHits[iht].WireID.Plane != ipl) break;
      if(tjs.IgnoreNegChiHits && tjs.fHits[iht].GoodnessOfFit < 0) continue;
      if(tjs.fHits[iht].RMS > theRMS) {
        hitSep = fMultHitSep * tjs.fHits[iht].RMS;
        theRMS = tjs.fHits[iht].RMS;
      } else {
        hitSep = fMultHitSep * theRMS;
      }
      if(tjs.fHits[iht].PeakTime - theTime > hitSep) break;
//      if(prt) mf::LogVerbatim("TC")<<" iht+ "<<iht<<" "<<PrintHit(tjs.fHits[iht])<<" dt "<<(theTime - tjs.fHits[iht].PeakTime)<<" RMS "<<tjs.fHits[iht].RMS<<" "<<hitSep<<" Amp "<<(int)tjs.fHits[iht].PeakAmplitude;
       hitsInMultiplet.push_back(iht);
      if(tjs.fHits[iht].RMS < narrowHitCut) ++nNarrow;
      if(tjs.fHits[iht].PeakAmplitude > maxPeak) {
        maxPeak = tjs.fHits[iht].PeakAmplitude;
        imTall = iht;
      }
      theTime = tjs.fHits[iht].PeakTime;
    } // iht

    if(hitsInMultiplet.size() == 1) return;
    
    if(hitsInMultiplet.size() > 16) {
      // Found > 16 hits in a multiplet which would be bad for UseHit. Truncate it
      hitsInMultiplet.resize(16);
      return;
    }
    
    // Don't make a multiplet that includes a tall narrow hit with short fat hits
    if(nNarrow == hitsInMultiplet.size()) return;
    if(nNarrow == 0) return;
    
    if(theHitIsNarrow && theHit == imTall) {
//      if(prt) mf::LogVerbatim("TC")<<" theHit is narrow and tall. Use only it";
      // theHit is narrow and it is the highest amplitude hit in the multiplet. Ignore any
      // others that are short and fat
      auto tmp = hitsInMultiplet;
      tmp.resize(1);
      tmp[0] = theHit;
      hitsInMultiplet = tmp;
    } else {
      // theHit is not narrow and it is not the tallest. Ignore a single hit if it is
      // the tallest and narrow
//      if(prt) mf::LogVerbatim("TC")<<" theHit  is not narrow or tall";
      if(tjs.fHits[imTall].RMS < narrowHitCut) {
        unsigned short killMe = 0;
        for(unsigned short ii = 0; ii < hitsInMultiplet.size(); ++ii) {
          if(hitsInMultiplet[ii] == imTall) {
            killMe = ii;
            break;
          }
        } // ii
        hitsInMultiplet.erase(hitsInMultiplet.begin() + killMe);
      } // tjs.fHits[imTall].RMS < narrowHitCut
    } // narrow / tall test

  } // GetHitMultiplet

  ////////////////////////////////////////////////
  std::vector<recob::Hit> TrajClusterAlg::YieldHits()
  {
    // Create the final recob::hits and return them
    std::vector<recob::Hit> tmp;
    tmp.reserve(tjs.fHits.size());
    for(auto& tcHit : tjs.fHits) {
      geo::PlaneID planeID = geo::PlaneID(tcHit.WireID.Cryostat, tcHit.WireID.TPC, tcHit.WireID.Plane);
      raw::ChannelID_t channel = tjs.geom->PlaneWireToChannel((int)tcHit.WireID.Plane, (int)tcHit.WireID.Wire, (int)tcHit.WireID.TPC, (int)tcHit.WireID.Cryostat);
      tmp.emplace_back(channel,
                       tcHit.StartTick, tcHit.EndTick,
                       tcHit.PeakTime, tcHit.SigmaPeakTime,
                       tcHit.RMS,
                       tcHit.PeakAmplitude, tcHit.SigmaPeakAmp,
                       tcHit.Integral, tcHit.Integral, tcHit.SigmaIntegral,
                       tcHit.Multiplicity, tcHit.LocalIndex,
                       tcHit.GoodnessOfFit, tcHit.NDOF,
                       tjs.geom->View(channel),
                       tjs.geom->SignalType(planeID),
                       tcHit.WireID
                       );
    } // tcHit
     return tmp;
  } // YieldHits
  
  ////////////////////////////////////////////////
  float TrajClusterAlg::ExpectedHitsRMS(TrajPoint const& tp)
  {
    // returns the expected RMS of hits for the trajectory point in ticks
    if(std::abs(tp.Dir[0]) > 0.001) {
      geo::PlaneID planeID = DecodeCTP(tp.CTP);
      return 1.5 * tjs.AveHitRMS[planeID.Plane] + 2 * std::abs(tp.Dir[1]/tp.Dir[0])/tjs.UnitsPerTick;
    } else {
      return 500;
    }
  } // ExpectedHitsRMS
  
  ////////////////////////////////////////////////
  bool TrajClusterAlg::EraseHit(const unsigned int& delHit)
  {
    // Erases delHit and makes corrections to allTraj and WireHitRange
    if(delHit > tjs.fHits.size() - 1) {
      mf::LogWarning("TC")<<"Trying to erase an invalid hit";
      return false;
    }
    // erase the hit
    tjs.fHits.erase(tjs.fHits.begin()+delHit);
    // Correct WireHitRange
    int idelHit = delHit;
    for(unsigned short ipl = 0; ipl < tjs.NumPlanes; ++ipl) {
      for(unsigned int wire = tjs.FirstWire[ipl]; wire < tjs.LastWire[ipl];  ++wire) {
        // ignore wires with no hits or dead
        if(tjs.WireHitRange[ipl][wire].first < 0) continue;
        if(idelHit > 0 && tjs.WireHitRange[ipl][wire].first > idelHit) --tjs.WireHitRange[ipl][wire].first;
        if(tjs.WireHitRange[ipl][wire].second > idelHit) --tjs.WireHitRange[ipl][wire].second;
        // Deal with the situation where this is the only hit on a wire
        int firstHit = tjs.WireHitRange[ipl][wire].first;
        int lastHit = tjs.WireHitRange[ipl][wire].second - 1;
        if(lastHit <= firstHit) {
          // erasing the only hit on this wire
          tjs.WireHitRange[ipl][wire].first = -2;
          tjs.WireHitRange[ipl][wire].second = -2;
          // skip checking
          continue;
        }
        // check the first hit
        if(tjs.fHits[firstHit].WireID.Plane != ipl || tjs.fHits[firstHit].WireID.Wire != wire) {
          std::cout<<"WireHitRange screwup on firstHit "<<tjs.fHits[firstHit].WireID.Plane<<":"<<tjs.fHits[firstHit].WireID.Wire;
          std::cout<<" != "<<ipl<<":"<<wire<<"\n";
          exit(1);
        } // and the last hit
        if(tjs.fHits[lastHit].WireID.Plane != ipl || tjs.fHits[lastHit].WireID.Wire != wire) {
          std::cout<<"WireHitRange screwup on lastHit "<<tjs.fHits[lastHit].WireID.Plane<<":"<<tjs.fHits[lastHit].WireID.Wire;
          std::cout<<" != "<<ipl<<":"<<wire<<"\n";
          exit(1);
        } // error checking
      } // wire
    } // ipl
    
    // do another sanity check
    if(!CheckWireHitRange(tjs)) return false;
    
    // now fix the Trajectory point hit -> tjs.fHits.InTraj association. The first step is to
    // remove any use of delHit in all trajectory points. The second is to remove any trajectory point that
    // uses only delHit to define the hit position and is therefore no longer valid
    for(auto& tj : tjs.allTraj) {
      unsigned short killPt = USHRT_MAX;
      for(unsigned short ipt = 0; ipt < tj.Pts.size(); ++ipt) {
        TrajPoint& tp = tj.Pts[ipt];
        unsigned short killii = USHRT_MAX;
        for(unsigned short ii = 0; ii < tp.Hits.size(); ++ii) {
          if(tp.Hits[ii] == delHit) {
            // delHit is used in this TP so we need to remove it
            killii = ii;
          } else if(tp.Hits[ii] > delHit) {
            // delHit comes later in the hit collection so we need to simply correct it
            --tp.Hits[ii];
          }
        } // ii
        if(killii != USHRT_MAX) {
          // We need to erase the reference to this hit in the TP
          tp.Hits.erase(tp.Hits.begin() + killii);
          // shift UseHit being careful not to go outside the bounds
          unsigned short maxSize = tp.Hits.size();
          if(maxSize == 16) maxSize = 15;
          for(unsigned short ii = killii; ii < maxSize; ++ii) tp.UseHit[ii] = tp.UseHit[ii + 1];
          // Flag this TP for deletion if there are no other hits
          if(tp.Hits.empty()) killPt = ipt;
        } // killii != USHRT_MAX
      } // ipt
      // delHit was the only hit used in this TP and it was erased so delete the TP
      if(killPt != USHRT_MAX) {
        tj.Pts.erase(tj.Pts.begin() + killPt);
        SetEndPoints(tjs, tj);
      }
    } // tj

    return true;
  } // EraseHit
  
  ////////////////////////////////////////////////
  void TrajClusterAlg::DefineHit(TCHit& tcHit, CTP_t& hitCTP, unsigned int& hitWire)
  {
    // Defines the hit WireID, channel, etc using hitCTP and hitWire
    geo::PlaneID planeID = DecodeCTP(hitCTP);
    tcHit.WireID = geo::WireID(planeID, hitWire);
//    hitCTP.Channel = tjs.geom->PlaneWireToChannel((int)planeID.Plane,(int)hitWire,(int)planeID.TPC,(int)planeID.Cryostat);
  } // DefineHit
  
  ////////////////////////////////////////////////
  unsigned int TrajClusterAlg::CreateHit(TCHit tcHit)
  {
    // Creates a hit in tjs.fHits using the supplied information. Returns UINT_MAX if there is failure.
    // Returns the index of the newly created hit.
    unsigned short newHitPlane = tcHit.WireID.Plane;
    unsigned int newHitWire = tcHit.WireID.Wire;
    // don't try to create a hit on a dead wire
    if(tjs.WireHitRange[newHitPlane][newHitWire].first == -1) return UINT_MAX;
    
    // Figure out where to put it
    unsigned int newHitIndex = UINT_MAX;
    if(tjs.WireHitRange[newHitPlane][newHitWire].first == -2) {
      // We want to put this hit on a wire that currently has none. Find the next wire that has a hit.
      // First look in the plane in which we want to put it
      for(unsigned int wire = newHitWire + 1; wire < tjs.NumWires[newHitPlane]; ++wire) {
        if(tjs.WireHitRange[newHitPlane][wire].first >= 0) {
          newHitIndex = tjs.WireHitRange[newHitPlane][wire].first;
          break;
        }
      } // wire
      // if not found in this plane look in the rest of the planes
      if(newHitIndex == UINT_MAX) {
        for(unsigned short ipl = newHitPlane + 1; ipl < tjs.NumPlanes; ++ipl) {
          for(unsigned int wire = tjs.FirstWire[ipl]; wire < tjs.LastWire[ipl]; ++wire) {
            if(tjs.WireHitRange[ipl][wire].first >= 0) {
              newHitIndex = tjs.WireHitRange[ipl][wire].first;
              break;
            }
          } // wire
          if(newHitIndex != UINT_MAX) break;
        } // ipl
      } // newHitIndex == UINT_MAX
    } else {
      // Hits exist on this wire
      unsigned int firstHit = tjs.WireHitRange[newHitPlane][newHitWire].first;
      unsigned int lastHit = tjs.WireHitRange[newHitPlane][newHitWire].second - 1;
      if(tcHit.PeakTime <= tjs.fHits[firstHit].PeakTime) {
        // new hit is earlier in time so it should be inserted before firstHit
        newHitIndex = firstHit;
      } else if(tcHit.PeakTime > tjs.fHits[lastHit].PeakTime) {
        // new hit is later so it should inserted after lastHit
        newHitIndex = lastHit + 1;
      } else {
        // new hit is somewhere in the middle
        for(unsigned int iht = firstHit; iht < lastHit; ++iht) {
          if(tcHit.PeakTime > tjs.fHits[iht].PeakTime && tcHit.PeakTime <= tjs.fHits[iht+1].PeakTime) {
            // found it
            newHitIndex = iht + 1;
            break;
          }
        } // iht
      } // new hit in the middle
    } // Hits exist on this wire
    
    // this shouldn't be possible
    if(newHitIndex == UINT_MAX) {
      std::cout<<"CreateHit: Failed to find newHitIndex for new hit "<<PrintHit(tcHit)<<"\n";
      return newHitIndex;
    }
    
    // insert the hit
    tjs.fHits.insert(tjs.fHits.begin() + newHitIndex, tcHit);
    
    // Correct WireHitRange
    
    // Put the hit on a wire with no existing hits
    if(tjs.WireHitRange[newHitPlane][newHitWire].first == -2) {
      tjs.WireHitRange[newHitPlane][newHitWire].first = newHitIndex;
      tjs.WireHitRange[newHitPlane][newHitWire].second = newHitIndex + 1;
    } else {
      // This wire has hits, one of which is the new hits, so only correct the last hit
      ++tjs.WireHitRange[newHitPlane][newHitWire].second;
    }
    
    // correct the hit ranges in newHitPlane on wires after newHitWire
    for(unsigned int wire = newHitWire + 1; wire <  tjs.LastWire[newHitPlane]; ++wire) {
      // dead wire
      if(tjs.WireHitRange[newHitPlane][wire].first < 0) continue;
      ++tjs.WireHitRange[newHitPlane][wire].first;
      ++tjs.WireHitRange[newHitPlane][wire].second;
      // check the hits
      int firstHit = tjs.WireHitRange[newHitPlane][wire].first;
      int lastHit = tjs.WireHitRange[newHitPlane][wire].second - 1;
      if(tjs.fHits[firstHit].WireID.Plane != newHitPlane || tjs.fHits[firstHit].WireID.Wire != wire) {
        std::cout<<"WireHitRange1 screwup on firstHit "<<tjs.fHits[firstHit].WireID.Plane<<":"<<tjs.fHits[firstHit].WireID.Wire;
        std::cout<<" != "<<newHitPlane<<":"<<wire<<"\n";
        exit(1);
      } // error checking
      if(tjs.fHits[lastHit].WireID.Plane != newHitPlane || tjs.fHits[lastHit].WireID.Wire != wire) {
        std::cout<<"WireHitRange1 screwup on lastHit "<<tjs.fHits[lastHit].WireID.Plane<<":"<<tjs.fHits[lastHit].WireID.Wire;
        std::cout<<" != "<<newHitPlane<<":"<<wire<<"\n";
        exit(1);
      } // error checking
    } // wire
    
    // correct the hit ranges for the later planes
    for(unsigned short ipl = newHitPlane + 1; ipl < tjs.NumPlanes; ++ipl) {
      for(unsigned int wire = tjs.FirstWire[ipl]; wire < tjs.LastWire[ipl]; ++wire) {
        if(tjs.WireHitRange[ipl][wire].first < 0) continue;
        ++tjs.WireHitRange[ipl][wire].first;
        ++tjs.WireHitRange[ipl][wire].second;
        // check the hits
        int firstHit = tjs.WireHitRange[ipl][wire].first;
        int lastHit = tjs.WireHitRange[ipl][wire].second - 1;
        if(tjs.fHits[firstHit].WireID.Plane != ipl || tjs.fHits[firstHit].WireID.Wire != wire) {
          std::cout<<"WireHitRange2 screwup on firstHit "<<tjs.fHits[firstHit].WireID.Plane<<":"<<tjs.fHits[firstHit].WireID.Wire;
          std::cout<<" != "<<ipl<<":"<<wire<<"\n";
          exit(1);
        } // error checking
        if(tjs.fHits[lastHit].WireID.Plane != ipl || tjs.fHits[lastHit].WireID.Wire != wire) {
          std::cout<<"WireHitRange2 screwup on lastHit "<<tjs.fHits[lastHit].WireID.Plane<<":"<<tjs.fHits[lastHit].WireID.Wire;
          std::cout<<" != "<<ipl<<":"<<wire<<"\n";
          exit(1);
        } // error checking
      } // wire
    } // ipl
    
    
    if(!CheckWireHitRange(tjs)) return UINT_MAX;
    
    // now correct the hit indices in the trajectories
    for(auto& tj : tjs.allTraj) {
      for(auto& tp : tj.Pts) {
        for(unsigned short iht = 0; iht < tp.Hits.size(); ++iht) {
          if(tp.Hits[iht] >= newHitIndex) ++tp.Hits[iht];
          
          if(tp.Hits.size() == 1 && tp.Chg > 0 && tjs.fHits[tp.Hits[iht]].WireID.Wire != std::nearbyint(tp.Pos[0])) {
            std::cout<<"  Create index problem tj.ID "<<tj.ID<<" iht "<<iht<<" newHitIndex "<<newHitIndex;
            std::cout<<" hit "<<PrintHit(tjs.fHits[tp.Hits[iht]])<<" Pos "<<PrintPos(tjs, tp)<<"\n";
            exit(1);
          }
          
        } // iht
      } // tp
    }

    return newHitIndex;
    
  } // CreateHit
  
  ////////////////////////////////////////////////
  void TrajClusterAlg::MergeTPHits()
  {
    
    // Merge all hits that are used in one TP into a single hit
    // Make a list of hits that are slated for deletion
    std::vector<unsigned int> delHits;
    for(unsigned short itj = 0; itj < tjs.allTraj.size(); ++itj) {
      if(tjs.allTraj[itj].AlgMod[kKilled]) continue;
      Trajectory& tj = tjs.allTraj[itj];
      // ignore shower Tj hits
      if(tj.AlgMod[kShowerTj]) continue;
      for(unsigned short ipt = tj.EndPt[0]; ipt <= tj.EndPt[1]; ++ipt) {
        TrajPoint& tp = tj.Pts[ipt];
        if(NumHitsInTP(tp, kUsedHits) < 2) continue;
        // Make a list of the old hits on this TP before doing anything invasive
        std::vector<unsigned int> oldHits;
        // get some info so we can calculate the RMS
        raw::TDCtick_t loTick = INT_MAX;
        raw::TDCtick_t hiTick = 0;
        float mChg = 0;
        float mTick = 0;
        // estimate the uncertainties
        float mSigmaPeakAmp = 0;
        float mSigmaPeakTime = 0;
        float mSigmaIntegral = 0;
        for(unsigned short ii = 0; ii < tp.Hits.size(); ++ii) {
          if(!tp.UseHit[ii]) continue;
          unsigned int iht = tp.Hits[ii];
          oldHits.push_back(iht);
          if(tjs.fHits[iht].StartTick < loTick) loTick = tjs.fHits[iht].StartTick;
          if(tjs.fHits[iht].EndTick > hiTick) hiTick = tjs.fHits[iht].EndTick;
          mChg += tjs.fHits[iht].Integral;
          mTick += tjs.fHits[iht].Integral * tjs.fHits[iht].PeakTime;
          mSigmaPeakAmp += tjs.fHits[iht].Integral * tjs.fHits[iht].SigmaPeakAmp;
          mSigmaPeakTime += tjs.fHits[iht].Integral * tjs.fHits[iht].SigmaPeakTime;
          mSigmaIntegral += tjs.fHits[iht].Integral * tjs.fHits[iht].SigmaIntegral;
        } // ii
        mTick /= mChg;
        if(mTick < 0) mTick = 0;
        mSigmaPeakAmp /= mChg;
        mSigmaPeakTime /= mChg;
        mSigmaIntegral /= mChg;
        // make a temporary signal waveform vector
        std::vector<float> signal(hiTick - loTick, 0);
        // fill it with the hit shapes
        for(auto& iht : oldHits) {
          float& peakTime = tjs.fHits[iht].PeakTime;
          float& amp = tjs.fHits[iht].PeakAmplitude;
          float& rms = tjs.fHits[iht].RMS;
          // add charge in the range +/- 3 sigma
          short loTime = (short)(peakTime - 3 * rms);
          if(loTime < loTick) loTime = loTick;
          short hiTime = (short)(peakTime + 3 * rms);
          if(hiTime > hiTick) hiTime = hiTick;
          for(short time = loTime; time < hiTime; ++time) {
            unsigned short indx = time - loTick;
            if(indx > signal.size() - 1) continue;
            float arg = (time - peakTime) / rms;
            signal[indx] += amp * exp(-0.5 * arg * arg);
          } // time
        } // iht
        // aveIndx is the index of the charge-weighted average in the signal vector
        float aveIndx = (mTick - loTick);
        // find the merged hit RMS
        float mRMS = 0;
        for(unsigned short indx = 0; indx < signal.size(); ++indx) {
          float dindx = indx - aveIndx;
          mRMS += signal[indx] * dindx * dindx;
        } // indx
        mRMS = std::sqrt(mRMS / mChg);
        // Modify the first hit in the list
        unsigned int mht = oldHits[0];
        tjs.fHits[mht].PeakTime = mTick;
        tjs.fHits[mht].SigmaPeakTime = mSigmaPeakTime;
        tjs.fHits[mht].PeakAmplitude = mChg / (2.5066 * mRMS);
        tjs.fHits[mht].SigmaPeakAmp = mSigmaPeakAmp;
        tjs.fHits[mht].Integral = mChg;
        tjs.fHits[mht].SigmaIntegral = mSigmaIntegral;
        tjs.fHits[mht].RMS = mRMS;
        tjs.fHits[mht].Multiplicity = 1;
        tjs.fHits[mht].LocalIndex = 0;
        tjs.fHits[mht].GoodnessOfFit = 1; // flag?
        tjs.fHits[mht].NDOF = 0;
        // then flag the other hits for erasing
        for(unsigned short ii = 0; ii < tp.Hits.size(); ++ii) {
          for(unsigned short jj = 1; jj < oldHits.size(); ++jj) {
            if (tp.Hits[ii]==oldHits[jj]){
              tp.UseHit[ii] = false;
              // put it in the removal list
              delHits.push_back(tp.Hits[ii]);
              // Flag this hit
              tjs.fHits[tp.Hits[ii]].InTraj = SHRT_MAX;
              tp.Hits[ii] = INT_MAX;
            }
          }
        } // ii
      } // ipt
    } // itj
    
    // Erase the hits. Start by sorting them in decreasing order so that
    // the local delHits vector doesn't need to be modified when a hit is deleted
    if(delHits.size() > 1) std::sort(delHits.begin(), delHits.end(), std::greater<unsigned int>());

    for(auto& delHit : delHits) EraseHit(delHit);

  } // MergeTPHits
  
  //////////////////////////////////////////
  void TrajClusterAlg::MaskBadTPs(Trajectory& tj, float const& maxChi)
  {
    // Remove TPs that have the worst values of delta until the fit chisq < maxChi
    
    if(!tjs.UseAlg[kMaskBadTPs]) return;
    //don't use this function for reverse propagation
    if(!tjs.UseAlg[kRvPrp]) return;
    
    if(tj.Pts.size() < 3) {
      mf::LogError("TC")<<"MaskBadTPs: Trajectory ID "<<tj.ID<<" too short to mask hits ";
      fGoodTraj = false;
      return;
    }
    unsigned short nit = 0;
    TrajPoint& lastTP = tj.Pts[tj.Pts.size() - 1];
    while(lastTP.FitChi > maxChi && nit < 3) {
      float maxDelta = 0;
      unsigned short imBad = USHRT_MAX;
      unsigned short cnt = 0;
      for(unsigned short ii = 1; ii < tj.Pts.size(); ++ii) {
        unsigned short ipt = tj.Pts.size() - 1 - ii;
        TrajPoint& tp = tj.Pts[ipt];
        if(tp.Chg == 0) continue;
        if(tp.Delta > maxDelta) {
          maxDelta = tp.Delta;
          imBad = ipt;
        }
        ++cnt;
        if(cnt == tp.NTPsFit) break;
      } // ii
      if(imBad == USHRT_MAX) return;
      if(prt) mf::LogVerbatim("TC")<<"MaskBadTPs: lastTP.FitChi "<<lastTP.FitChi<<"  Mask point "<<imBad;
      // mask the point
      UnsetUsedHits(tjs, tj.Pts[imBad]);
      FitTraj(tjs, tj);
      if(prt) mf::LogVerbatim("TC")<<"  after FitTraj "<<lastTP.FitChi;
      tj.AlgMod[kMaskBadTPs] = true;
      ++nit;
    } // lastTP.FItChi > maxChi && nit < 3
    
  } // MaskBadTPs
  
  //////////////////////////////////////////
  void TrajClusterAlg::MaskTrajEndPoints(Trajectory& tj, unsigned short nPts)
  {
    //PrintTrajectory("MTEP", tjs, tj, USHRT_MAX);

    // Masks off (sets all hits not-Used) nPts trajectory points at the leading edge of the
    // trajectory, presumably because the fit including this points is poor. The position, direction
    // and Delta of the last nPts points is updated as well
    
    if(tj.Pts.size() < 3) {
      mf::LogError("TC")<<"MaskTrajEndPoints: Trajectory ID "<<tj.ID<<" too short to mask hits ";
      fGoodTraj = false;
      return;
    }
    if(nPts > tj.Pts.size() - 2) {
      mf::LogError("TC")<<"MaskTrajEndPoints: Trying to mask too many points "<<nPts<<" Pts.size "<<tj.Pts.size();
      fGoodTraj = false;
      return;
    }
    
    // find the last good point (with charge)
    unsigned short lastGoodPt = USHRT_MAX ;

    if (!ChkMichel(tj, lastGoodPt)){ //did not find michel electron
      for(unsigned short ii = 0; ii < tj.Pts.size(); ++ii) {
        unsigned short ipt = tj.EndPt[1] - nPts - ii;
        if(tj.Pts[ipt].Chg > 0) {
          lastGoodPt = ipt;
          break;
        }
        if(ipt == 0) break;
      } // ii
    }
    if(prt) {
      mf::LogVerbatim("TC")<<"MTEP: lastGoodPt "<<lastGoodPt<<" Pts size "<<tj.Pts.size()<<" fGoodTraj "<<fGoodTraj;
    }
    if(lastGoodPt == USHRT_MAX) return;
    tj.EndPt[1] = lastGoodPt;
    
    //for(unsigned short ii = 0; ii < nPts; ++ii) {
    for(unsigned short ii = 0; ii < tj.Pts.size(); ++ii) {
      unsigned short ipt = tj.Pts.size() - 1 - ii;
      if (ipt==lastGoodPt) break;
      UnsetUsedHits(tjs, tj.Pts[ipt]);
      // Reset the position and direction of the masked off points
      tj.Pts[ipt].Dir = tj.Pts[lastGoodPt].Dir;
      if(tj.Pts[lastGoodPt].AngleCode == 2) {
        // Very large angle: Move by path length
        float path = TrajPointSeparation(tj.Pts[lastGoodPt], tj.Pts[ipt]);
        tj.Pts[ipt].Pos[0] = tj.Pts[lastGoodPt].Pos[0] + path * tj.Pts[ipt].Dir[0];
        tj.Pts[ipt].Pos[1] = tj.Pts[lastGoodPt].Pos[1] + path * tj.Pts[ipt].Dir[1];
      } else {
        // Not large angle: Move by wire
        float dw = tj.Pts[ipt].Pos[0] - tj.Pts[lastGoodPt].Pos[0];
        // Correct the projected time to the wire
        float newpos = tj.Pts[lastGoodPt].Pos[1] + dw * tj.Pts[ipt].Dir[1] / tj.Pts[ipt].Dir[0];
        if(prt) mf::LogVerbatim("TC")<<"MTEP: ipt "<<ipt<<" Pos[0] "<<tj.Pts[ipt].Pos[0]<<". Move Pos[1] from "<<tj.Pts[ipt].Pos[1]<<" to "<<newpos;
        tj.Pts[ipt].Pos[1] = tj.Pts[lastGoodPt].Pos[1] + dw * tj.Pts[ipt].Dir[1] / tj.Pts[ipt].Dir[0];
      }
      tj.Pts[ipt].Delta = PointTrajDOCA(tjs, tj.Pts[ipt].HitPos[0], tj.Pts[ipt].HitPos[1], tj.Pts[ipt]);
      if(prt) mf::LogVerbatim("TC")<<" masked ipt "<<ipt<<" Pos "<<PrintPos(tjs, tj.Pts[ipt])<<" Chg "<<tj.Pts[ipt].Chg;
    } // ii
    SetEndPoints(tjs, tj);
    
  } // MaskTrajEndPoints
  
  ////////////////////////////////////////////////
  void TrajClusterAlg::ChkStop(Trajectory& tj)
  {
    // Sets the StopFlag[kBragg] bits on the trajectory by identifying the Bragg peak
    // at each end. This function checks both ends, finding the point with the highest charge nearest the
    // end and considering the first (when end = 0) 4 points or last 4 points (when end = 1). The next
    // 5 - 10 points (fChkStop[0]) are fitted to a line, Q(x - x0) = Qo + (x - x0) * slope where x0 is the
    // wire position of the highest charge point. A large negative slope indicates that there is a Bragg
    // peak at the end.
    
    tj.StopFlag[0][kBragg] = false;
    tj.StopFlag[1][kBragg] = false;
    
    if(fChkStopCuts[0] < 0) return;
    
    // don't attempt with low momentum trajectories
    if(tj.MCSMom < 50) return;
    
    // ignore trajectories that are very large angle at both ends
    if(tj.Pts[tj.EndPt[0]].AngleCode == 2 || tj.Pts[tj.EndPt[1]].AngleCode == 2) return;

    unsigned short nPtsToCheck = fChkStopCuts[1];
    if(tj.Pts.size() < nPtsToCheck) return;
    
    if(prt) mf::LogVerbatim("TC")<<"ChkStop: requiring "<<nPtsToCheck<<" points with charge slope > "<<fChkStopCuts[0]<<" Chg/WSEU";
    
    // find the highest charge hit in the first 3 points at each end
    for(unsigned short end = 0; end < 2; ++end) {
      short dir = 1 - 2 * end;
      // find the point with the highest charge considering the first 3 points
      float big = 0;
      unsigned short hiPt = 0;
      float x0 = 0;
      for(unsigned short ii = 0; ii < 4; ++ii) {
        short ipt = tj.EndPt[end] + ii * dir;
        if(ipt < tj.EndPt[0] || ipt > tj.EndPt[1]) break;
        TrajPoint& tp = tj.Pts[ipt];
        if(tp.Chg > big) {
          big = tp.Chg;
          x0 = tp.Pos[0];
          hiPt = ipt;
        }
      } // ii
      if(prt) mf::LogVerbatim("TC")<<" end "<<end<<" hiPt "<<hiPt<<" big "<<big;
      std::vector<float> x, y, yerr2;
      float intcpt, intcpterr;
      float slope, slopeerr, chidof;
      for(unsigned short ii = 0; ii < tj.Pts.size(); ++ii) {
        short ipt = hiPt + ii * dir;
        if(ipt < tj.EndPt[0] || ipt > tj.EndPt[1]) break;
        TrajPoint& tp = tj.Pts[ipt];
        if(tp.Chg == 0) continue;
        x.push_back(std::abs(tp.Pos[0] - x0));
        y.push_back(tp.Chg);
        // Assume 10% point-to-point charge fluctuations
        float err = 0.1 * tp.Chg;
        if(prt) mf::LogVerbatim("TC")<<ipt<<"  "<<PrintPos(tjs, tp.Pos)<<" "<<x[x.size()-1]<<" Chg "<<(int)tp.Chg;
        yerr2.push_back(err * err);
        if(x.size() == nPtsToCheck) break;
      } // ii
      if(x.size() < nPtsToCheck) continue;
      fLinFitAlg.LinFit(x, y, yerr2, intcpt, slope, intcpterr, slopeerr, chidof);
      // check for really bad chidof indicating a major failure
      if(chidof > 100) continue;
      // The charge slope is negative for a stopping track in the way that the fit was constructed.
      // Flip the sign so we can make a cut against fChkStopCuts[0] which is positive.
      slope = -slope;
      if(slope > fChkStopCuts[0] && chidof < fChkStopCuts[2] && slope > 2 * slopeerr) {
        tj.StopFlag[end][kBragg] = true;
        tj.AlgMod[kChkStop] = true;
        // Put the charge at the end into tp.AveChg
        unsigned short endPt = tj.EndPt[end];
        tj.Pts[endPt].AveChg = intcpt;
        if(prt) mf::LogVerbatim("TC")<<" end "<<end<<" fit chidof "<<chidof<<" slope "<<slope<<" +/- "<<slopeerr<<" Stopping ";
      } else {
        if(prt) mf::LogVerbatim("TC")<<" end "<<end<<" fit chidof "<<chidof<<" slope "<<slope<<" +/- "<<slopeerr<<" Not stopping";
      }
   } // end

  } // ChkStop

  //////////////////////TY://////////////////////////
  bool TrajClusterAlg::ChkMichel(Trajectory& tj, unsigned short& lastGoodPt){

    //find number of hits that are consistent with Michel electron
    unsigned short nmichelhits = 0;
    //find number of hits that are consistent with Bragg peak
    unsigned short nbragghits = 0;
    float lastChg = 0;

    bool isfirsthit = true;
    unsigned short braggpeak = 0;

    for(unsigned short ii = 0; ii < tj.Pts.size(); ++ii) {
      if (ii>tj.EndPt[1]) continue;
      unsigned short ipt = tj.EndPt[1] - ii;
      if (tj.Pts[ipt].Chg>0){
        if (isfirsthit){
          isfirsthit = false;
          if (tj.Pts[ipt].ChgPull<0){
            ++nmichelhits;
          }
        }
        else{
          if (tj.Pts[ipt].ChgPull<0&&nmichelhits&&!nbragghits){//still Michel
            ++nmichelhits;
          }
          else{
            if (!nbragghits){
              ++nbragghits; //Last Bragg peak hit
              lastChg  = tj.Pts[ipt].Chg;
              braggpeak = ipt;
            }
            else if (tj.Pts[ipt].Chg<lastChg){ //still Bragg peak
              ++nbragghits;
              lastChg  = tj.Pts[ipt].Chg;
            }
            else break;
          }
        }
      }
    }
    if(prt) mf::LogVerbatim("TC")<<"ChkMichel Michel hits: "<<nmichelhits<<" Bragg peak hits: "<<nbragghits;
    if (nmichelhits>0&&nbragghits>2){//find Michel topology
      lastGoodPt = braggpeak;
      return true;
    }
    else{
      return false;
    }
  }

  ////////////////////////////////////////////////
  void TrajClusterAlg::ChkHiChgHits()
  {
    // Check allTraj trajectories in the current CTP to see if they are stopping
    if(!tjs.UseAlg[kSplitHiChgHits]) return;
    
    for(size_t i = 0; i< tjs.allTraj.size(); ++i) {
      auto & tj = tjs.allTraj[i];
      if(tj.CTP != fCTP) continue;
      if(tj.AlgMod[kKilled]) continue;
      SplitHiChgHits(tj);
    } // tj

  } // ChkHiChgHits

  /////////////////////TY:///////////////////////////
  void TrajClusterAlg::SplitHiChgHits(Trajectory& tj){
    
    // Check allTraj trajectories in the current CTP and split high charge hits 
    if(!tjs.UseAlg[kSplitHiChgHits]) return;

    // Only do it once
    if (tj.AlgMod[kSplitHiChgHits]) return;

    if(tj.CTP != fCTP) return;
    if(tj.AlgMod[kKilled]) return;
    //Ignore short trajectories
    if (tj.EndPt[1]<10) return;
    for(unsigned short end = 0; end < 2; ++end) {
      if(prt) mf::LogVerbatim("TC")<<"SplitHiChghits "<<end<<" "<<tj.VtxID[end];
      float hichg = 0;
      unsigned short tp = tj.EndPt[end];
      unsigned short nlohits = 0;
      unsigned short lastHiTP = USHRT_MAX;
      while (tp != tj.EndPt[1-end]){
        float ptchg = TpSumHitChg(tjs, tj.Pts[tp]);
        if (prt) mf::LogVerbatim("TC")<<"SplitHiChgHits "<<tp<<" "<<ptchg<<" "<<PrintPos(tjs, tj.Pts[tp]);
        if (ptchg){
          if (tp == tj.EndPt[end]){
            hichg = ptchg;
            lastHiTP = tp;
          }
          else if (ptchg>0.4*hichg){
            if (!nlohits){
              hichg = ptchg;
              lastHiTP = tp;
            }
            else{
              break;
            }
          }
          else ++nlohits;
        }
        if (end==0){
          ++tp;
        }
        else{
          --tp;
        }
      }
      //if (prt) mf::LogVerbatim("TC")<<"SplitHiChgHits "<<end<<" "<<nlohits;
      if (nlohits>4&&lastHiTP!=USHRT_MAX){
        //Create new vertex
        VtxStore aVtx;
        aVtx.Pos = tj.Pts[lastHiTP].Pos;
        aVtx.NTraj = 2;
        aVtx.Pass = tj.Pass;
        aVtx.Topo = 7;
        aVtx.ChiDOF = 0;
        aVtx.CTP = fCTP;
        aVtx.ID = tjs.vtx.size() + 1;
        if(!StoreVertex(tjs, aVtx)) {
          if(prt) mf::LogVerbatim("TC")<<" Failed storing vertex "<<tj.VtxID[end];
          return;
        }

        // make a copy
        Trajectory newTj = tj;
        newTj.ID = tjs.allTraj.size() + 1;

        // keep high charge hits, reassign other hits to the new trajectory
        unsigned short tp1 = lastHiTP+1;
        if (end==1) tp1 = lastHiTP-1;
        for (unsigned short ipt = std::min(tj.EndPt[1-end], tp1); ipt <= std::max(tj.EndPt[1-end], tp1); ++ipt){
          tj.Pts[ipt].Chg = 0;
          for (unsigned short ii = 0; ii < tj.Pts[ipt].Hits.size(); ++ii) {
            if(!tj.Pts[ipt].UseHit[ii]) continue;
            unsigned int iht = tj.Pts[ipt].Hits[ii];
            // This shouldn't happen but check anyway
            if(tjs.fHits[iht].InTraj != tj.ID) continue;
            tjs.fHits[iht].InTraj = newTj.ID;
            tj.Pts[ipt].UseHit[ii] = false;
          }//ii
        }//ipt
        SetEndPoints(tjs, tj);
        tj.VtxID[1-end] = aVtx.ID;
        tj.AlgMod[kSplitHiChgHits] = true;
        if(prt) {
          mf::LogVerbatim("TC")<<"Splitting trajectory ID "<<tj.ID<<" new EndPts "<<tj.EndPt[0]<<" to "<<tj.EndPt[1];
        }

        for (unsigned short ipt = std::min(newTj.EndPt[end], lastHiTP); ipt <= std::max(newTj.EndPt[end], lastHiTP); ++ipt){
          newTj.Pts[ipt].Chg = 0;
          for (unsigned short ii = 0; ii < newTj.Pts[ipt].Hits.size(); ++ii) {
            newTj.Pts[ipt].UseHit[ii] = false;
          }//ii
        }//ipt
        SetEndPoints(tjs, newTj);
        newTj.VtxID[end] = aVtx.ID;
        newTj.AlgMod[kSplitHiChgHits] = true;
        tjs.allTraj.push_back(newTj);
        
        break;     
      }
    }
  }


  void TrajClusterAlg::DefineTree(TTree* t) {
    showertree = t;

    showertree->Branch("BeginWir", &tjs.stv.BeginWir);
    showertree->Branch("BeginTim", &tjs.stv.BeginTim);
    showertree->Branch("BeginAng", &tjs.stv.BeginAng);
    showertree->Branch("BeginChg", &tjs.stv.BeginChg);
    showertree->Branch("BeginVtx", &tjs.stv.BeginVtx);

    showertree->Branch("EndWir", &tjs.stv.EndWir);
    showertree->Branch("EndTim", &tjs.stv.EndTim);
    showertree->Branch("EndAng", &tjs.stv.EndAng);
    showertree->Branch("EndChg", &tjs.stv.EndChg);
    showertree->Branch("EndVtx", &tjs.stv.EndVtx);

    showertree->Branch("MCSMom", &tjs.stv.MCSMom);

    showertree->Branch("PlaneNum", &tjs.stv.PlaneNum);
    showertree->Branch("TjID", &tjs.stv.TjID);
    showertree->Branch("IsShowerTj", &tjs.stv.IsShowerTj);
    showertree->Branch("ShowerID", &tjs.stv.ShowerID);
    showertree->Branch("IsShowerParent", &tjs.stv.IsShowerParent);
    showertree->Branch("StageNum", &tjs.stv.StageNum);

    showertree->Branch("Envelope", &tjs.stv.Envelope);
    showertree->Branch("EnvPlane", &tjs.stv.EnvPlane);
    showertree->Branch("EnvStage", &tjs.stv.EnvStage);
    showertree->Branch("EnvShowerID", &tjs.stv.EnvShowerID);

    showertree->Branch("nStages", &tjs.stv.nStages);
    showertree->Branch("nPlanes", &tjs.stv.nPlanes);

  } // end DefineTree

} // namespace cluster<|MERGE_RESOLUTION|>--- conflicted
+++ resolved
@@ -463,13 +463,6 @@
           FindShowers(tjs, fCTP);
         }
 
-<<<<<<< HEAD
-	//std::cout << "SHOWER TREE STAGE NUM SIZE: "  << tjs.stv.StageNum.size() << std::endl;
-	//showertree->Fill();
-=======
-        std::cout << "SHOWER TREE STAGE NUM SIZE: "  << tjs.stv.StageNum.size() << std::endl;
-        showertree->Fill();
->>>>>>> 3fce2dc9
       } // make showers
       // Match3D should be the last thing called for this tpcid
       Match3D(tpcid, false);
