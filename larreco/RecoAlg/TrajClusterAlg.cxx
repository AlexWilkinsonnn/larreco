--- conflicted
+++ resolved
@@ -2982,7 +2982,6 @@
       // grab the direction from the first calculation and don't let it reverse
       TVector3 prevDir = {0, 0, 0};
       bool first = true;
-<<<<<<< HEAD
       for(unsigned short startend = 0; startend < 2; ++startend) {
         double wsum = 0;
         TVector3 psum = {0, 0, 0};
@@ -2998,83 +2997,6 @@
             if(pos[0] < tjs.XLo || pos[0] > tjs.XHi) continue;
             if(pos[1] < tjs.YLo || pos[1] > tjs.YHi) continue;
             if(pos[2] < tjs.ZLo || pos[2] > tjs.ZHi) continue;
-=======
-      for(unsigned short ii = 0; ii < stps.size() - 1; ++ii) {
-        for(unsigned short jj = ii + 1; jj < stps.size(); ++jj) {
-          TVector3 pos, dir;
-          if(!TrajPoint3D(tjs, stps[ii], stps[jj], pos, dir)) {
-            if(prt) mf::LogVerbatim("TC")<<"  TrajPoint3D failed";
-            continue;
-          }
-          // sum to average the start position
-          ms.XYZ[0][0] += pos[0]; ms.XYZ[0][1] += pos[1]; ms.XYZ[0][2] += pos[2];
-          ++wsum;
-          if(first) {
-            first = false;
-            // ensure that the direction is away from a start vertex
-            if(ms.Vx3ID[0] > 0) {
-              if(pos[2] > ms.XYZ[0][2] && dir[2] < 0) {
-                dir *= -1;
-              } else if(pos[2] < ms.XYZ[0][2] && dir[2] > 0) {
-                dir *= -1;
-              }
-            } // start vertex exists
-            if(ms.Vx3ID[0] > 0 && pos[2] > ms.XYZ[0][2] && dir[2] < 0) dir *= -1;
-            prevDir = dir;
-          } else {
-            // a valid direction cosine exists
-            for(unsigned short ixyz = 0; ixyz < 3; ++ixyz) {
-              if(std::abs(prevDir[ixyz]) > 0.5) {
-                if(prevDir[ixyz] * dir[ixyz] < 0) dir *= -1;
-                break;
-              }
-            } // ixyz
-          } // prevDir changed
-          ms.Dir[0] += dir;
-        } // jj
-      } // ii
-      // do the average
-      if(ms.Dir[0].Mag() == 0) {
-        if(prt) mf::LogVerbatim("TC")<<"  Dir[0] has 0 magnitude";
-        continue;
-      }
-      ms.Dir[0].SetMag(1);
-      // correct the direction using a large direction cosine
-      for(unsigned short ixyz = 0; ixyz < 3; ++ixyz) {
-        if(std::abs(ms.Dir[0][ixyz]) > 0.5) {
-          if(ms.XYZ[1][ixyz] > ms.XYZ[0][ixyz] && ms.Dir[0][ixyz] < 0) ms.Dir[0] *= -1;
-          break;
-        }
-      } // ixyz
-      // define the position
-
-      if(wsum > 0) for(auto& xyz : ms.XYZ[0]) xyz /= wsum;
-      if(ms.XYZ[0][0] < tjs.XLo || ms.XYZ[0][0] > tjs.XHi) ms.Count = 0;
-      if(ms.XYZ[0][1] < tjs.YLo || ms.XYZ[0][1] > tjs.YHi) ms.Count = 0;
-      if(ms.XYZ[0][2] < tjs.ZLo || ms.XYZ[0][2] > tjs.ZHi) ms.Count = 0;
-      if(ms.Count == 0) {
-        if(prt) mf::LogVerbatim("TC")<<"  sXYZ is outside the TPC";
-        continue;
-      }
-      if(prt) {
-        mf::LogVerbatim myprt("TC");
-        myprt<<"F3DEP:";
-        for(auto& tp : stps) {
-          myprt<<" Tj "<<(int)tp.Delta<<" "<<PrintPos(tjs, tp.Pos)<<"_"<<tp.AngleCode<<"_"<<tp.NTPsFit;
-        } // tp
-      } // prt
-
-      /// Now define the end vertex
-      wsum = 0;
-      first = true;
-      for(unsigned short ii = 0; ii < etps.size() - 1; ++ii) {
-        for(unsigned short jj = ii + 1; jj < etps.size(); ++jj) {
-          TVector3 pos, dir;
-          if(!TrajPoint3D(tjs, etps[ii], etps[jj], pos, dir)) continue;
-          if(ms.Vx3ID[1] == 0) {
-            // no vertex so sum to average the start position
-            ms.XYZ[1][0] += pos[0]; ms.XYZ[1][1] += pos[1]; ms.XYZ[1][2] += pos[2];
->>>>>>> e336b4af
             if(first) {
               first = false;
               // ensure that the direction is away from a start vertex if one exists
