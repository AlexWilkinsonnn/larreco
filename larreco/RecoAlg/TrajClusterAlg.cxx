//////////////////////////////////////////////////////////////////////
///
/// Step crawling code used by TrajClusterAlg
///
/// Bruce Baller, baller@fnal.gov
///
///
////////////////////////////////////////////////////////////////////////

#include "larreco/RecoAlg/TrajClusterAlg.h"
#include "larreco/RecoAlg/TCAlg/DebugStruct.h"


// TEMP for FillTrajTruth
#include "larsim/MCCheater/BackTracker.h"

class TH1F;
class TH2F;
class TProfile;

struct SortEntry{
  unsigned int index;
  float length;
};

bool greaterThan (SortEntry c1, SortEntry c2) { return (c1.length > c2.length);}
bool lessThan (SortEntry c1, SortEntry c2) { return (c1.length < c2.length);}


namespace tca {

  //------------------------------------------------------------------------------
  TrajClusterAlg::TrajClusterAlg(fhicl::ParameterSet const& pset)
  {
    reconfigure(pset);
    
/*
    // define some histograms
    art::ServiceHandle<art::TFileService> tfs;
    fMCSMom_KE_e = tfs->make<TH2F>("MCSMom_KE_e","MCSMom vs tru KE - e", 50, 0 , 1000, 50, 0, 1000);
    fMCSMom_KE_mu = tfs->make<TH2F>("MCSMom_KE_mu","MCSMom vs tru KE - mu", 50, 0 , 1000, 50, 0, 1000);
    fMCSMom_KE_pi = tfs->make<TH2F>("MCSMom_KE_pi","MCSMom vs tru KE - pi", 50, 0 , 1000, 50, 0, 1000);
    fMCSMom_KE_p = tfs->make<TH2F>("MCSMom_KE_p","MCSMom vs tru KE - p", 50, 0 , 1000, 50, 0, 1000);

    art::ServiceHandle<art::TFileService> tfs;
    
    fnHitsPerTP[0] = tfs->make<TH1F>("nHitsPerTP0","nHits / TP Pln 0", 10, 0, 10);
    fnHitsPerTP[1] = tfs->make<TH1F>("nHitsPerTP1","nHits / TP Pln 1", 10, 0, 10);
    fnHitsPerTP[2] = tfs->make<TH1F>("nHitsPerTP2","nHits / TP Pln 2", 10, 0, 10);
    
    fDelta[0] = tfs->make<TH1F>("Delta0","Delta Pln 0", 100, 0, 2);
    fDelta[1] = tfs->make<TH1F>("Delta1","Delta Pln 1", 100, 0, 2);
    fDelta[2] = tfs->make<TH1F>("Delta2","Delta Pln 2", 100, 0, 2);
    
    fDeltaN[0] = tfs->make<TH1F>("DeltaN0","Normalized Delta Pln 0", 50, 0, 4);
    fDeltaN[1] = tfs->make<TH1F>("DeltaN1","Normalized Delta Pln 1", 50, 0, 4);
    fDeltaN[2] = tfs->make<TH1F>("DeltaN2","Normalized Delta Pln 2", 50, 0, 4);
    
    fCharge[0] = tfs->make<TH1F>("Charge0","Charge/Pt Pln 0", 100, 0, 500);
    fCharge[1] = tfs->make<TH1F>("Charge1","Charge/Pt Pln 1", 100, 0, 500);
    fCharge[2] = tfs->make<TH1F>("Charge2","Charge/Pt Pln 2", 100, 0, 500);
    
    fnHitsPerTP_Angle[0] = tfs->make<TH2F>("nhtpertp_angle0","Hits/TP vs Angle Pln 0", 10, 0 , M_PI/2, 9, 1, 10);
    fnHitsPerTP_Angle[1] = tfs->make<TH2F>("nhtpertp_angle1","Hits/TP vs Angle Pln 1", 10, 0 , M_PI/2, 9, 1, 10);
    fnHitsPerTP_Angle[2] = tfs->make<TH2F>("nhtpertp_angle2","Hits/TP vs Angle Pln 2", 10, 0 , M_PI/2, 9, 1, 10);
    
    fnHitsPerTP_AngleP[0] = tfs->make<TProfile>("nhtpertp_anglep0","Hits/TP vs Angle Pln 0", 10, 0 , M_PI/2, "S");
    fnHitsPerTP_AngleP[1] = tfs->make<TProfile>("nhtpertp_anglep1","Hits/TP vs Angle Pln 1", 10, 0 , M_PI/2, "S");
    fnHitsPerTP_AngleP[2] = tfs->make<TProfile>("nhtpertp_anglep2","Hits/TP vs Angle Pln 2", 10, 0 , M_PI/2, "S");
    
    fPrEP = tfs->make<TH1F>("PrEP"," Proton EP", 40, 0, 1);
    fMuPiEP = tfs->make<TH1F>("MuPiEP"," Muon, Pion EP", 40, 0, 1);
    fPrEP->Sumw2();
    fMuPiEP->Sumw2();

 */
    art::ServiceHandle<art::TFileService> tfs;

    fHitRMS[0] = tfs->make<TH1F>("hitrms0","Hit RMS Pln 0", 80, 0, 20);
    fHitRMS[1] = tfs->make<TH1F>("hitrms1","Hit RMS Pln 1", 80, 0, 20);
    fHitRMS[2] = tfs->make<TH1F>("hitrms2","Hit RMS Pln 2", 80, 0, 20);

    fTPWidth_Angle[0] = tfs->make<TH2F>("tpwidth_angle0","TP hit width vs Angle Pln 0", 20, 0, M_PI/2, 20, 0, 200);
    fTPWidth_Angle[1] = tfs->make<TH2F>("tpwidth_angle1","TP hit width vs Angle Pln 1", 20, 0, M_PI/2, 20, 0, 200);
    fTPWidth_Angle[2] = tfs->make<TH2F>("tpwidth_angle2","TP hit width vs Angle Pln 2", 20, 0, M_PI/2, 20, 0, 200);

    fTPWidth_AngleP[0] = tfs->make<TProfile>("tpwidth_anglep0","TP hit width vs Angle Pln 0", 10, 0, M_PI/2, "S");
    fTPWidth_AngleP[1] = tfs->make<TProfile>("tpwidth_anglep1","TP hit width vs Angle Pln 1", 10, 0, M_PI/2, "S");
    fTPWidth_AngleP[2] = tfs->make<TProfile>("tpwidth_anglep2","TP hit width vs Angle Pln 2", 10, 0, M_PI/2, "S");

    fExpect_Angle[0] = tfs->make<TProfile>("expect_angle0","Expected width vs Angle Pln 0", 11, 0, M_PI/2, "S");
    fExpect_Angle[1] = tfs->make<TProfile>("expect_angle1","Expected width vs Angle Pln 1", 11, 0, M_PI/2, "S");
    fExpect_Angle[2] = tfs->make<TProfile>("expect_angle2","Expected width vs Angle Pln 2", 11, 0, M_PI/2, "S");

    PrSum = 0;
    nPr = 0;
    MuPiSum = 0;
    nMuPi = 0;
    fEventsProcessed = 0;
//    if(fStudyMode) outFile.open("quality.txt");
    
  }
  
  bool TrajClusterAlg::SortByMultiplet(art::Ptr<recob::Hit> const& a, art::Ptr<recob::Hit> const& b)
  {
    // compare the wire IDs first:
    int cmp_res = a->WireID().cmp(b->WireID());
    if (cmp_res != 0) return cmp_res < 0; // order is decided, unless equal
    // decide by start time
    if (a->StartTick() != b->StartTick()) return a->StartTick() < b->StartTick();
    // if still undecided, resolve by local index
    return a->LocalIndex() < b->LocalIndex(); // if still unresolved, it's a bug!
  } // ClusterCrawlerAlg::SortByMultiplet()

  //------------------------------------------------------------------------------
  void TrajClusterAlg::reconfigure(fhicl::ParameterSet const& pset)
  {
 
    bool badinput = false;
    fHitFinderModuleLabel = pset.get<art::InputTag>("HitFinderModuleLabel");
    fMode                 = pset.get< short >("Mode", 0); // Default is don't use it
    fHitErrFac            = pset.get< float >("HitErrFac", 0.4);
    fMinAmp               = pset.get< float >("MinAmp", 5);
    fAngleRanges          = pset.get< std::vector<float>>("AngleRanges");
    fNPtsAve              = pset.get< short >("NPtsAve", 20);
    fMinPtsFit            = pset.get< std::vector<unsigned short >>("MinPtsFit");
    fMinPts               = pset.get< std::vector<unsigned short >>("MinPts");
    fMaxAngleRange        = pset.get< std::vector<unsigned short>>("MaxAngleRange");
    fMaxChi               = pset.get< float >("MaxChi", 10);
    fChgPullCut           = pset.get< float >("ChgPullCut", 3);
    fMultHitSep           = pset.get< float >("MultHitSep", 2.5);
    fKinkAngCut           = pset.get< float >("KinkAngCut", 0.4);
    fMaxWireSkipNoSignal  = pset.get< float >("MaxWireSkipNoSignal", 1);
    fMaxWireSkipWithSignal= pset.get< float >("MaxWireSkipWithSignal", 100);
    fProjectionErrFactor  = pset.get< float >("ProjectionErrFactor", 2);
    fJTMaxHitSep2         = pset.get< float >("JTMaxHitSep", 2);
    
    std::vector<std::string> skipAlgsVec = pset.get< std::vector<std::string>  >("SkipAlgs");
    
    fStudyMode            = pset.get< bool  >("StudyMode", false);
    fTagAllTraj           = pset.get< bool  >("TagAllTraj", false);
    fFillTruth            = pset.get< short >("FillTruth", 0);
    fDeltaRayTag          = pset.get< std::vector<short>>("DeltaRayTag", {-1, -1, -1});
    fMuonTag              = pset.get< std::vector<short>>("MuonTag", {-1, -1, -1});
    fShowerTag            = pset.get< std::vector<short>>("ShowerTag", {-1, -1});
    fMaxTrajSep           = pset.get< float >("MaxTrajSep", 4);
    fVertex2DCuts         = pset.get< std::vector<float >>("Vertex2DCuts", {-1, -1, -1, -1, -1});
    fVertex3DChiCut       = pset.get< float >("Vertex3DChiCut", -1);
    fMaxVertexTrajSep     = pset.get< std::vector<float>>("MaxVertexTrajSep");
    
    debug.Plane           = pset.get< int >("DebugPlane", -1);
    debug.Wire            = pset.get< int >("DebugWire", -1);
    debug.Tick            = pset.get< int >("DebugTick", -1);
    debug.WorkID          = pset.get< short>("DebugWorkID", 0);
    
    // check the angle ranges and convert from degrees to radians
    if(fAngleRanges.back() < 90) {
      std::cout<<"Last element of AngleRange != 90 degrees. Fixing it\n";
      fAngleRanges.back() = 90;
    }
    for(auto& range : fAngleRanges) {
      if(range < 0 || range > 90) throw art::Exception(art::errors::Configuration)<< "Invalid angle range "<<range<<" Must be 0 - 90 degrees";
      range *= M_PI / 180;
    } // range
    
    // convert the max traj separation into a separation^2
    fMaxTrajSep *= fMaxTrajSep;
    if(fJTMaxHitSep2 > 0) fJTMaxHitSep2 *= fJTMaxHitSep2;
    
    if(fMinPtsFit.size() != fMinPts.size()) badinput = true;
    if(fMaxVertexTrajSep.size() != fMinPts.size()) badinput = true;
    if(fMaxAngleRange.size() != fMinPts.size()) badinput = true;
    if(badinput) throw art::Exception(art::errors::Configuration)<< "Bad input from fcl file. Vector lengths are not the same";
    
    if(fVertex2DCuts.size() < 5) throw art::Exception(art::errors::Configuration)<<"Vertex2DCuts must be size 5";
    
    if(fMuonTag.size() < 3) throw art::Exception(art::errors::Configuration)<<"MuonTag must be size 3";
    if(fDeltaRayTag.size() < 3) throw art::Exception(art::errors::Configuration)<<"DeltaRayTag must be size 3";
    if(fShowerTag.size() < 3) throw art::Exception(art::errors::Configuration)<< "ShowerTag must be size 3";
    
    if(kAlgBitSize != AlgBitNames.size())
      throw art::Exception(art::errors::Configuration)<<"kAlgBitSize "<<kAlgBitSize<<" != AlgBitNames size "<<AlgBitNames.size();
    fAlgModCount.resize(kAlgBitSize);
    
    unsigned short ib;
    bool gotit, printHelp = false;
    for(ib = 0; ib < AlgBitNames.size(); ++ib) fUseAlg[ib] = true;
    for(auto strng : skipAlgsVec) {
      gotit = false;
      if(strng == "All") {
        // turn everything off
        for(ib = 0; ib < AlgBitNames.size(); ++ib) fUseAlg[ib] = false;
        std::cout<<"Turning all algs off\n";
        gotit = true;
        break;
      } // All off
      for(ib = 0; ib < AlgBitNames.size(); ++ib) {
        if(strng == AlgBitNames[ib]) {
          fUseAlg[ib] = false;
          gotit = true;
          break;
        }
      } // ib
      if(!gotit) {
        std::cout<<"Unknown SkipAlgs input string '"<<strng<<"'\n";
        printHelp = true;
      }
    } // strng
    if(printHelp) {
      std::cout<<"Valid AlgNames:";
      for(auto strng : AlgBitNames) std::cout<<" "<<strng;
      std::cout<<"\n";
      std::cout<<"Or specify All to turn all algs off\n";
    }
    // Change the polarity of ChkInTraj
    if(fUseAlg[kChkInTraj]) { fUseAlg[kChkInTraj] = false; } else { fUseAlg[kChkInTraj] = true; std::cout<<"Note: ChkInTraj will be slow...\n"; }
   
  } // reconfigure
  
  ////////////////////////////////////////////////
  void TrajClusterAlg::ClearResults() {
    // clear everything in reverse order in which it appears in tjs DataStructs.h
    // so that vectors that appear later in the list are not unnecessarily shifted
    // before they are cleared.
    tjs.tjphs.clear();
    tjs.inTrialVtx3.clear();
    tjs.vtx3.clear();
    tjs.vtx.clear();
    tjs.tcl.clear();
    tjs.inClus.clear();
    tjs.WireHitRange.clear();
    tjs.newHits.clear();
    tjs.inTraj.clear();
    tjs.fHits.clear();
    tjs.allTraj.clear();
  } // ClearResults()

  ////////////////////////////////////////////////
  void TrajClusterAlg::RunTrajClusterAlg(art::Event & evt, bool fMakeNewHits)
  {

    if(fMode == 0) return;
    
    // Get the hits
    art::ValidHandle< std::vector<recob::Hit>> hitVecHandle = evt.getValidHandle<std::vector<recob::Hit>>(fHitFinderModuleLabel);

    ++fEventsProcessed;
    if(hitVecHandle->size() < 3) return;
    
    // a gratuitous clearing of everything before we start
    ClearResults();
    
    tjs.fHits.resize(hitVecHandle->size());
 
    larprop = lar::providerFrom<detinfo::LArPropertiesService>();
    detprop = lar::providerFrom<detinfo::DetectorPropertiesService>();
    
    for (unsigned int iht = 0; iht < tjs.fHits.size(); ++iht) tjs.fHits[iht] = art::Ptr< recob::Hit>(hitVecHandle, iht);
    
    // sort it as needed;
    // that is, sorted by wire ID number,
    // then by start of the region of interest in time, then by the multiplet
    std::sort(tjs.fHits.begin(), tjs.fHits.end(), &SortByMultiplet);
    
    // check for debugging mode triggered by Plane, Wire, Tick
    if(debug.Plane >= 0 && debug.Plane < 3 && debug.WorkID >= 0 && debug.Wire > 0 && debug.Tick > 0) {
      std::cout<<"Looking for debug hit "<<debug.Plane<<":"<<debug.Wire<<":"<<debug.Tick;
      for(unsigned int iht = 0; iht < tjs.fHits.size(); ++iht) {
        if((int)tjs.fHits[iht]->WireID().Plane != debug.Plane) continue;
        if((int)tjs.fHits[iht]->WireID().Wire != debug.Wire) continue;
        if(tjs.fHits[iht]->PeakTime() < debug.Tick - 5) continue;
        if(tjs.fHits[iht]->PeakTime() > debug.Tick + 5) continue;
        debug.Hit = iht;
        std::cout<<" iht "<<iht<<" "<<debug.Plane<<":"<<PrintHit(tjs.fHits[iht]);
        std::cout<<" Amp "<<(int)tjs.fHits[iht]->PeakAmplitude();
        std::cout<<" RMS "<<std::fixed<<std::setprecision(1)<<tjs.fHits[iht]->RMS();
        std::cout<<" Chisq "<<std::fixed<<std::setprecision(1)<<tjs.fHits[iht]->GoodnessOfFit();
        std::cout<<" Mult "<<tjs.fHits[iht]->Multiplicity();
        std::cout<<"\n";
        break;
      } // iht
      if(debug.Hit == UINT_MAX) std::cout<<" not found\n";
    } // debugging mode

    
    // set all hits to the available state
    tjs.inTraj.resize(tjs.fHits.size(), 0);
    
    fRun = evt.run();
    fSubRun  = evt.subRun();
    fEvent = evt.event();
    fWorkID = 0;
    
    // Set true if a truly bad situation occurs
    fQuitAlg = false;
    fIsRealData = evt.isRealData();
    didPrt = false;
    
    // Stepping directions for a number of trial reconstruction runs
    std::vector<short> sdirs;
    
    unsigned short nTrials = 1;
    if(fMode == -1) {
      // Step from DS to US
      sdirs.push_back(-1);
    } else if(fMode == 1) {
      // Step from US to DS
      sdirs.push_back(1);
    } else {
      // Step in both directions
      sdirs.push_back(-1);
      sdirs.push_back(1);
      nTrials = 2;
    }
    
    for(unsigned short itr = 0; itr < sdirs.size(); ++itr) {
      fStepDir = sdirs[itr];
      InitializeAllTraj();
      for (geo::TPCID const& tpcid: geom->IterateTPCIDs()) {
        geo::TPCGeo const& TPC = geom->TPC(tpcid);
        FillWireHitRange(tpcid);
        if(fQuitAlg) return;
        for(fPlane = 0; fPlane < TPC.Nplanes(); ++fPlane) {
          // no hits on this plane?
          if(tjs.FirstWire[fPlane] > tjs.LastWire[fPlane]) continue;
          // Set the CTP code to ensure objects are compared within the same plane
          fCTP = EncodeCTP(tpcid.Cryostat, tpcid.TPC, fPlane);
          fCstat = tpcid.Cryostat;
          fTpc = tpcid.TPC;
          // reconstruct all trajectories in the current plane
          ReconstructAllTraj();
          if(fQuitAlg) {
            std::cout<<"RunTrajCluster failed in ReconstructAllTraj Run "<<fRun<<" Event "<<fEvent<<" EventsProcessed "<<fEventsProcessed<<"\n";
            mf::LogVerbatim("TC")<<"RunTrajCluster failed after ReconstructAllTraj";
            ClearResults();
            return;
          }
        } // fPlane
        // No sense taking muon direction if delta ray tagging is disabled
        if(fDeltaRayTag[0] >= 0) TagMuonDirections(tjs, fMuonTag[2], debug.WorkID);
        if(fVertex3DChiCut > 0) Find3DVertices(tpcid);
        // stash allTraj, etc in the trials vector if more than one is planned
        if(nTrials > 1 && !tjs.allTraj.empty()) {
          tjs.trial.push_back(tjs.allTraj);
          tjs.inTrialTraj.push_back(tjs.inTraj);
          tjs.inTrialVtx.push_back(tjs.vtx);
          tjs.inTrialVtx3.push_back(tjs.vtx3);
        }
      } // tpcid
    } // itr
    
    if(nTrials > 1) {
      AnalyzeTrials();
//      AdjudicateTrials(reAnalyze);
      tjs.trial.clear();
      tjs.inTrialTraj.clear();
      tjs.inTrialVtx.clear();
      tjs.inTrialVtx3.clear();
    }
//    if(fTagAllTraj) TagAllTraj();

    //    bool reAnalyze = false;
    // put MC info into the trajectory struct
    FillTrajTruth();
 
    // Convert trajectories in allTraj into clusters
    MakeAllTrajClusters(fMakeNewHits);
    if(fQuitAlg) {
      std::cout<<"RunTrajCluster failed in MakeAllTrajClusters\n";
      ClearResults();
      return;
    }
    CheckHitClusterAssociations();
    if(fQuitAlg) {
      ClearResults();
      std::cout<<"RunTrajCluster failed in CheckHitClusterAssociations\n";
      return;
    }

    if(TJPrt > 0 || debug.Plane >= 0) {
      mf::LogVerbatim("TC")<<"Done in RunTrajClusterAlg";
      for(unsigned short itj = 0; itj < tjs.allTraj.size(); ++itj) {
        if(tjs.allTraj[itj].WorkID == TJPrt) {
          PrintAllTraj("DBG", tjs, debug, itj, USHRT_MAX);
          break;
        }
      } // itj
      // Print summary of all TJs
      PrintAllTraj("RTC", tjs, debug, USHRT_MAX, 0);
    }

    // temp
    if(fStudyMode) {
      for(unsigned int iht = 0; iht < tjs.fHits.size(); ++iht) {
        if(tjs.fHits[iht]->Multiplicity() != 1) continue;
        if(tjs.fHits[iht]->GoodnessOfFit() < 0) continue;
        if(tjs.fHits[iht]->GoodnessOfFit() > 50) continue;
        unsigned short ipl = tjs.fHits[iht]->WireID().Plane;
        fHitRMS[ipl]->Fill(tjs.fHits[iht]->RMS());
      } // iht
      for(unsigned short itj = 0; itj < tjs.allTraj.size(); ++itj) {
        Trajectory& tj = tjs.allTraj[itj];
        if(tj.AlgMod[kKilled]) continue;
        if(tj.MCSMom == 0) continue;
        // TP hit width plots
        unsigned short ipl = tj.CTP;
        for(unsigned short ipt = tj.EndPt[0]; ipt <= tj.EndPt[1]; ++ipt) {
          TrajPoint& tp = tj.Pts[ipt];
          if(tp.Chg == 0) continue;
          float dang = tp.Ang;
          if(dang > M_PI) dang = M_PI;
          if(dang < -M_PI) dang = M_PI;
          if(dang < 0) dang = -dang;
          if(dang > M_PI/2) dang = M_PI - dang;
          // width of all used hits in this tp
          float hitWid = TPHitsRMS(tjs, tp, true);
          fTPWidth_Angle[ipl]->Fill(dang, hitWid);
          fTPWidth_AngleP[ipl]->Fill(dang, hitWid);
          float expect = 0;
          if(std::abs(tp.Dir[0]) > 0.001) expect = fAveHitRMS[ipl] + std::abs(tp.Dir[1]/tp.Dir[0])/tjs.UnitsPerTick;
          fExpect_Angle[ipl]->Fill(dang, expect);
//          std::cout<<dang<<" "<<hitWid<<" "<<expect<<" Dir0 "<<tp.Dir[0]<<"\n";
        } // ipt
        if(tj.TruKE == 0) continue;
/*
        unsigned short pdg = std::abs(tj.TruPDG);
        double mass = 0.511;
        if(pdg == 13) mass = 105.7;
        if(pdg == 211) mass = 139.6;
        if(pdg == 2212) mass = 938.3;
        double tPlusM = tjs.allTraj[itj].TruKE + mass;
        double truMom = sqrt(tPlusM * tPlusM - mass * mass);
        std::cout<<tj.CTP<<":"<<PrintPos(tjs, tj.Pts[tj.EndPt[0]])<<"-"<<tj.CTP<<":"<<PrintPos(tjs, tj.Pts[tj.EndPt[1]]);
        std::cout<<" MCS TruKE "<<tj.TruKE<<" pdg "<<tj.TruPDG<<" MCSMom "<<(int)tj.MCSMom<<" EffPur "<<std::setprecision(2)<<tj.EffPur<<"\n";
        if(pdg == 11) fMCSMom_KE_e->Fill(tj.TruKE, tj.MCSMom);
        if(pdg == 13) fMCSMom_KE_mu->Fill(tj.TruKE, tj.MCSMom);
        if(pdg == 211) fMCSMom_KE_pi->Fill(tj.TruKE, tj.MCSMom);
        if(pdg == 2212) fMCSMom_KE_p->Fill(tj.TruKE, tj.MCSMom);
 */
      } // itj
/*
      for(unsigned short itj = 0; itj < tjs.allTraj.size(); ++itj) {
        if(tjs.allTraj[itj].AlgMod[kKilled]) continue;
        Trajectory& tj = tjs.allTraj[itj];
        unsigned short npwc = NumPtsWithCharge(tj, false);
        outFile<<tj.CTP<<" "<<npwc<<" "<<std::abs(tj.Pts[0].Ang)<<" "<<tj.MCSMom<<"\n";
        if(npwc < 20) continue;
        if(tj.MCSMom < 0.5) continue;
        std::cout<<"Bad npwc "<<npwc<<" Ang "<<std::abs(tj.Pts[0].Ang)<<" MCSMom "<<tj.MCSMom<<" WorkID "<<tj.WorkID;
        std::cout<<" "<<tj.CTP<<":"<<PrintPos(tjs, tj.Pts[0]);
        unsigned short endPt = tj.Pts.size()-1;
        std::cout<<" "<<tj.CTP<<":"<<PrintPos(tjs, tj.Pts[endPt]);
        std::cout<<"\n";
      } // itj
*/
    } // studymode

    // Print some reco-truth information to the screen
    if(fFillTruth > 0) {
      std::cout<<"Event "<<evt.event();
      double ave = -1;
      if(nMuPi > 0) ave = MuPiSum / (double)nMuPi;
      std::cout<<" nMuPi "<<nMuPi<<" MuPiEP "<<std::setprecision(2)<<ave;
      ave = -1;
      if(nPr > 0) ave = PrSum / (double)nPr;
      std::cout<<" nPr "<<nPr<<" PrEP "<<std::setprecision(2)<<ave;
      ave = -1;
      double sum = nPr + nMuPi;
      if(sum > 0) ave = (PrSum + MuPiSum) / sum;
      std::cout<<" combined "<<std::setprecision(2)<<ave;
      std::cout<<"\n";
    }

    // convert vertex time from WSE to ticks
    for(auto& avtx : tjs.vtx) avtx.Pos[1] /= tjs.UnitsPerTick;
    
    std::cout<<"RunTrajCluster success run "<<fRun<<" event "<<fEvent<<" allTraj size "<<tjs.allTraj.size()<<" events processed "<<fEventsProcessed<<"\n";
    
  } // RunTrajClusterAlg

  ////////////////////////////////////////////////
  void TrajClusterAlg::InitializeAllTraj()
  {
    tjs.allTraj.clear();
    std::fill(tjs.inTraj.begin(), tjs.inTraj.end(), 0);
    tjs.vtx.clear();
    tjs.vtx3.clear();
  } // InitializeAllTraj

  ////////////////////////////////////////////////
  void TrajClusterAlg::AnalyzeTrials()
  {
    // Analyze the Set of All Trajectories to construct a single set of trajectories
    // that is the best. The results are stored in tjs.allTraj.
    
    // This shouldn't happen but do it anyway
    if(tjs.trial.size() == 1) {
      tjs.allTraj = tjs.trial[0];
      return;
    }
    mf::LogVerbatim myprt("TC");

    unsigned short itrial, itj, jtrial, jtj, nSameHits = 0;
/*
    unsigned short nHitsInTraj;
    for(itrial = 0; itrial < tjs.trial.size(); ++itrial) {
      nHitsInTraj = 0;
      for(itj = 0; itj < tjs.trial[itrial].size(); ++itj) nHitsInTraj += tjs.trial[itrial][itj].NHits;
      myprt<<"Plane "<<fPlane<<" trial "<<itrial<<" NHits in all trajectories "<<nHitsInTraj<<"\n";
    } // is
*/
    std::vector<unsigned int> iHitVec, jHitVec;
    tjs.tjphs.clear();
    TjPairHitShare tmp;
    for(itrial = 0; itrial < tjs.trial.size() - 1; ++itrial) {
      for(itj = 0; itj < tjs.trial[itrial].size(); ++itj) {
        if(tjs.trial[itrial][itj].CTP != 1) continue;
        // ignore obsolete trajectories
        if(tjs.trial[itrial][itj].AlgMod[kKilled]) continue;
        // look at long trajectories for testing
        if(tjs.trial[itrial][itj].EndPt[1] < 5) continue;
        PutTrajHitsInVector(tjs.trial[itrial][itj], true, iHitVec);
        for(jtrial = itrial + 1; jtrial < tjs.trial.size(); ++jtrial) {
          for(jtj = 0; jtj < tjs.trial[jtrial].size(); ++jtj) {
            if(tjs.trial[jtrial][jtj].CTP != tjs.trial[itrial][itj].CTP) continue;
            if(tjs.trial[jtrial][jtj].AlgMod[kKilled]) continue;
            PutTrajHitsInVector(tjs.trial[jtrial][jtj], true, jHitVec);
            CountSameHits(iHitVec, jHitVec, nSameHits);
            if(nSameHits == 0) continue;
            tmp.iTrial = itrial; tmp.iTj = itj;
            tmp.jTrial = jtrial; tmp.jTj = jtj;
            tmp.nSameHits = nSameHits;
            tjs.tjphs.push_back(tmp);
            // keep track of the
          } // jtj
        } // jtr
      } // itj
    } // itr
    
    myprt<<"  itr  itj   Pts    from        to    jtr  jtj   Pts   from  to   nSameHits\n";
    unsigned short ept0, ept1, inpt, jnpt;
    for(auto& tmp : tjs.tjphs) {
      itrial = tmp.iTrial; jtrial = tmp.jTrial;
      itj = tmp.iTj; jtj = tmp.jTj;
      auto& iTj = tjs.trial[itrial][itj];
      inpt = NumPtsWithCharge(iTj, true);
      auto& jTj = tjs.trial[jtrial][jtj];
      jnpt = NumPtsWithCharge(jTj, true);
      // ignore if only a few hits are shared
      if(tmp.nSameHits < 5) continue;
      ept0 = iTj.EndPt[0];
      ept1 = iTj.EndPt[1];
      myprt<<std::setw(5)<<tmp.iTrial<<std::setw(5)<<itj<<" "<<inpt<<" "<<PrintPos(tjs, iTj.Pts[ept0])<<" - "<<PrintPos(tjs, iTj.Pts[ept1]);
      ept0 = jTj.EndPt[0];
      ept1 = jTj.EndPt[1];
      myprt<<std::setw(5)<<tmp.jTrial<<std::setw(5)<<jtj<<" "<<jnpt<<" "<<PrintPos(tjs, jTj.Pts[ept0])<<" - "<<PrintPos(tjs, jTj.Pts[ept1]);
      myprt<<std::setw(6)<<tmp.nSameHits<<"\n";
    }

  } // AnalyzeTrials

  ////////////////////////////////////////////////
  bool TrajClusterAlg::MergeAndStore(unsigned short itj1, unsigned short itj2)
  {
    // Merge the two trajectories and store them. Returns true if it was successfull.
    // Merging is done between the end of tj1 and the beginning of tj2
    // First check for major failures
    fQuitAlg = true;
    if(itj1 > tjs.allTraj.size() - 1) return false;
    if(itj2 > tjs.allTraj.size() - 1) return false;
    if(tjs.allTraj[itj1].AlgMod[kKilled] || tjs.allTraj[itj2].AlgMod[kKilled]) {
      mf::LogWarning("TC")<<"MergeAndStore: Trying to merge a killed trajectory. Here they are ";
      PrintAllTraj("tj1", tjs, debug, itj1, USHRT_MAX);
      PrintAllTraj("tj1", tjs, debug, itj2, USHRT_MAX);
      return false;
    }
    
    // make a copy so they can be trimmed as needed
    // tj1 goes in work so we can use Storework
    work = tjs.allTraj[itj1];
    Trajectory tj2 = tjs.allTraj[itj2];
    
    // ensure that these are in the same step order
    if(work.StepDir != tj2.StepDir) return false;
    
    // assume that everything will succeed
    fQuitAlg = false;
    
    // remove any points at the end of tj1 that don't have used hits
    work.Pts.resize(work.EndPt[1] + 1);
    
    // determine if they overlap by finding the point on tj2 that is closest
    // to the end point of tj1.
    TrajPoint& endWorkTP = work.Pts[work.EndPt[1]];
    // Set minSep large so that dead wire regions are accounted for
    float minSep = 1000;
    unsigned short tj2ClosePt = 0;
    // Note that TrajPointTrajDOCA only considers TPs that have charge
    TrajPointTrajDOCA(tjs, endWorkTP, tj2, tj2ClosePt, minSep);
    // check for full overlap
    if(tj2ClosePt > tj2.EndPt[1]) return false;
    // check for the following possibilities, where - indicates a TP with charge
    // work:  --------------
    // tj2:                  -------------
    // Another possibility with overlap
    // work:  --------------
    // tj2:               ---------------
    
    // The approach is to append tj2 to tj1, store tj1 as a new trajectory,
    // and re-assign all hits to the new trajectory
    
    // First ensure that any hit will appear only once in the merged trajectory in the overlap region
    // whether it is used or unused. The point on tj2 where the merge will begin, tj2ClosePt, will be
    // increased until this condition is met.
    // Make a temporary vector of work hits in the end points for simpler searching
    std::vector<unsigned int> workHits;
    for(unsigned short ii = 0; ii < work.Pts.size(); ++ii) {
      // only go back a few points in work
      if(ii > 10) break;
      unsigned short ipt = work.Pts.size() - 1 - ii;
      workHits.insert(workHits.end(), work.Pts[ipt].Hits.begin(), work.Pts[ipt].Hits.end());
      if(ipt == 0) break;
    } // ii
    
    bool bumpedPt = true;
    while(bumpedPt) {
      bumpedPt = false;
      for(unsigned short ii = 0; ii < tj2.Pts[tj2ClosePt].Hits.size(); ++ii) {
        unsigned int iht = tj2.Pts[tj2ClosePt].Hits[ii];
        if(std::find(workHits.begin(), workHits.end(), iht) != workHits.end()) bumpedPt = true;
      } // ii
      if(bumpedPt && tj2ClosePt < tj2.EndPt[1]) {
        ++tj2ClosePt;
      } else {
        break;
      }
    } // bumpedPt
    
    // append tj2 hits to tj1
    work.Pts.insert(work.Pts.end(), tj2.Pts.begin() + tj2ClosePt, tj2.Pts.end());
    
    // A more exhaustive check that hits only appear once
    if(HasDuplicateHits(work)) return false;
/*
    // put ALL work hits in workHits
    workHits.clear();
    PutTrajHitsInVector(work, false, workHits);
    for(unsigned short ii = 0; ii < workHits.size() - 1; ++ii) {
      for(unsigned short jj = ii + 1; jj < workHits.size(); ++jj) if(workHits[ii] == workHits[jj]) return false;
     } // iht
*/
    // kill the original trajectories
    MakeTrajectoryObsolete(tjs, itj1);
    MakeTrajectoryObsolete(tjs, itj2);
    // Do this so that StoreWork keeps the correct WorkID (of itj1)
    work.ID = work.WorkID;
    StoreWork();
    return true;
    
  } // MergeAndStore

  ////////////////////////////////////////////////
  void TrajClusterAlg::CountSameHits(std::vector<unsigned int>& iHitVec, std::vector<unsigned int>& jHitVec, unsigned short& nSameHits)
  {
    // Counts the number of hits that are used in two different vectors of hits
    nSameHits = 0;
    for(unsigned short ii = 0; ii < iHitVec.size(); ++ii) {
      if(std::find(jHitVec.begin(), jHitVec.end(), iHitVec[ii]) != jHitVec.end()) ++nSameHits;
    }
  } // CountSameHits
  
  ////////////////////////////////////////////////
  void TrajClusterAlg::ReconstructAllTraj()
  {
    // Reconstruct clusters in fPlane and put them in allTraj
    
    unsigned int ii, iwire, jwire, iht, jht;
    
    if(fPlane > tjs.FirstWire.size() - 1) {
      mf::LogWarning("TC")<<"ReconstructAllTraj called with invalid fPlane "<<fPlane;
      fQuitAlg = true;
      return;
    }
    
    unsigned int nwires = tjs.LastWire[fPlane] - tjs.FirstWire[fPlane] - 1;
    unsigned int ifirsthit, ilasthit, jfirsthit, jlasthit;
    float fromWire, fromTick, toWire, toTick, deltaRms, iqtot, jqtot;
    bool sigOK;
    std::vector<unsigned int> iHitsInMultiplet, jHitsInMultiplet;
    unsigned short ihtIndex, jhtIndex;
    
    // turn of trajectory printing
    TJPrt = 0;
    didPrt = false;
    
    // Make several passes through the hits with user-specified cuts for each
    // pass. In general these are to not reconstruct large angle trajectories on
    // the first pass
    for(unsigned short pass = 0; pass < fMinPtsFit.size(); ++pass) {
      fPass = pass;
      for(ii = 0; ii < nwires; ++ii) {
        // decide which way to step given the sign of fStepDir
        if(fStepDir > 0) {
          // step DS
          iwire = tjs.FirstWire[fPlane] + ii;
          jwire = iwire + 1;
        } else {
          // step US
          iwire = tjs.LastWire[fPlane] - ii - 1;
          jwire = iwire - 1;
        }
        // skip bad wires or no hits on the wire
        if(tjs.WireHitRange[fPlane][iwire].first < 0) continue;
        if(tjs.WireHitRange[fPlane][jwire].first < 0) continue;
        ifirsthit = (unsigned int)tjs.WireHitRange[fPlane][iwire].first;
        ilasthit = (unsigned int)tjs.WireHitRange[fPlane][iwire].second;
        jfirsthit = (unsigned int)tjs.WireHitRange[fPlane][jwire].first;
        jlasthit = (unsigned int)tjs.WireHitRange[fPlane][jwire].second;
        for(iht = ifirsthit; iht < ilasthit; ++iht) {
          // ignore below-threshold hits
          if(tjs.fHits[iht]->PeakAmplitude() < fMinAmp) continue;
          // clear out any leftover work tjs.inTraj's that weren't cleaned up properly
//          for(oht = ifirsthit; oht < ilasthit; ++oht) if(tjs.inTraj[oht] < 0) tjs.inTraj[oht] = 0;
          prt = (iht == debug.Hit);
          if(prt) didPrt = true;
          // Only consider hits that are available
          if(tjs.inTraj[iht] != 0) continue;
          // We hope to make a trajectory point at the hit position of iht in WSE units
          // with a direction pointing to jht
          fromWire = tjs.fHits[iht]->WireID().Wire;
          fromTick = tjs.fHits[iht]->PeakTime();
          iqtot = tjs.fHits[iht]->Integral();
          GetHitMultiplet(iht, iHitsInMultiplet, ihtIndex);
          if(iHitsInMultiplet.size() > 1) HitMultipletPosition(iht, fromTick, deltaRms, iqtot);
          bool fatIHit = (HitsRMS(tjs, iHitsInMultiplet) > 3 * fAveHitRMS[fPlane]);
          if(prt) mf::LogVerbatim("TC")<<"+++++++ Pass "<<fPass<<" Found debug hit "<<fPlane<<":"<<PrintHit(tjs.fHits[iht])<<" tjs.inTraj "<<tjs.inTraj[iht]<<" RMS "<<tjs.fHits[iht]->RMS()<<" BB Multiplicity "<<iHitsInMultiplet.size()<<" HitsRMS "<<HitsRMS(tjs, iHitsInMultiplet)<<" fatIHit "<<fatIHit;
          for(jht = jfirsthit; jht < jlasthit; ++jht) {
            // Only consider hits that are available
            if(tjs.inTraj[iht] != 0) continue;
            if(tjs.inTraj[jht] != 0) continue;
            if(tjs.fHits[jht]->PeakAmplitude() < fMinAmp) continue;
            // clear out any leftover work tjs.inTraj's that weren't cleaned up properly
            for(unsigned short oht = jfirsthit; oht < jlasthit; ++oht) {
              if(tjs.inTraj[oht] < 0) {
                mf::LogVerbatim("TC")<<"Bad cleanup "<<PrintHit(tjs.fHits[oht])<<" "<<tjs.inTraj[oht]<<" events processed "<<fEventsProcessed;
                std::cout<<"Bad cleanup "<<PrintHit(tjs.fHits[oht])<<" "<<tjs.inTraj[oht]<<" events processed "<<fEventsProcessed<<" fWorkID "<<fWorkID<<"\n";
                tjs.inTraj[oht] = 0;
//                fQuitAlg = true;
//                return;
              }
            }
            toWire = jwire;
            toTick = tjs.fHits[jht]->PeakTime();
            jqtot = tjs.fHits[jht]->Integral();
            if(jqtot < 1) continue;
            GetHitMultiplet(jht, jHitsInMultiplet, jhtIndex);
            bool fatJHit = (HitsRMS(tjs, jHitsInMultiplet) > 3 * fAveHitRMS[fPlane]);
            if(fPass == 0) {
              // require both hits to be consistent
              if(fatIHit && !fatJHit) continue;
              if(!fatIHit && fatJHit) continue;
            } else {
              // pass > 0
              HitMultipletPosition(jht, toTick, deltaRms, jqtot);
            }
            if(prt) mf::LogVerbatim("TC")<<"+++++++ checking ClusterHitsOK with jht "<<fPlane<<":"<<PrintHit(tjs.fHits[jht])<<" BB Multiplicity "<<jHitsInMultiplet.size()<<" HitsRMS "<<HitsRMS(tjs, jHitsInMultiplet)<<" fatJhit "<<fatJHit<<" setting toTick to "<<(int)toTick;
            // Ensure that the hits StartTick and EndTick have the proper overlap
            if(!TrajHitsOK(iht, jht)) continue;
            // start a trajectory with direction from iht -> jht
            StartWork(fromWire, fromTick, toWire, toTick, fCTP);
            if(didPrt) TJPrt = work.WorkID;
            // check for a major failure
            if(fQuitAlg) return;
            if(work.Pts.empty()) {
              if(prt) mf::LogVerbatim("TC")<<"ReconstructAllTraj: StartWork failed";
              prt = false;
              ReleaseWorkHits();
              continue;
            }
            unsigned short angRange = AngleRange(work.Pts[0]);
            // check for a large angle crawl
            if(angRange > fMaxAngleRange[work.Pass]) {
              if(prt) mf::LogVerbatim("TC")<<"ReconstructAllTraj: Wrong angle range "<<angRange<<" for this pass "<<work.Pass;
              prt = false;
              ReleaseWorkHits();
              continue;
            }
            // now we can see if the hit multiplicity meets the requirements for this pass
//            if(iHitsInMultiplet.size() > fAngleRangeCuts[angRange].MaxHitMultiplicity || jHitsInMultiplet.size() > fAngleRangeCuts[angRange].MaxHitMultiplicity) continue;
            if(iHitsInMultiplet.size() > 1 || jHitsInMultiplet.size() > 1) work.Pts[0].DeltaRMS = deltaRms;
            // don't include the charge of iht since it will be low if this
            // is a starting/ending track
            work.AveChg = jqtot;
            // try to add close hits
            AddHits(work, 0, sigOK);
            // check for a major failure
            if(fQuitAlg) return;
            if(!sigOK || NumUsedHits(work.Pts[0]) == 0) {
              if(prt) mf::LogVerbatim("TC")<<" No hits at initial trajectory point ";
              prt = false;
              ReleaseWorkHits();
              continue;
            }
            // print the header and the first TP
            if(prt) PrintTrajectory("RAT", tjs, work, USHRT_MAX);
            // We can't update the trajectory yet because there is only one TP.
            work.EndPt[0] = 0;
            // now try stepping away
            StepCrawl();
            // check for a major failure
            if(fQuitAlg) return;
            if(prt) mf::LogVerbatim("TC")<<" After first StepCrawl. fGoodWork "<<fGoodWork<<" fTryWithNextPass "<<fTryWithNextPass;
            if(!fGoodWork && fTryWithNextPass) {
              StepCrawl();
              if(!fGoodWork || !fUpdateTrajOK) {
                if(prt) mf::LogVerbatim("TC")<<" xxxxxxx StepCrawl failed AGAIN. fTryWithNextPass "<<fTryWithNextPass;
                prt = false;
                ReleaseWorkHits();
                continue;
              } // Failed again
            }
            // Check the quality of the work trajectory
            CheckTraj(work);
            // check for a major failure
            if(fQuitAlg) return;
            if(prt) mf::LogVerbatim("TC")<<"ReconstructAllTraj: After CheckWork EndPt "<<work.EndPt[0]<<"-"<<work.EndPt[1]<<" fGoodWork "<<fGoodWork<<" fTryWithNextPass "<<fTryWithNextPass;
            if(fTryWithNextPass) {
              // Most likely, the first part of the trajectory was good but the latter part
              // had too many unused hits. The work vector was
              // truncated and fPass incremented, so give it another try
              work.AlgMod[kTryWithNextPass] = true;
              StepCrawl();
              // check for a major failure
              if(fQuitAlg) return;
              if(!fGoodWork) {
                if(prt) mf::LogVerbatim("TC")<<" xxxxxxx StepCrawl failed AGAIN after CheckWork";
                ReleaseWorkHits();
                continue;
              } // Failed again
            } // fTryWithNextPass
            if(prt) mf::LogVerbatim("TC")<<"StepCrawl done: fGoodWork "<<fGoodWork<<" NumPtsWithCharge "<<NumPtsWithCharge(work, true)<<" cut "<<fMinPts[work.Pass];
            // decide if the trajectory is long enough for this pass
            if(!fGoodWork || NumPtsWithCharge(work, true) < fMinPts[work.Pass]) {
              if(prt) mf::LogVerbatim("TC")<<" xxxxxxx Not enough points "<<NumPtsWithCharge(work, true)<<" minimum "<<fMinPts[work.Pass]<<" or !fGoodWork";
              ReleaseWorkHits();
              continue;
            }
            ReversePropagate(work);
            if(prt) mf::LogVerbatim("TC")<<"ReconstructAllTraj: calling StoreWork with npts "<<work.EndPt[1];
            StoreWork();
            // check for a major failure
            if(fQuitAlg) return;
            break;
          } // jht
          // THIS LOOKS WRONG
//          if(tjs.inTraj[iht] > 0) break;
        } // iht
      } // iwire
      EndMerge();
      if(fQuitAlg) return;
      TagDeltaRays(tjs, fCTP, fDeltaRayTag, debug.WorkID);
      Find2DVertices();
      if(fQuitAlg) return;
    } // fPass
    
    // Use unused hits in all trajectories
    UseUnusedHits();
    
    // make junk trajectories using nearby un-assigned hits
    if(fJTMaxHitSep2 > 0) {
      FindJunkTraj();
      if(fQuitAlg) return;
    }
    TagDeltaRays(tjs, fCTP, fDeltaRayTag, debug.WorkID);
    TagShowerTraj(tjs, fCTP, fShowerTag, debug.WorkID);
    Find2DVertices();
    // check for a major failure
    if(fQuitAlg) return;
    
    // last attempt to attach Tjs to vertices
    for(unsigned short ivx = 0; ivx < tjs.vtx.size(); ++ivx) if(tjs.vtx[ivx].NTraj > 0) AttachAnyTrajToVertex(ivx);
    
     work.Pts.clear();
    
//    if(didPrt) PrintAllTraj("RAT", tjs, debug, USHRT_MAX, USHRT_MAX);
    
  } // ReconstructAllTraj

  //////////////////////////////////////////
  void TrajClusterAlg::UseUnusedHits()
  {
    if(tjs.allTraj.size() == 0) return;
    if(!fUseAlg[kUseUnusedHits]) return;
    
    for(unsigned short itj = 0; itj < tjs.allTraj.size(); ++itj) {
      Trajectory& tj = tjs.allTraj[itj];
      if(tj.AlgMod[kKilled]) continue;
      for(unsigned short ipt = 0; ipt < tj.Pts.size(); ++ipt) {
        if(AngleRange(tj.Pts[ipt]) == 0) continue;
//        if(!IsLargeAngle(tj.Pts[ipt])) continue;
        bool hitsAdded = false;
        for(unsigned short ii = 0; ii < tj.Pts[ipt].Hits.size(); ++ii) {
          // hit is associated with this point and it is not used
          if(tj.Pts[ipt].UseHit[ii]) continue;
          unsigned int iht = tj.Pts[ipt].Hits[ii];
          // and it is not used in any other trajectory
          if(tjs.inTraj[iht] != 0) continue;
          tj.Pts[ipt].UseHit[ii] = true;
          tjs.inTraj[iht] = tj.ID;
          hitsAdded = true;
        } // ii
        if(hitsAdded) {
          DefineHitPos(tj.Pts[ipt]);
          tj.AlgMod[kUseUnusedHits] = true;
          if(prt) mf::LogVerbatim("TC")<<"UseUnusedHits: Using hits on ipt "<<ipt;
        }
      } // ipt
      if(tj.AlgMod[kUseUnusedHits]) SetEndPoints(tjs, tj);
    } // itj
    
  } // UseUnusedHits
  
  //////////////////////////////////////////
  void TrajClusterAlg::ReversePropagate(Trajectory& tj)
  {
    // Reverse the trajectory and propagate the fit from the end
    // to the beginning, possibly masking off hits that were associated
    // with TPs along the way
    
    if(!fUseAlg[kRevProp]) return;
    
    if(NumPtsWithCharge(tj, false) < 10) return;
    
    // Only consider trajectories that have had their beginning trajectory points
    // updated by FixTrajBegin
    if(!tj.AlgMod[kFixBegin]) return;
    
    // decide how complicated this should get. If the delta values at the beginning are not
    // too bad, we can just mask them off. If this is not the case, then the trajectory should
    // be truly reverse propagated, which necessitates re-fitting the trajectory points at the beginning


    if(prt) {
      mf::LogVerbatim("TC")<<"ReversePropagate: No charge compatability requirement";
    }
    
/*

    // Start at ipt = 0 to try to pick up any hits that may be been neglected at the beginning.
    // While we are doing this, count the number of points not used
    unsigned short nPtsNotUsed = 0;
    for(unsigned short ipt = 0; ipt < tj.EndPt[0] + 5; ++ipt) {
      float qIn = tj.Pts[ipt].Chg;
      UnsetUsedHits(tj.Pts[ipt]);
      float maxDelta = 5 * tj.Pts[tj.EndPt[1]].DeltaRMS;
      // be looser if there is only one hit
      if(tj.Pts[ipt].Hits.size() == 1) maxDelta *= 1.5;
      FindUseHits(tj, ipt, maxDelta, false);
      DefineHitPos(tj.Pts[ipt]);
      if(tj.Pts[ipt].Chg == 0) ++nPtsNotUsed;
      tj.Pts[ipt].Delta = PointTrajDOCA(tjs, tj.Pts[ipt].HitPos[0], tj.Pts[ipt].HitPos[1], tj.Pts[ipt]);
      if(tj.Pts[ipt].Chg != qIn) tj.AlgMod[kRevProp] = true;
      if(prt) PrintTrajectory("RP1", tjs, tj, ipt);
    } //ipt
    if(tj.AlgMod[kRevProp]) SetEndPoints(tjs, tj);
    
    // All the points were used so there is no reason to get more complicated
    if(nPtsNotUsed == 0) return;

    // save a copy in case something bad happens
    Trajectory TjCopy = tj;
    
    ReverseTraj(tj);
    
    // mask off the last 5 points from the fit (that may have just been added above)
    for(unsigned short ii = 0; ii < 5; ++ii) {
      unsigned short ipt = tj.EndPt[1] - ii;
      UnsetUsedHits(tj.Pts[ipt]);
    } // ii
    SetEndPoints(tjs, tj);
    
    if(prt) mf::LogVerbatim("TC")<<" Reverse propagate the trajectory - really";
    
    // Update the trajectory parameters w/o these points
    UpdateDeltaRMS(tj);
    // TODO Others?
    
    // Now add them back in and re-fit as we go. Start by refitting the
    // last point, which shouldn't really have any effect since we are fitting
    // the same number of points. The only difference is that the trajectory is flipped
    UpdateTraj(tj);
    if(!fUpdateTrajOK) {
      std::cout<<"ReversePropagate: failed on the first fit. This is really bad. Recovering";
      tj = TjCopy;
      return;
    }
    unsigned short startPt = tj.EndPt[1];
    for(unsigned short ipt = startPt; ipt < tj.Pts.size(); ++ipt) {
      float maxDelta = 5 * tj.Pts[tj.EndPt[1]].DeltaRMS;
      // be looser if there is only one hit
      if(tj.Pts[ipt].Hits.size() == 1) maxDelta *= 1.5;
      // Maybe we should use charge here...
      FindUseHits(tj, ipt, maxDelta, false);
      DefineHitPos(tj.Pts[ipt]);
      if(tj.Pts[ipt].Chg == 0) continue;
      UpdateTraj(tj);
      if(!fUpdateTrajOK) {
        std::cout<<"ReversePropagate: failed on point "<<ipt;
        tj = TjCopy;
        return;
      } //
      if(prt) PrintTrajectory("RP2", tjs, tj, ipt);
    } // ipt
*/
    if(prt) mf::LogVerbatim("TC")<<" Reverse propagate commented out for now";

  } // ReversePropagate
  
  //////////////////////////////////////////
  void TrajClusterAlg::FindJunkTraj()
  {
    // Makes junk trajectories using unassigned hits
    
    if(fPlane > tjs.FirstWire.size() - 1) {
      mf::LogWarning("TC")<<"FindJunkTraj called with invalid fPlane "<<fPlane;
      fQuitAlg = true;
      return;
    }
    
    unsigned int iwire, ifirsthit, ilasthit, iht;
    unsigned int jwire, jfirsthit, jlasthit, jht;
    unsigned int kwire, kfirsthit, klasthit, kht;
    unsigned int fromIndex;
    unsigned int loWire, hiWire;
    float loTime, hiTime;
    bool hitsAdded;
    unsigned short nit, tht, newTjIndex;
    
    // shouldn't have to do this but...
    for(iht = 0; iht < tjs.fHits.size(); ++iht) if(tjs.inTraj[iht] < 0) tjs.inTraj[iht] = 0;
    
    std::vector<unsigned int> tHits;
    for(iwire = tjs.FirstWire[fPlane]; iwire < tjs.LastWire[fPlane] - 1; ++iwire) {
      // skip bad wires or no hits on the wire
      if(tjs.WireHitRange[fPlane][iwire].first < 0) continue;
      jwire = iwire + 1;
      if(tjs.WireHitRange[fPlane][jwire].first < 0) continue;
      ifirsthit = (unsigned int)tjs.WireHitRange[fPlane][iwire].first;
      ilasthit = (unsigned int)tjs.WireHitRange[fPlane][iwire].second;
      jfirsthit = (unsigned int)tjs.WireHitRange[fPlane][jwire].first;
      jlasthit = (unsigned int)tjs.WireHitRange[fPlane][jwire].second;
      for(iht = ifirsthit; iht < ilasthit; ++iht) {
        prt = (iht == debug.Hit);
        if(prt) {
          mf::LogVerbatim("TC")<<"FindJunkTraj: Found debug hit "<<PrintHit(tjs.fHits[iht])<<" tjs.inTraj "<<tjs.inTraj[iht]<<" fJTMaxHitSep2 "<<fJTMaxHitSep2;
        }
        if(tjs.inTraj[iht] != 0) continue;
        if(tjs.fHits[iht]->PeakAmplitude() < fMinAmp) continue;
        for(jht = jfirsthit; jht < jlasthit; ++jht) {
          if(tjs.inTraj[jht] != 0) continue;
          if(prt && HitSep2(tjs, iht, jht) < 100) mf::LogVerbatim("TC")<<" use "<<PrintHit(tjs.fHits[jht])<<" HitSep2 "<<HitSep2(tjs, iht, jht);
          if(tjs.fHits[jht]->PeakAmplitude() < fMinAmp) continue;
          if(HitSep2(tjs, iht, jht) > fJTMaxHitSep2) continue;
          tHits.clear();
          // add all hits and flag them
          fromIndex = iht - tjs.fHits[iht]->LocalIndex();
          for(kht = fromIndex; kht < fromIndex + tjs.fHits[iht]->Multiplicity(); ++kht) {
            if(tjs.inTraj[kht] != 0) continue;
            tHits.push_back(kht);
            tjs.inTraj[kht] = -4;
          } // kht
          fromIndex = jht - tjs.fHits[jht]->LocalIndex();
          for(kht = fromIndex; kht < fromIndex + tjs.fHits[jht]->Multiplicity(); ++kht) {
            if(tjs.inTraj[kht] != 0) continue;
            tHits.push_back(kht);
            tjs.inTraj[kht] = -4;
          } // kht
          if(iwire != 0) { loWire = iwire - 1; } else { loWire = 0; }
          if(jwire < tjs.NumWires[fPlane] - 3) { hiWire = jwire + 2; } else { hiWire = tjs.NumWires[fPlane] - 1; }
          hitsAdded = true;
          nit = 0;
          while(hitsAdded && nit < 100) {
            hitsAdded = false;
            for(kwire = loWire; kwire < hiWire + 1; ++kwire) {
              if(tjs.WireHitRange[fPlane][kwire].first < 0) continue;
              kfirsthit = (unsigned int)tjs.WireHitRange[fPlane][kwire].first;
              klasthit = (unsigned int)tjs.WireHitRange[fPlane][kwire].second;
              for(kht = kfirsthit; kht < klasthit; ++kht) {
                if(tjs.inTraj[kht] != 0) continue;
                // this shouldn't be needed but do it anyway
                if(std::find(tHits.begin(), tHits.end(), kht) != tHits.end()) continue;
                // check w every hit in tHit
                for(tht = 0; tht < tHits.size(); ++tht) {
//                  if(prt && HitSep2(kht, tHits[tht]) < 100) mf::LogVerbatim("TC")<<" kht "<<PrintHit(tjs.fHits[kht])<<" tht "<<PrintHit(tjs.fHits[tHits[tht]])<<" HitSep2 "<<HitSep2(kht, tHits[tht])<<" cut "<<fJTMaxHitSep2;
                  if(HitSep2(tjs, kht, tHits[tht]) > fJTMaxHitSep2) continue;
                  hitsAdded = true;
                  tHits.push_back(kht);
                  tjs.inTraj[kht] = -4;
                  if(tHits.size() > 50) {
                    mf::LogWarning("TC")<<"FindJunkTraj: More than 50 hits found in junk trajectory. Stop looking";
                    break;
                  }
                  if(kwire > hiWire) hiWire = kwire;
                  if(kwire < loWire) loWire = kwire;
                  break;
                } // tht
              } // kht
//              if(prt) mf::LogVerbatim("TC")<<" kwire "<<kwire<<" thits size "<<tHits.size();
            } // kwire
            ++nit;
          } // hitsAdded && nit < 100
          loTime = 1E6; hiTime = 0;
          loWire = USHRT_MAX; hiWire = 0;
          for(tht = 0; tht < tHits.size(); ++tht) {
            if(tjs.fHits[tHits[tht]]->WireID().Wire < loWire) loWire = tjs.fHits[tHits[tht]]->WireID().Wire;
            if(tjs.fHits[tHits[tht]]->WireID().Wire > hiWire) hiWire = tjs.fHits[tHits[tht]]->WireID().Wire;
            if(tjs.fHits[tHits[tht]]->PeakTime() < loTime) loTime = tjs.fHits[tHits[tht]]->PeakTime();
            if(tjs.fHits[tHits[tht]]->PeakTime() > hiTime) hiTime = tjs.fHits[tHits[tht]]->PeakTime();
          }
          if(prt) {
            mf::LogVerbatim myprt("TC");
            myprt<<" tHits";
            for(auto tht : tHits) myprt<<" "<<PrintHit(tjs.fHits[tht]);
            myprt<<"\n";
          } // prt
          // See if this is a ghost trajectory
          unsigned short ofTraj = USHRT_MAX;
          if(IsGhost(tHits, ofTraj)) continue;
          MakeJunkTraj(tHits, newTjIndex);
          if(fQuitAlg) return;
          // release any hits that weren't included in a trajectory
          for(auto iht : tHits) if(tjs.inTraj[iht] == -4) tjs.inTraj[iht] = 0;
          if(hitsAdded) break;
        } // jht
      } // iht
    } // iwire
  } // FindJunkTraj

  //////////////////////////////////////////
  void TrajClusterAlg::MakeJunkTraj(std::vector<unsigned int> tHits, unsigned short& newTjIndex)
  {
    
     // Make a crummy trajectory using the provided hits
    newTjIndex = USHRT_MAX;
    
    if(tHits.size() < 2) return;

    std::vector<std::vector<unsigned int>> tpHits;
    unsigned short ii, iht, ipt;
    
    // Start the work trajectory using the first and last hits to
    // define a starting direction
    StartWork(tHits[0], tHits[tHits.size()-1]);
    if(work.ID == debug.WorkID) {
      mf::LogVerbatim("TC")<<" Turning on debug mode in MakeJunkTraj";
      prt = true;
    }
    
    // Do a more complicated specification of TP hits if there
    // are enough of them
    if(tHits.size() > 6) {
      // fit all of the hits to a line
      std::vector<float> x(tHits.size()), y(tHits.size()), yerr2(tHits.size());
      float intcpt, slope, intcpterr, slopeerr, chidof, qtot = 0;
      
      for(ii = 0; ii < tHits.size(); ++ii) {
        iht = tHits[ii];
        x[ii] = tjs.fHits[iht]->WireID().Wire;
        y[ii] = tjs.fHits[iht]->PeakTime() * tjs.UnitsPerTick;
        qtot += tjs.fHits[iht]->Integral();
        yerr2[ii] = tjs.fHits[iht]->Integral();
      } // ii
      fLinFitAlg.LinFit(x, y, yerr2, intcpt, slope, intcpterr, slopeerr, chidof);
      
      if(prt) mf::LogVerbatim("TC")<<" tHits line fit chidof "<<chidof<<" Angle "<<atan(slope);
      // return without making a junk trajectory
      if(chidof > 900) return;
      // A rough estimate of the trajectory angle
      work.Pts[0].Ang = atan(slope);
      // Rotate the hits into this coordinate system to find the start and end
      // points and general direction
      float cs = cos(-work.Pts[0].Ang);
      float sn = sin(-work.Pts[0].Ang);
      float tAlong, minAlong = 1E6, maxAlong = -1E6;
      float pointSize = 2.1;
      // sort the hits by the distance along the general direction
      std::vector<SortEntry> sortVec(tHits.size());
      SortEntry sortEntry;
      for(ii = 0; ii < x.size(); ++ii) {
        tAlong = cs * x[ii] - sn * y[ii];
        if(tAlong < minAlong) minAlong = tAlong;
        if(tAlong > maxAlong) maxAlong = tAlong;
        sortEntry.index = ii;
        sortEntry.length = tAlong;
        sortVec[ii] = sortEntry;
      } // ii
      std::sort(sortVec.begin(), sortVec.end(), lessThan);
      // make a temp vector
      std::vector<unsigned int> tmp(sortVec.size());
      // overwrite with the sorted values
      for(ii = 0; ii < sortVec.size(); ++ii) tmp[ii] = tHits[sortVec[ii].index];
      tHits = tmp;
      // create a trajectory point at each WSE unit (if there are hits at that point)
      unsigned short npts = (unsigned short)((maxAlong - minAlong) / pointSize);
      // rotate back into normal coordinate system
      if(prt) mf::LogVerbatim("TC")<<" minAlong "<<minAlong<<" maxAlong "<<maxAlong<<" work.Pts[0].Ang "<<work.Pts[0].Ang<<" npts "<<npts;
      if(npts < 2) npts = 2;
      tpHits.resize(npts);
      for(ii = 0; ii < tHits.size(); ++ii) {
        ipt = (unsigned short)((sortVec[ii].length - minAlong) / pointSize);
        if(ipt > npts - 1) ipt = npts - 1;
        if(prt) mf::LogVerbatim("TC")<<"tHit "<<PrintHit(tjs.fHits[tHits[ii]])<<" length "<<sortVec[ii].length<<" ipt "<<ipt<<" Chg "<<(int)tjs.fHits[tHits[ii]]->Integral();
        tpHits[ipt].push_back(tHits[ii]);
      }
    }  else {
      // just a few hits. Put each one at a TP in the order that
      // they were found
      tpHits.resize(tHits.size());
      for(ii = 0; ii < tHits.size(); ++ii) {
        tpHits[ii].push_back(tHits[ii]);
      }
    } // tHits.size()
    // make the TPs
    // work.Pts[0] is already defined but it needs hits added
    work.Pts[0].Hits = tpHits[0];
    work.Pts[0].UseHit.resize(work.Pts[0].Hits.size(), true);
    DefineHitPos(work.Pts[0]);
    work.Pts[0].Pos = work.Pts[0].HitPos;
    if(prt) PrintTrajectory("MJT", tjs, work, USHRT_MAX);
    // another TP to get the direction
    TrajPoint tpd;
    // make the rest of the TPs
    for(ipt = 1; ipt < tpHits.size(); ++ipt) {
      if(tpHits[ipt].empty()) continue;
      // Use the first TP as a starting point
      TrajPoint tp = work.Pts[0];
      tp.Step = ipt;
      tp.Hits = tpHits[ipt];
      // use all hits
      tp.UseHit.resize(tp.Hits.size(), true);
      DefineHitPos(tp);
      // Just use the hit position as the traj position
      tp.Pos = tp.HitPos;
      if(TrajPointSeparation(work.Pts[ipt-1], tp) < 0.5) continue;
      // define the direction
      MakeBareTrajPoint(tjs, work.Pts[ipt-1], tp, tpd);
      if(tpd.Pos[0] < 0) {
        // bad direction
        fQuitAlg = true;
        return;
      }
      tp.Dir = tpd.Dir;
      tp.Ang = tpd.Ang;
      if(ipt == 1) {
        work.Pts[0].Dir = tpd.Dir;
        work.Pts[0].Ang = tpd.Ang;
      }
      work.Pts.push_back(tp);
      SetEndPoints(tjs, work);
    }
    if(prt) {
      PrintTrajectory("MJT", tjs, work, USHRT_MAX);
    }
    work.AlgMod[kJunkTj] = true;
    // See if this works or just does damage
    fGoodWork = true;
//    CheckTraj(work);
//    if(!fGoodWork) return;
    // Finally push it onto tjs.allTraj
    StoreWork();
    if(fQuitAlg) return;
    // return with a valid index for the new trajectory
    newTjIndex = tjs.allTraj.size() - 1;
  } // MakeJunkTraj

  //////////////////////////////////////////
  void TrajClusterAlg::FillTrajTruth()
  {
    
    if(fIsRealData) return;
    if(fFillTruth <= 0) return;
    
    art::ServiceHandle<cheat::BackTracker> bt;
    // list of all true particles
    sim::ParticleList const& plist = bt->ParticleList();
    // list of all true particles that will be considered
    std::vector<const simb::MCParticle*> plist2;
    // true (reconstructed) hits for each particle in plist2
    std::vector<std::vector<art::Ptr<recob::Hit>>> hlist2;
    // index of trajectory matched to each particle in plist2 in each plane
    std::vector<std::vector<short>> truToTj;
    // number of hits in each plist2 and plane
    std::vector<std::vector<unsigned short>> nTruInPlist2;
    // number of true hits in each trajectory and plane
    std::vector<std::vector<unsigned short>> nTruInTj;
    // total number of hits in each trajectory and plane
    std::vector<std::vector<unsigned short>> nRecInTj;

//    geo::TPCGeo const& TPC = geom->TPC(tpcid);
//    unsigned short Nplanes = TPC.Nplanes();
    unsigned short Nplanes = 3;

    int trackID;
//    int neutTrackID = -1;
    int pdg;
    float KE;
    std::vector<int> tidlist;
    bool isCharged;
    // initialize the true->(trajectory,plane) association
    std::vector<short> temp(Nplanes, -1);
    // initialize the true hit count
    std::vector<unsigned short> temp2(Nplanes, 0);
 
    for(sim::ParticleList::const_iterator ipart = plist.begin(); ipart != plist.end(); ++ipart) {
      const simb::MCParticle* part = (*ipart).second;
      assert(part != 0);
      trackID = part->TrackId();
      pdg = abs(part->PdgCode());
      art::Ptr<simb::MCTruth> theTruth = bt->TrackIDToMCTruth(trackID);
      if(fFillTruth < 2  && theTruth->Origin() == simb::kCosmicRay) continue;
//      if(theTruth->Origin() == simb::kBeamNeutrino) isNeutrino = true;
      isCharged = (pdg == 11) || (pdg == 13) || (pdg == 211) || (pdg == 321) || (pdg == 2212);
      if(!isCharged) continue;
      // KE in MeV
      KE = 1000 * (part->E() - part->Mass());
      if(KE < 10) continue;
      // ~2 cm range cut
      if(pdg == 11 && KE < 10) continue;
      if(pdg == 13 && KE < 12) continue;
      if(pdg == 211 && KE < 14) continue;
      if(pdg == 321 && KE < 14) continue;
      if(pdg == 2212 && KE < 30) continue;
      tidlist.push_back(trackID);
      plist2.push_back(part);
      truToTj.push_back(temp);
      nTruInTj.push_back(temp2);
      nTruInPlist2.push_back(temp2);
//      std::cout<<"TrackID "<<trackID<<" pdg "<<part->PdgCode()<<" E "<<part->E()<<" mass "<<part->Mass()<<" KE "<<(int)KE<<" MeV. Mother "<<part->Mother()<<" Proc "<<part->Process()<<"\n";
    }
    
    if(tidlist.empty()) return;
    
    // get the hits (in all planes) that are matched to the true tracks
    hlist2 = bt->TrackIDsToHits(tjs.fHits, tidlist);
    if(hlist2.size() != plist2.size()) {
      std::cout<<" Oops. hlist2 size "<<hlist2.size()<<" != plist2 size "<<plist2.size()<<"\n";
      return;
    }
    tidlist.clear();
    
    // vector of (mother, daughter) pairs
    std::vector<std::pair<unsigned short, unsigned short>> moda;
    // Deal with mother-daughter tracks
    // Assume that daughters appear later in the list. Step backwards
    // to accumulate all generations of daughters
    unsigned short dpl, ii, jj, jpl, kpl;
    for(ii = 0; ii < plist2.size(); ++ii) {
      dpl = plist2.size() - 1 - ii;
      // no mother
      if(plist2[dpl]->Mother() == 0) continue;
      // electron
      if(abs(plist2[dpl]->PdgCode()) == 11) continue;
      // the actual mother trackID is offset from the neutrino trackID
      int motherID = plist2[dpl]->Mother();
      // ensure that we are only looking at BeamNeutrino or single particle daughters
//      if(motherID != neutTrackID) continue;
      // count the number of daughters
      int ndtr = 0;
      for(kpl = 0; kpl < plist2.size(); ++kpl) {
        if(plist2[kpl]->Mother() == motherID) ++ndtr;
      }
      // require only one daughter
      if(ndtr > 1) continue;
      // find the mother in the list
      int mpl = -1;
      for(jj = 0; jj < plist2.size(); ++jj) {
        jpl = plist2.size() - 1 - jj;
        if(plist2[jpl]->TrackId() == motherID) {
          mpl = jpl;
          break;
        }
      } // jpl
      // mother not found for some reason
      if(mpl < 0) {
//        mf::LogVerbatim("TC")<<" mother of daughter "<<dpl<<" not found. mpl = "<<mpl;
        continue;
      }
      // ensure that PDG code for mother and daughter are the same
      if(plist2[dpl]->PdgCode() != plist2[mpl]->PdgCode()) continue;
      moda.push_back(std::make_pair(mpl, dpl));
 //     std::cout<<"moda "<<mpl<<" "<<dpl<<"\n";
    } //  dpl

    // count of the number of tj hits matched to each true particle in plist2
    unsigned short plane, iplist, imd, mom, itj;
    unsigned int iht;
    for(ii = 0; ii < hlist2.size(); ++ii) {
      // assume that this is the mother
      mom = ii;
      // see if mom is instead a daughter
      for(iplist = 0; iplist < plist2.size(); ++iplist) {
        for(imd = 0; imd < moda.size(); ++imd) if(mom == moda[imd].second) mom = moda[imd].first;
      }
      for(auto& hit : hlist2[ii]) {
        plane = hit->WireID().Plane;
        ++nTruInPlist2[mom][plane];
      } // hit
    } // ii
/*
    for(ii = 0; ii < nTruInPlist2.size(); ++ii) {
      std::cout<<ii<<" nTruInPlist2 ";
      for(plane = 0; plane < 3; ++plane) std::cout<<" "<<nTruInPlist2[ii][plane];
      std::cout<<"\n";
    }
*/
    // Now fill the reconstructed information. First size the vectors
    imd = tjs.allTraj.size();
    nRecInTj.resize(imd);
    for(ii = 0; ii < nRecInTj.size(); ++ii) {
      nRecInTj[ii].resize(Nplanes);
    } // ii

    unsigned short ipt, nTruHit, imtru;
    // temp vector for counting the number of trajectory hits that
    // are assigned to each true particle in one plane
    std::vector<unsigned short> nHitInPlist2(plist2.size());
    for(itj = 0; itj < tjs.allTraj.size(); ++itj) {
      if(tjs.allTraj[itj].AlgMod[kKilled]) continue;
      Trajectory& tj = tjs.allTraj[itj];
      geo::PlaneID planeID = DecodeCTP(tj.CTP);
      plane = planeID.Plane;
      for(ii = 0; ii < nHitInPlist2.size(); ++ii) nHitInPlist2[ii] = 0;
      for(ipt = 0; ipt < tj.Pts.size(); ++ipt) {
        if(tj.Pts[ipt].Chg == 0) continue;
        for(ii = 0; ii < tj.Pts[ipt].Hits.size(); ++ii) {
          if(!tj.Pts[ipt].UseHit[ii]) continue;
//          std::cout<<itj<<" "<<ipt<<" "<<ii<<" size "<<tj.Pts[ipt].Hits.size();
          iht = tj.Pts[ipt].Hits[ii];
//          std::cout<<" "<<iht<<"\n";
          ++nRecInTj[itj][plane];
          // look for this hit in hlist2
          for(jj = 0; jj < hlist2.size(); ++jj) {
            if(std::find(hlist2[jj].begin(), hlist2[jj].end(), tjs.fHits[iht]) != hlist2[jj].end()) {
              mom = jj;
              // check for the real mother
              for(iplist = 0; iplist < plist2.size(); ++iplist) {
                for(imd = 0; imd < moda.size(); ++imd) if(mom == moda[imd].second) mom = moda[imd].first;
              }
              ++nHitInPlist2[mom];
              break;
            }
          } // jj
        } // ii
      } // ipt
      // Associate the trajectory with the truth particle that has the highest number of hits in this plane
      nTruHit = 0;
      imtru = USHRT_MAX;
//      std::cout<<itj<<" nHitInPlist2 ";
      for(iplist = 0; iplist < nHitInPlist2.size(); ++iplist) {
//        std::cout<<" "<<nHitInPlist2[iplist];
        if(nHitInPlist2[iplist] > nTruHit) {
          nTruHit = nHitInPlist2[iplist];
          imtru = iplist;
        }
      } // iplist
//      std::cout<<" in plane "<<plane<<" nRecInTj "<<nRecInTj[itj][plane]<<"\n";
      if(imtru == USHRT_MAX) continue;
      // now see if this trajectory has the most hits associated with imtru
      if(nTruHit > nTruInTj[imtru][plane]) {
        truToTj[imtru][plane] = itj;
        nTruInTj[imtru][plane] = nTruHit;
      }
//      std::cout<<itj<<" nTruHit "<<nTruHit<<" imtru "<<imtru<<" nTruInTj "<<nTruInTj[imtru][plane]<<" truToTj "<<truToTj[imtru][plane]<<"\n";
    } // itj
    
//    bool badEvent = false;
    // now we can calulate efficiency and purity
    float nRecHits, nTruRecHits, nTruHits, eff, pur, ep;
    for(iplist = 0; iplist < plist2.size(); ++iplist) {
      if(hlist2[iplist].empty()) continue;
      float KE = 1000 * (plist2[iplist]->E() - plist2[iplist]->Mass());
      for(plane = 0; plane < Nplanes; ++plane) {
        // ignore not-reconstructable particles
        if(nTruInPlist2[iplist][plane] < 2) continue;
        eff = 0; pur = 0;
        if(truToTj[iplist][plane] < 0) {
          nRecHits = 0;
          nTruRecHits = 0;
          itj = USHRT_MAX;
        } else {
          itj = truToTj[iplist][plane];
          nRecHits = nRecInTj[itj][plane];
          nTruRecHits = nTruInTj[iplist][plane];
        }
        nTruHits = nTruInPlist2[iplist][plane];
        if(nTruHits > 0) eff = nTruRecHits / nTruHits;
        if(nRecHits > 0) pur = nTruRecHits / nRecHits;
        ep = eff * pur;
        if(ep == 0) ep = 1E-3;
        if(ep == 1) ep = 0.99999;
//        std::cout<<iplist<<" PDG "<<plist2[iplist]->PdgCode()<<" KE "<<KE<<" plane "<<plane<<" itj "<<truToTj[iplist][plane]<<" nTruHits "<<(int)nTruHits<<" nRecHits "<<nRecHits<<" nTruRecHits "<<nTruRecHits<<" ep "<<ep<<"\n";
        if(ep > 0.3) {
          itj = truToTj[iplist][plane];
          tjs.allTraj[itj].TruPDG = plist2[iplist]->PdgCode();
          tjs.allTraj[itj].TruKE = KE;
          tjs.allTraj[itj].EffPur = ep;
        }
        pdg = abs(plist2[iplist]->PdgCode());
        if(pdg == 2212) {
          ++nPr;
          PrSum += ep;
//          fPrEP->Fill(ep);
        } else if(pdg == 13 || pdg == 211) {
          ++nMuPi;
          MuPiSum += ep;
//          fMuPiEP->Fill(ep);
        }
        if(ep < 0.3 && KE > 100) {
          // print out the location of this bad boy
          unsigned int loW = 9999;
          unsigned int loT = 0;
          unsigned int hiW = 0;
          unsigned int hiT = 0;
          for(unsigned short ii = 0; ii < hlist2[iplist].size(); ++ii) {
            art::Ptr<recob::Hit> theHit = hlist2[iplist][ii];
            if(theHit->WireID().Plane != plane) continue;
            if(theHit->WireID().Wire < loW) {
              loW = theHit->WireID().Wire;
              loT = theHit->PeakTime();
            }
            if(theHit->WireID().Wire > hiW) {
              hiW = theHit->WireID().Wire;
              hiT = theHit->PeakTime();
            }
          } // ii
          mf::LogVerbatim myprt("TC");
          myprt<<"Evt "<<fEvent<<" nskip "<<fEventsProcessed-1<<" BadEP "<<std::setprecision(2)<<ep<<" KE "<<(int)KE<<" "<<plane<<":"<<loW<<":"<<loT<<"-"<<plane<<":"<<hiW<<":"<<hiT;
          if(itj != USHRT_MAX) {
            myprt<<" tjID "<<tjs.allTraj[itj].ID;
            for(unsigned short ib = 0; ib < AlgBitNames.size(); ++ib) if(tjs.allTraj[itj].AlgMod[ib]) myprt<<" "<<AlgBitNames[ib];
          }
//          badEvent = true;
        } // bad ep
      } // plane
    } // iplist
    
//    if(badEvent) outFile<<fRun<<" "<<fSubRun<<" "<<fEvent<<"\n";
   
  } // FillTrajTruth
/*
  //////////////////////////////////////////
  void TrajClusterAlg::TagPhotons()
  {
    // look for the signature of a photon conversion trajectory.
    // 1) Reasonably long trajectory
    // 2) 2x ratio of charge between beginning and end
    // 3) Multiplicity 1 TPs except in the middle where the electrons separate
    // 4) Significant angle change where the electrons separate
    // 5) It is probable that the electron trajectories will be incomplete so
    //    some merging may be needed
    // We will also know the direction the photon was heading using charge
    
    float bchg, echg, chgrat, dang;
//    float aveChg;
    unsigned short ipt, bPt, ePt, photonConvEnd, electronSepPt = USHRT_MAX;
    unsigned short photonConvEndPt;
    for(unsigned short itj = 0; itj < tjs.allTraj.size(); ++itj) {
      Trajectory& tj1 = tjs.allTraj[itj];
      if(tj1.AlgMod[kKilled]) continue;
      if(tj1.CTP != fCTP) continue;
      bPt = tj1.EndPt[0];
      ePt = tj1.EndPt[1];
      // length
      if(tj1.Pts.size() < 10) continue;
      // significant angle difference
      dang = DeltaAngle(tj1.Pts[bPt].Ang, tj1.Pts[ePt].Ang);
      if(dang < 0.2) continue;
      bchg = tj1.Pts[bPt].AveChg;
      if(bchg == 0) continue;
      echg = tj1.Pts[ePt].AveChg;
      if(echg == 0) continue;
      if(bchg > echg) {
        chgrat = bchg / echg;
        // photon converted at the beginning of the traj
        photonConvEnd = 0;
        photonConvEndPt = bPt;
      } else {
        chgrat = echg / bchg;
        // photon converted at the end of the traj
        photonConvEnd = 1;
        photonConvEndPt = ePt;
      }
      // 2x charge ratio
      if(chgrat < 1.5 || chgrat > 2.5) continue;
      // put a 2D vertex at what we think is the beginning
      VtxStore aVtx;
      aVtx.Wire = tj1.Pts[photonConvEndPt].Pos[0];
      aVtx.Time = tj1.Pts[photonConvEndPt].Pos[1];
      aVtx.NTraj = 1;
      aVtx.CTP = tj1.CTP; aVtx.Topo = 7;
      tjs.vtx.push_back(aVtx);
      tj1.Vtx[photonConvEnd] = tjs.vtx.size() - 1;
      // unresolved e+e- pair
      tj1.PDGCode = 24;
      if(prt) mf::LogVerbatim("TC")<<"chgrat "<<tjs.allTraj[itj].ID<<" "<<chgrat<<" photonConvEnd "<<photonConvEnd<<" bchg "<<(int)bchg<<" echg "<<(int)echg;
//      PrintAllTraj(tjs, debug, itj, USHRT_MAX);
      // find the separation point of the electrons, use a local average charge
      for(ipt = bPt + 1; ipt < ePt - 1; ++ipt) {
        if(tj1.Pts[ipt-1].Chg == 0) continue;
        if(tj1.Pts[ipt].Chg == 0) continue;
        if(tj1.Pts[ipt+1].Chg == 0) continue;
        if(electronSepPt == USHRT_MAX && tj1.Pts[ipt].Hits.size() > 1) electronSepPt = ipt;
//        aveChg = (tj1.Pts[ipt-1].Chg + tj1.Pts[ipt].Chg + tj1.Pts[ipt+1].Chg) / 3;
//        mf::LogVerbatim("TC")<<"ipt "<<ipt<<" aveChg "<<(int)aveChg<<" mult "<<tj1.Pts[ipt].Hits.size();
      }
    } // itj
    
  } // TagPhotons

  //////////////////////////////////////////
  void TrajClusterAlg::TagAllTraj()
  {
    // try to tag as shower-like or track-like
    
    if(tjs.allTraj.size() < 2) return;
    
    shPrt = (fShowerPrtPlane == (short)fPlane);
    if(shPrt) didPrt = true;
    
    TagPhotons();
    trjint.clear();
    TrjInt aTrjInt;
    ClsOfTrj.clear();
    
    // maximum separation^2
    float maxSep2 = fMaxTrajSep;
    float minSep2;
    float dang, vw, vt;
    std::vector<std::array<unsigned short, 3>> nCloseEnd(tjs.allTraj.size());
    unsigned short i1, i2, ipt1, ipt2;
    unsigned short endPt1, endPt2;
    unsigned short bin1, bin2;
    
    for(i1 = 0; i1 < tjs.allTraj.size() - 1; ++i1) {
      Trajectory& tj1 = tjs.allTraj[i1];
      if(tj1.AlgMod[kKilled]) continue;
      if(tj1.CTP != fCTP) continue;
      if(tj1.PDGCode == 12) continue;
      for(i2 = i1 + 1; i2 < tjs.allTraj.size(); ++i2) {
        Trajectory& tj2 = tjs.allTraj[i2];
        if(tj2.AlgMod[kKilled]) continue;
        if(tj2.CTP != tj1.CTP) continue;
        if(tj2.PDGCode == 12) continue;
        // find the closest approach
        minSep2 = maxSep2;
        TrajTrajDOCA(tj1, tj2, ipt1, ipt2, minSep2);
        if(minSep2 == maxSep2) continue;
        // Count the number at each end and in the middle
        bin1 = (unsigned short)(3 * (float)ipt1 / (float)tj1.EndPt[1]);
        if(bin1 > 2) bin1 = 2;
        // only count if this end doesn't have a vertex
        if(tj1.Vtx[bin1] < 0) ++nCloseEnd[i1][bin1];
        bin2 = (unsigned short)(3 * (float)ipt2 / (float)tj2.EndPt[1]);
        if(bin2 > 2) bin2 = 2;
        if(tj2.Vtx[bin2] < 0) ++nCloseEnd[i2][bin2];
        // find the angle between the TPs at the intersection
        dang = DeltaAngle(tj1.Pts[ipt1].Ang, tj2.Pts[ipt2].Ang);
        if(bin1 != 1  && bin2 != 1) {
          // the DOCA point is at the ends of the two TJs.
          // Find the intersection using the appropriate end points
          endPt1 = tjs.allTraj[i1].EndPt[0];
          if(bin1 == 2) endPt1 = tjs.allTraj[i1].EndPt[1];
          endPt2 = tjs.allTraj[i2].EndPt[0];
          if(bin2 == 2) endPt2 = tjs.allTraj[i2].EndPt[1];
          TrajIntersection(tjs.allTraj[i1].Pts[endPt1], tjs.allTraj[i2].Pts[endPt2], vw, vt);
//          if(shPrt) mf::LogVerbatim("TC")<<"TI check i1 "<<i1<<" endPt1 "<<endPt1<<" Ang "<<allTraj[i1].Pts[endPt1].Ang<<" i2 "<<i2<<" endPt2 "<<endPt2<<" Ang "<<allTraj[i2].Pts[endPt2].Ang<<" W:T "<<(int)vw<<":"<<(int)vt/tjs.UnitsPerTick;
        } else {
          vw = -1;
          vt = -1;
        }
        float dangErr = tjs.allTraj[i1].Pts[ipt1].AngErr;
        if(tjs.allTraj[i2].Pts[ipt2].AngErr > dangErr) dangErr = tjs.allTraj[i2].Pts[ipt2].AngErr;
//        float dangSig = dang / dangErr;
//        if(shPrt) mf::LogVerbatim("TC")<<"Close "<<i1<<" bin1 "<<bin1<<" i2 "<<i2<<" bin2 "<<bin2<<" minSep2 "<<minSep2<<" dang "<<dang<<" fKinkAngCut "<<fKinkAngCut<<" dangSig "<<dangSig<<" dvtx2 "<<dvtx2;
        // save it
        aTrjInt.itj1 = i1;
        aTrjInt.ipt1 = ipt1;
        aTrjInt.itj2 = i2;
        aTrjInt.ipt2 = ipt2;
        aTrjInt.sep2 = minSep2;
        aTrjInt.dang = dang;
        aTrjInt.vw = vw;
        aTrjInt.vt = vt;
        trjint.push_back(aTrjInt);
      } // jj
    } // ii
    if(trjint.empty()) return;
    if(shPrt) {
      for(i1 = 0; i1 < trjint.size(); ++i1) {
        mf::LogVerbatim("TC")<<i1<<" trjint "<<" "<<trjint[i1].itj1<<" "<<trjint[i1].itj2<<" sep2 "<<trjint[i1].sep2<<" dang "<<trjint[i1].dang<<" tjs.vtx "<<fPlane<<":"<<(int)trjint[i1].vw<<":"<<(int)(trjint[i1].vt / tjs.UnitsPerTick);
      }
    }
    
    std::vector<std::vector<unsigned short>> trjintIndices;
    FindClustersOfTrajectories(trjintIndices);
    
    unsigned short icot;
    // Deal with each COT (Note that ClsOfTrj and trjintIndices have the same size)
    for(icot = 0; icot < ClsOfTrj.size(); ++icot) {
      // try fitting the DOCA points to a line to get the shower axis if there are enough points
      if(trjintIndices[icot].size() > 3) {
        DefineShowerTraj(icot, trjintIndices);
      } // trjintIndices[icot].size() > 3
      else {
        mf::LogVerbatim("TC")<<" no shower angle and endpoint information available... Write some code";
      }
    } // icot
    
    // clean up
    trjint.clear();
    ClsOfTrj.clear();
    
    KillVerticesInShowers();
  } // TagAllTraj

  //////////////////////////////////////////
  void TrajClusterAlg::KillVerticesInShowers()
  {
    // Kill all vertices between shower-like trajectories
    unsigned short ivx, itj, nsh;
    std::vector<unsigned short> tjIndices;
    for(ivx = 0; ivx < tjs.vtx.size(); ++ivx) {
      if(tjs.vtx[ivx].NTraj == 0) continue;
      tjIndices.clear();
      nsh = 0;
      for(itj = 0; itj < tjs.allTraj.size(); ++itj) {
        if(tjs.allTraj[itj].AlgMod[kKilled]) continue;
        if(tjs.allTraj[itj].CTP != tjs.vtx[ivx].CTP) continue;
        if(tjs.allTraj[itj].PDGCode == 24) continue;
        if(tjs.allTraj[itj].Vtx[0] == ivx || tjs.allTraj[itj].Vtx[1] == ivx) {
          tjIndices.push_back(itj);
          if(tjs.allTraj[itj].PDGCode == 12) ++nsh;
        }
      } // itj
      if(tjIndices.empty()) continue;
      if(tjIndices.size() != nsh) continue;
      for(auto itj : tjIndices) {
        if(tjs.allTraj[itj].Vtx[0] == ivx) tjs.allTraj[itj].Vtx[0] = -1;
        if(tjs.allTraj[itj].Vtx[1] == ivx) tjs.allTraj[itj].Vtx[1] = -1;
      }
    } // ivx
  } // KillVerticesInShowers

  //////////////////////////////////////////
  void TrajClusterAlg::DefineShowerTraj(unsigned short icot, std::vector<std::vector<unsigned short>> trjintIndices)
  {
    // Try to define a shower trajectory consisting of a single track-like trajectory (the electron/photon)
    // plus a group of shower-like trajectories, using the vector of trjintIndices
    
    unsigned short ii, iTji, i1, ipt1, i2, ipt2, nEndInside, ipt0;
    std::vector<float> x, y, yerr2;
    float arg, fom, pos0, pos1, minsep, dang;
    float showerAngle, cs, sn;
    float intcpt, slope, intcpterr, slopeerr, chidof, shlong;
    unsigned short primTraj, primTrajEnd;
    for(ii = 0; ii < trjintIndices[icot].size(); ++ii) {
      iTji = trjintIndices[icot][ii];
      i1 = trjint[iTji].itj1;
      ipt1 = trjint[iTji].ipt1;
      x.push_back(tjs.allTraj[i1].Pts[ipt1].Pos[0]);
      y.push_back(tjs.allTraj[i1].Pts[ipt1].Pos[1]);
      // weight by the length of both trajectories
      i2 = trjint[iTji].itj2;
      arg = tjs.allTraj[i1].EndPt[1] + tjs.allTraj[i2].EndPt[1];
      yerr2.push_back(arg);
    } // ii
    fLinFitAlg.LinFit(x, y, yerr2, intcpt, slope, intcpterr, slopeerr, chidof);
    showerAngle = atan(slope);
    if(shPrt) mf::LogVerbatim("TC")<<"Fit intcpt "<<intcpt<<" slope "<<slope<<" angle "<<showerAngle<<" chidof "<<chidof;
    // Rotate the intersection points into a coordinate system along the
    // shower direction. We will use this to find the (restricted) longitudinal and
    // transverse extent of the shower
    cs = cos(-showerAngle);
    sn = sin(-showerAngle);
    // min and max of traj intersections along the shower angle direction
    float minshlong = 1E6, maxshlong = -1;
    unsigned short miniTji = 0, maxiTji = 0;
    for(ii = 0; ii < trjintIndices[icot].size(); ++ii) {
      iTji = trjintIndices[icot][ii];
      i1 = trjint[iTji].itj1;
      ipt1 = trjint[iTji].ipt1;
      shlong = cs * tjs.allTraj[i1].Pts[ipt1].Pos[0] - sn * tjs.allTraj[i1].Pts[ipt1].Pos[1];
      //          std::cout<<"i1 "<<i1<<" ipt1 "<<ipt1<<" pos "<<(int)allTraj[i1].Pts[ipt1].Pos[0]<<":"<<(int)allTraj[i1].Pts[ipt1].Pos[1]<<" shlong "<<shlong<<"\n";
      if(shlong < minshlong) { minshlong = shlong; miniTji = iTji; } // shlong < minshlong
      if(shlong > maxshlong) { maxshlong = shlong; maxiTji = iTji; } // shlong > maxshlong
      i2 = trjint[iTji].itj2;
      ipt2 = trjint[iTji].ipt2;
      shlong = cs * tjs.allTraj[i2].Pts[ipt2].Pos[0] - sn * tjs.allTraj[i2].Pts[ipt2].Pos[1];
      //          std::cout<<"i2 "<<i2<<" ipt2 "<<ipt2<<" pos "<<(int)allTraj[i2].Pts[ipt2].Pos[0]<<":"<<(int)allTraj[i2].Pts[ipt2].Pos[1]<<" shlong "<<shlong<<"\n";
      if(shlong < minshlong) { minshlong = shlong; miniTji = iTji; } // shlong < minshlong
      if(shlong > maxshlong) { maxshlong = shlong; maxiTji = iTji; } // shlong > maxshlong
    } // ii
    // reduce the extend by 1 WSE at each end to allow some tolerance
    minshlong += 1;
    maxshlong -= 1;
    if(shPrt) {
      mf::LogVerbatim("TC")<<"minshlong "<<minshlong<<" maxshlong "<<maxshlong;
      mf::LogVerbatim("TC")<<"Primary traj is probably in "<<miniTji<<" or "<<maxiTji;
    }
    // Form a list of candidates
    std::vector<unsigned short> primCandidates(4);
    primCandidates[0] = trjint[miniTji].itj1;
    primCandidates[1] = trjint[miniTji].itj2;
    primCandidates[2] = trjint[maxiTji].itj1;
    primCandidates[3] = trjint[maxiTji].itj2;
    fom = 999;
    for(ii = 0; ii < 4; ++ii) {
      i1 = primCandidates[ii];
      ipt1 = tjs.allTraj[i1].EndPt[1];
      // reject if both end points are inside the shower boundaries.
      // Rotate the endpoints into the shower coordinate system
      nEndInside = 0;
      shlong = cs * tjs.allTraj[i1].Pts[0].Pos[0] - sn * tjs.allTraj[i1].Pts[0].Pos[1];
      if(shlong > minshlong && shlong < maxshlong) ++nEndInside;
      if(shPrt) mf::LogVerbatim("TC")<<" Candidate min "<<i1<<" shlong "<<shlong<<" nEndInside "<<nEndInside;
      // rotate the other end and test
      shlong = cs * tjs.allTraj[i1].Pts[ipt1].Pos[0] - sn * tjs.allTraj[i1].Pts[ipt1].Pos[1];
      if(shlong > minshlong && shlong < maxshlong) ++nEndInside;
      if(shPrt) mf::LogVerbatim("TC")<<" Candidate max "<<i1<<" shlong "<<shlong<<" nEndInside "<<nEndInside;
      if(nEndInside > 1) continue;
      // average the angle of the TP end points and find the difference
      // wrt the shower angle
      dang = DeltaAngle(0.5 * (tjs.allTraj[i1].Pts[0].Ang + tjs.allTraj[i1].Pts[ipt1].Ang), showerAngle);
//      dang = std::abs(0.5 * (tjs.allTraj[i1].Pts[0].Ang + tjs.allTraj[i1].Pts[ipt1].Ang) - showerAngle);
      arg = 10 * (1 + tjs.allTraj[i1].Pass) * dang * tjs.allTraj[i1].EndPt[1];
//      mf::LogVerbatim("TC")<<"Candidate "<<i1<<" nCloseEnd "<<nCloseEnd[i1][0]<<" "<<nCloseEnd[i1][1]<<" "<<nCloseEnd[i1][2]<<" pass "<<allTraj[i1].Pass<<" dang "<<dang<<" arg "<<arg;
      if(arg < fom) {
        fom = arg;
        primTraj = i1;
      }
    } // ii
    // determine which end is closest to the shower end
    // distance between TP0 and the shower min position
//    ipt1 = tjs.allTraj[primTraj].Pts.size()-1;
    ipt0 = tjs.allTraj[primTraj].EndPt[0];
    ipt1 = tjs.allTraj[primTraj].EndPt[1];
    pos0 = cs * tjs.allTraj[primTraj].Pts[ipt0].Pos[0] - sn * tjs.allTraj[primTraj].Pts[ipt0].Pos[1];
    pos1 = cs * tjs.allTraj[primTraj].Pts[ipt1].Pos[0] - sn * tjs.allTraj[primTraj].Pts[ipt1].Pos[1];
    minsep = std::abs(pos0 - minshlong);
    primTrajEnd = 0;
    //        mf::LogVerbatim("TC")<<"0min "<<pos0<<" minsep "<<minsep<<" end "<<primTrajEnd;
    arg = std::abs(pos1 - minshlong);
    if(arg < minsep) { minsep = arg;  primTrajEnd = ipt1; }
    //        mf::LogVerbatim("TC")<<"1min "<<pos1<<" arg "<<arg<<" end "<<primTrajEnd;
    arg = std::abs(pos0 - maxshlong);
    if(arg < minsep) { minsep = arg;  primTrajEnd = ipt0; }
    //        mf::LogVerbatim("TC")<<"0max "<<pos0<<" minsep "<<minsep<<" end "<<primTrajEnd;
    arg = std::abs(pos1 - maxshlong);
    if(arg < minsep) { minsep = arg;  primTrajEnd = ipt1; }
    //        mf::LogVerbatim("TC")<<"1max "<<pos1<<" arg "<<arg<<" end "<<primTrajEnd;
    if(shPrt) mf::LogVerbatim("TC")<<" set Primary traj = "<<primTraj<<" end "<<primTrajEnd;
    TagShowerTraj(icot, primTraj, primTrajEnd, showerAngle);

  }

  //////////////////////////////////////////
  void TrajClusterAlg::TagShowerTraj(unsigned short icot, unsigned short primTraj, unsigned short primTrajEnd, float showerAngle)
  {
    // Tag a track-like trajectory using primTraj and a shower-like cluster consisting
    // of all other trajectories in ClsOfTrj[icot]
    
    // set the PDGCode for all TJ's to shower-like
    unsigned short ii, itj;
    for(ii = 0; ii < ClsOfTrj[icot].size(); ++ii) {
      itj = ClsOfTrj[icot][ii];
      tjs.allTraj[itj].PDGCode = 12;
      tjs.allTraj[itj].ParentTrajID = primTraj + 1;
    }
    
    tjs.allTraj[primTraj].PDGCode = 13;
    tjs.allTraj[primTraj].ParentTrajID = 0;
    
  } // MakeShowerClusters
  
  //////////////////////////////////////////
  void TrajClusterAlg::FindClustersOfTrajectories(std::vector<std::vector<unsigned short>>& trjintIndices)
  {
    // Associate trajectories that are close to each into Clusters Of Trajectories (COTs)
    
    mf::LogVerbatim myprt("TC");

    if(trjint.empty()) return;
    ClsOfTrj.clear();
    trjintIndices.clear();
    std::vector<unsigned short> tmp;
    std::vector<unsigned short> imp;
    std::vector<bool> inCOT(tjs.allTraj.size(), false);
    bool tjAdded;
    unsigned short iTji, itj1, itj2;
    for(unsigned short nit = 0; nit < 100; ++nit) {
      tmp.clear();
      imp.clear();
      // look for trajectories that haven't been assigned to a COT
      for(iTji = 0; iTji < trjint.size(); ++iTji) {
        itj1 = trjint[iTji].itj1;
        itj2 = trjint[iTji].itj2;
        if(!inCOT[itj1]) {
          tmp.push_back(itj1);
          imp.push_back(iTji);
          inCOT[itj1] = true;
          break;
        }
        if(!inCOT[itj2]) {
          tmp.push_back(itj2);
          imp.push_back(iTji);
          inCOT[itj2] = true;
          break;
        }
      } // itji
      // no new un-assigned trajectories?
      if(tmp.empty()) break;
       // try to add more TJ's to the COT
      tjAdded = true;
      while(tjAdded) {
        tjAdded = false;
        for(iTji = 0; iTji < trjint.size(); ++iTji) {
          itj1 = trjint[iTji].itj1;
          itj2 = trjint[iTji].itj2;
          // itj2 available &&  found itj1 in tmp
          if(!inCOT[itj2] && (std::find(tmp.begin(), tmp.end(), itj1) != tmp.end())) {
            // add itj2 to tmp
            tmp.push_back(itj2);
            inCOT[itj2] = true;
            imp.push_back(iTji);
            tjAdded = true;
          } // !inCOT[itj1]
          // itj1 available &&  found itj2 in tmp
          if(!inCOT[itj1] && (std::find(tmp.begin(), tmp.end(), itj2) != tmp.end())) {
            // add itj1 to tmp
            tmp.push_back(itj1);
            inCOT[itj1] = true;
            imp.push_back(iTji);
            tjAdded = true;
          } // !inCOT[itj1]
        } // iTji
      } // tjAdded
      ClsOfTrj.push_back(tmp);
      trjintIndices.push_back(imp);
    } // nit
    
    if(shPrt) {
      myprt<<"FindClustersOfTrajectories list of COTs\n";
      for(unsigned short ii = 0; ii < ClsOfTrj.size(); ++ii) {
        myprt<<ii<<" COT ";
        for(unsigned short jj = 0; jj < ClsOfTrj[ii].size(); ++jj) myprt<<" "<<ClsOfTrj[ii][jj];
        myprt<<"\n";
      } // ii
      myprt<<"not in a COT ";
      for(itj1 = 0; itj1 < inCOT.size(); ++itj1) {
        if(!inCOT[itj1] && tjs.allTraj[itj1].CTP == fPlane) myprt<<" "<<itj1;
      }
    } // shPrt
    
  } // FindClustersOfTrajectories
*/

  ////////////////////////////////////////////////
  void TrajClusterAlg::AddLAHits(Trajectory& tj, unsigned short ipt, bool& sigOK)
  {
    // Large Angle version of AddHits

    TrajPoint& tp = tj.Pts[ipt];
    tp.Hits.clear();
    tp.UseHit.clear();
    sigOK = false;

    // look at adjacent wires for larger angle trajectories
    // We will check the most likely wire first
    std::vector<unsigned int> wires(1);
    wires[0] = std::nearbyint(tp.Pos[0]);
    
    unsigned short angRange = AngleRange(tp);
    if(angRange == 0) {
      mf::LogVerbatim("TC")<<"AddLAHits called with AngleRange = 0. Don't do this";
      return;
    }
    // and the adjacent wires next in the most likely order only
    // after the first point has been defined
    if(ipt > 0 && angRange > 1) {
      wires.resize(3);
      wires[1] = wires[0] + 1;
      wires[2] = wires[0] - 1;
    }

    if(prt) {
      mf::LogVerbatim myprt("TC");
      myprt<<" AddLAHits: AngleRange "<<angRange<<" Wires under consideration";
      for(auto& wire : wires) myprt<<" "<<wire;
    }

    float trng = 1000;
    if(std::abs(tp.Dir[0]) > 0.001) trng = 2 / (std::abs(tp.Dir[0]) * tjs.UnitsPerTick);
    unsigned short tickRange = trng;
//    std::cout<<"chk "<<std::fixed<<std::setprecision(3)<<tp.Dir[0]<<" "<<(int)tickRange<<" "<<tjs.UnitsPerTick<<"\n";

    // Put the existing hits, used and unused, in a vector to search
    std::vector<unsigned int> tjHits;
    PutTrajHitsInVector(tj, false, tjHits);

    std::vector<unsigned int> hitsInMultiplet;
//    TrajPoint ltp;
    
    for(unsigned short ii = 0; ii < wires.size(); ++ii) {
      unsigned int wire = wires[ii];
      if(wire > tjs.LastWire[fPlane]) continue;
      // Assume a signal exists on a dead wire
      if(tjs.WireHitRange[fPlane][wire].first == -1) sigOK = true;
      if(tjs.WireHitRange[fPlane][wire].first < 0) continue;
      raw::TDCtick_t rawProjTick = tp.Pos[1];
      if(std::abs(tp.Dir[0]) > 1E-4) rawProjTick = (raw::TDCtick_t)(tp.Pos[1] + ((float)wire - tp.Pos[0]) * tp.Dir[1] / tp.Dir[0]);
      rawProjTick /= tjs.UnitsPerTick;
      if(prt) mf::LogVerbatim("TC")<<"Wire "<<wire<<" rawProjTick "<<rawProjTick;
      unsigned int firstHit = (unsigned int)tjs.WireHitRange[fPlane][wire].first;
      unsigned int lastHit = (unsigned int)tjs.WireHitRange[fPlane][wire].second;
      for(unsigned int iht = firstHit; iht < lastHit; ++iht) {
        // ensure that it isn't already in this tj
        if(std::find(tjHits.begin(), tjHits.end(), iht) != tjHits.end()) {
          sigOK = true;
          continue;
        }
        // ignore this hit if it was part of the multiplet found in the previous iteration
        if(hitsInMultiplet.size() > 1 && std::find(hitsInMultiplet.begin(), hitsInMultiplet.end(), iht) != hitsInMultiplet.end()) {
          sigOK = true;
          continue;
        }
        GetHitMultiplet(iht, hitsInMultiplet);
        raw::TDCtick_t loTick = tjs.fHits[iht]->StartTick();
        raw::TDCtick_t hiTick = tjs.fHits[iht]->EndTick();
        // sums for hits that are available
        float sum = 0;
        float sumt = 0;
        for(auto& jht : hitsInMultiplet) {
          float chg = tjs.fHits[jht]->Integral();
          sum += chg;
          sumt += chg * tjs.fHits[jht]->PeakTime();
          if(tjs.fHits[jht]->StartTick() < loTick) loTick = tjs.fHits[jht]->StartTick();
          if(tjs.fHits[jht]->EndTick() > hiTick) hiTick = tjs.fHits[jht]->EndTick();
        } // jht
        if(prt && abs(tjs.fHits[iht]->PeakTime() - rawProjTick) < 500) {
          mf::LogVerbatim myprt("TC");
          myprt<<" hitsInMultiplet ";
          for(auto& jht : hitsInMultiplet) myprt<<" "<<PrintHit(tjs.fHits[jht])<<"_"<<tjs.inTraj[jht];
        }
        if(rawProjTick > loTick && rawProjTick < hiTick) sigOK = true;
        if(sum == 0) continue;
        float mPos1 = sumt / sum;
        // estimate the RMS with a Gaussian assumption that the low and high ticks
        // are at the + and - 2.5 sigma points
        float mPos1RMS = (float)(hiTick - loTick) / 5;
        // projection in the coordinate system along the trajectory
        mPos1RMS *= tp.Dir[0];
        // convert to WSE
        mPos1 *= tjs.UnitsPerTick;
        mPos1RMS *= tjs.UnitsPerTick;
        if(mPos1RMS < 0.1) mPos1RMS = 0.1;
        float mDelta = PointTrajDOCA(tjs, wire, mPos1, tp);
        float mPull = mDelta / mPos1RMS;
        if(prt && abs(mPos1/tjs.UnitsPerTick - rawProjTick) < 500) {
          mf::LogVerbatim myprt("TC");
          myprt<<" LAPos "<<tjs.fHits[iht]->WireID().Plane<<":"<<wire<<":"<<rawProjTick;
          myprt<<" dTick "<<hiTick - loTick<<" tickRange "<<tickRange;
          myprt<<" Mult "<<hitsInMultiplet.size();
          myprt<<" mPos1_ticks "<<(int)(mPos1/tjs.UnitsPerTick);
          myprt<<" mDelta "<<std::fixed<<std::setprecision(1)<<mPull;
          myprt<<" mPos1RMS_ticks "<<std::setprecision(1)<<mPos1RMS/tjs.UnitsPerTick;
          myprt<<" mPull "<<std::setprecision(1)<<mPull;
          myprt<<" Signal? "<<sigOK;
          myprt<<" mHits ";
          // only print the hits that will be used
          for(auto& jht : hitsInMultiplet) if(tjs.inTraj[jht] == 0) myprt<<" "<<PrintHit(tjs.fHits[jht])<<"_"<<tjs.inTraj[jht];
        }
        if(mPull > 3) continue;
        sigOK = true;
        if(prt) {
          std::cout<<"OK "<<wire<<":"<<(int)(mPos1/tjs.UnitsPerTick)<<" dTick "<<hiTick - loTick<<" tickRange "<<tickRange;
          std::cout<<" mPos1RMS_ticks "<<std::setprecision(1)<<mPos1RMS/tjs.UnitsPerTick<<"\n";
        }
        // Associate all hits in the multiplet with the TP
        for(auto& jht : hitsInMultiplet) {
          // ensure that it isn't already in this tj
          if(std::find(tjHits.begin(), tjHits.end(), jht) != tjHits.end()) continue;
          tp.Hits.push_back(jht);
          tjHits.push_back(jht);
        } // jht
      } // iht
    } // ii
    
    // no hits found
    if(tp.Hits.empty()) {
      if(prt) mf::LogVerbatim("TC")<<" AddLAHits: No hits found ";
     return;
    }
    
    // Use all of the hits that are available
    tp.UseHit.resize(tp.Hits.size(), false);
    for(unsigned short ii = 0; ii < tp.Hits.size(); ++ii) {
      unsigned int iht = tp.Hits[ii];
      if(tjs.inTraj[iht] == 0) {
        tp.UseHit[ii] = true;
        tjs.inTraj[iht] = tj.ID;
      }
    } // ii
    DefineHitPos(tp);
    if(prt) {
      mf::LogVerbatim myprt("TC");
      myprt<<" HitPos "<<std::fixed<<std::setprecision(1)<<tp.HitPos[0]<<" "<<(int)tp.HitPos[1]/tjs.UnitsPerTick;
      myprt<<" using hits";
      for(auto& iht : tp.Hits) myprt<<" "<<PrintHit(tjs.fHits[iht]);
    }
    SetEndPoints(tjs, tj);
 
  } // AddLAHits

  ////////////////////////////////////////////////
  void TrajClusterAlg::AddHits(Trajectory& tj, unsigned short ipt, bool& sigOK)
  {
    // Try to add hits to the trajectory point ipt on the supplied
    // trajectory
    
    if(fPlane > tjs.FirstWire.size() - 1) {
      mf::LogWarning("TC")<<"AddHits called with invalid fPlane "<<fPlane;
      fQuitAlg = true;
      return;
    }

    if(tj.Pts.empty()) return;
    if(ipt > tj.Pts.size() - 1) return;
    
    // testing
    if(AngleRange(tj.Pts[ipt]) > 0) {
      AddLAHits(tj, ipt, sigOK);
      return;
    }
    
    std::vector<unsigned int> closeHits;
    unsigned int wire, loWire, hiWire, iht, firstHit, lastHit;

    unsigned int lastPtWithUsedHits = tj.EndPt[1];
    unsigned int prevPt = 0;
    // This is going to fail if at some point we decide to use this code
    // to add hits to a point that is not at the leading edge of the TJ
    if(tj.Pts.size() > 0) prevPt = tj.Pts.size() - 1;
    TrajPoint& tp = tj.Pts[ipt];

    loWire = std::nearbyint(tp.Pos[0]);
    hiWire = loWire + 1;
    // Move the TP to this wire
    MoveTPToWire(tp, (float)loWire);
    if(hiWire > tjs.LastWire[fPlane]) hiWire = tjs.LastWire[fPlane];
    if(loWire == hiWire) return;
    
    float fwire, ftime, delta;
    
    // find the projection error to this point. Note that if this is the first
    // TP, lastPtWithUsedHits = 0, so the projection error is 0
    float dw = tp.Pos[0] - tj.Pts[lastPtWithUsedHits].Pos[0];
    float dt = tp.Pos[1] - tj.Pts[lastPtWithUsedHits].Pos[1];
    float dpos = sqrt(dw * dw + dt * dt);
    float projErr = dpos * tj.Pts[lastPtWithUsedHits].AngErr;
    // Add this to the Delta RMS factor and construct a cut
    float deltaCut = 3 * (projErr + tp.DeltaRMS);
    if(deltaCut > 5) deltaCut = 5;
    // loosen up a bit if we just passed a block of dead wires
    if(abs(dw) > 20 && DeadWireCount(tp.Pos[0], tj.Pts[lastPtWithUsedHits].Pos[0], tj.CTP) > 10) deltaCut *= 2;
    
    deltaCut *= fProjectionErrFactor;
    
    float bigDelta = 2 * deltaCut;
    // don't let it get outrageously large
    if(bigDelta > 5) bigDelta = 5;
    unsigned int imBig = UINT_MAX;
    
    // projected time in ticks for testing the existence of a hit signal
    raw::TDCtick_t rawProjTick = (float)(tp.Pos[1] / tjs.UnitsPerTick);
    // assume failure
    sigOK = false;
    if(prt) {
      mf::LogVerbatim("TC")<<" AddHits: loWire "<<loWire<<" tp.Pos[0] "<<tp.Pos[0]<<" hiWire "<<hiWire<<" projTick "<<rawProjTick<<" deltaRMS "<<tp.DeltaRMS<<" tp.Dir[0] "<<tp.Dir[0]<<" deltaCut "<<deltaCut<<" dpos "<<dpos<<" projErr "<<projErr;
    }
    
    std::vector<unsigned int> hitsInMultiplet;
    unsigned short localIndex;
    
    for(wire = loWire; wire < hiWire; ++wire) {
      // Assume a signal exists on a dead wire
      if(tjs.WireHitRange[fPlane][wire].first == -1) sigOK = true;
      if(tjs.WireHitRange[fPlane][wire].first < 0) continue;
      firstHit = (unsigned int)tjs.WireHitRange[fPlane][wire].first;
      lastHit = (unsigned int)tjs.WireHitRange[fPlane][wire].second;
      fwire = wire;
      for(iht = firstHit; iht < lastHit; ++iht) {
        if(tjs.inTraj[iht] == tj.ID) continue;
        // ensure that it isn't associated with any existing points. Determine how many
        // of the previous points to check. Check all previous points for LA trajectories
        short nPtsToCheck = 3;
        if(HitIsInTj(tj, iht, nPtsToCheck)) continue;
        if(rawProjTick > tjs.fHits[iht]->StartTick() && rawProjTick < tjs.fHits[iht]->EndTick()) sigOK = true;
        if(tjs.fHits[iht]->Integral() < 1) continue;
        ftime = tjs.UnitsPerTick * tjs.fHits[iht]->PeakTime();
        delta = PointTrajDOCA(tjs, fwire, ftime, tp);
        float dt = std::abs(ftime - tp.Pos[1]);
        GetHitMultiplet(iht, hitsInMultiplet, localIndex);
        if(prt && delta < 100 && dt < 100) {
          mf::LogVerbatim myprt("TC");
          myprt<<"  iht "<<iht;
          myprt<<" "<<tjs.fHits[iht]->WireID().Plane<<":"<<PrintHit(tjs.fHits[iht]);
          myprt<<" delta "<<std::fixed<<std::setprecision(2)<<delta<<" deltaCut "<<deltaCut<<" dt "<<dt;
          myprt<<" BB Mult "<<hitsInMultiplet.size()<<" localIndex "<<localIndex<<" RMS "<<std::setprecision(1)<<tjs.fHits[iht]->RMS();
          myprt<<" Chi "<<std::setprecision(1)<<tjs.fHits[iht]->GoodnessOfFit();
          myprt<<" tjs.inTraj "<<tjs.inTraj[iht];
          myprt<<" Chg "<<(int)tjs.fHits[iht]->Integral();
          myprt<<" Signal? "<<sigOK;
        }
        if(delta < bigDelta) {
          bigDelta = delta;
          imBig = iht;
        }
        if(delta > deltaCut) continue;
/* This is not needed since large angle trajectories are handled in AddLAHits
        // Use this to consider large RMS hits whose PeakTime fails the delta cut
        if(!isVLA && delta < bigDelta && tjs.inTraj[iht] == 0) {
          if(!isLA) {
            bigDelta = delta;
            imBig = iht;
          } else {
            // Large angle: Ensure that the hit width/multiplicity is consistent
            if(dt < 50  && (hitsInMultiplet.size() > 2 || tjs.fHits[iht]->RMS() > 15)) {
              bigDelta = delta;
              imBig = iht;
            }
          } // isLA
        } // isVLA
        if(isVLA) {
          // Very Large Angle
          // Cut on dt using the RMS of a crude hit or very large RMS hit
          if(tjs.fHits[iht]->GoodnessOfFit() < 0 || tjs.fHits[iht]->RMS() > 10) {
            if(dt > 2 * tjs.fHits[iht]->RMS()) continue;
          } else {
            // require that this be part of a multiplet or if it isn't the
            // rms is large TODO scale this cut by average hit RMS...
            // TODO Needs to be better constructed
//            if(hitsInMultiplet.size() < 5 && tjs.fHits[iht]->RMS() < 5) continue;
            if(dt > 3) continue;
          }
        } else if(isLA) {
          // Large Angle
          // The impact parameter delta may be good but we may be projecting
          // the trajectory too far away (in time) from the current position.
          // The LA step size is 2 so make the cut a bit larger than that.
          if(dt > 2.5) continue;
          if(delta > deltaCut) continue;
        } else {
          // Not large angle
          if(delta > deltaCut) continue;
        }
*/
        if(std::find(closeHits.begin(), closeHits.end(), iht) != closeHits.end()) continue;
        closeHits.push_back(iht);
        if(hitsInMultiplet.size() > 1) {
          // include all the hits in a multiplet for not large angle TPs
          for(auto& jht : hitsInMultiplet) {
            if(tjs.inTraj[jht] == tj.ID) continue;
            if(std::find(closeHits.begin(), closeHits.end(), jht) != closeHits.end()) continue;
            // ensure that it isn't associated with any existing points
            if(HitIsInTj(tj, jht, nPtsToCheck)) continue;
            closeHits.push_back(jht);
          } // jht
        } // multiplicity > 1
      } // iht
    } // wire
    if(prt) {
      mf::LogVerbatim myprt("TC");
      myprt<<"closeHits ";
      for(auto iht : closeHits) myprt<<" "<<PrintHit(tjs.fHits[iht]);
      if(imBig < tjs.fHits.size()) {
        myprt<<" imBig "<<PrintHit(tjs.fHits[imBig]);
      } else {
        myprt<<" imBig "<<imBig;
      }
    }
    if(closeHits.empty() && imBig == UINT_MAX) {
      if(prt) mf::LogVerbatim("TC")<<" no signal on any wire at tp.Pos "<<tp.Pos[0]<<" "<<tp.Pos[1]<<" tick "<<(int)tp.Pos[1]/tjs.UnitsPerTick<<" closeHits size "<<closeHits.size();
      return;
    }
    if(imBig < tjs.fHits.size() && closeHits.empty()) {
      GetHitMultiplet(imBig, hitsInMultiplet, localIndex);
      for(auto jht : hitsInMultiplet) {
        if(std::find(closeHits.begin(), closeHits.end(), jht) != closeHits.end()) continue;
        if(tjs.inTraj[jht] == tj.ID) continue;
        closeHits.push_back(jht);
      } // jht
      if(prt) mf::LogVerbatim("TC")<<" Added bigDelta hit "<<PrintHit(tjs.fHits[imBig])<<" w delta = "<<bigDelta;
    }
    if(!closeHits.empty()) sigOK = true;
    if(!sigOK) return;
    tp.Hits.insert(tp.Hits.end(), closeHits.begin(), closeHits.end());
    // sort the close hits by distance from the previous traj point
    if(tp.Hits.size() > 1) {
      std::vector<SortEntry> sortVec;
      SortEntry sortEntry;
      unsigned short ii;
      float dw, dt;
      for(ii = 0; ii < tp.Hits.size(); ++ii) {
        sortEntry.index = ii;
        iht = tp.Hits[ii];
        dw = tjs.fHits[iht]->WireID().Wire - tj.Pts[prevPt].Pos[0];
        dt = tjs.fHits[iht]->PeakTime() * tjs.UnitsPerTick - tj.Pts[prevPt].Pos[1];
        sortEntry.length = dw * dw + dt * dt;
        sortVec.push_back(sortEntry);
      } // ii
      std::sort(sortVec.begin(), sortVec.end(), lessThan);
      // make a temp vector
      std::vector<unsigned int> tmp(sortVec.size());
      // overwrite with the sorted values
      for(ii = 0; ii < sortVec.size(); ++ii) tmp[ii] = tp.Hits[sortVec[ii].index];
      // replace
      tp.Hits = tmp;
    }
    // resize the UseHit vector and assume that none of these hits will be used (yet)
    tp.UseHit.resize(tp.Hits.size(), false);
    // decide which of these hits should be used in the fit. Use a generous maximum delta
    // and require a charge check if we'not just starting out
    bool useChg = true;
    if(ipt > 3) useChg = false;
    FindUseHits(tj, ipt, 10, useChg);
    DefineHitPos(tp);
    SetEndPoints(tjs, tj);
    if(prt) mf::LogVerbatim("TC")<<" number of close hits "<<closeHits.size()<<" used hits "<<NumUsedHits(tp);
  } // AddHits
  
  ////////////////////////////////////////////////
  void TrajClusterAlg::ReleaseWorkHits()
  {
    // Sets tjs.inTraj[] = 0 and UseHit false for all TPs in work. Called when abandoning work
    for(unsigned short ipt = 0; ipt < work.Pts.size(); ++ipt)  UnsetUsedHits(work.Pts[ipt]);
  } // ReleaseWorkHits
/*
  //////////////////////////////////////////
  void TrajClusterAlg::SetAllHitsUsed(TrajPoint& tp)
  {
    // Sets UseHit true for all availalable hits in tp. Ensure
    // that hits on the opposite side of a used hit (belonging to
    // a finished trajectory) are not set used
    unsigned short ii, lo = 0, hi = tp.Hits.size();
    for(ii = 0; ii < tp.Hits.size(); ++ii) {
      if(tjs.inTraj[tp.Hits[ii]] > 0) {
        // found a used hit. See which side the TP position (hopefully
        // from a good previous fit) is. Let's hope that there is only
        // one used hit...
        float hitpos = tjs.fHits[tp.Hits[ii]]->PeakTime() * tjs.UnitsPerTick;
        if(tp.Pos[1] < hitpos) {
          hi = ii;
        } else {
          lo = ii + 1;
        }
        break;
      } // tjs.inTraj[tp.Hits[ii]] > 0
    } // ii
    for(ii = lo; ii < hi; ++ii) {
      if(tjs.inTraj[tp.Hits[ii]] > 0) continue;
      tp.UseHit[ii] = true;
    } // ii
    DefineHitPos(tp);
  } // SetAllHitsUsed
*/
  //////////////////////////////////////////
  void TrajClusterAlg::UnsetUsedHits(TrajPoint& tp)
  {
    // Sets tjs.inTraj = 0 and UseHit false for all used hits in tp
    for(unsigned short ii = 0; ii < tp.Hits.size(); ++ii) {
      if(tp.UseHit[ii]) {
        tjs.inTraj[tp.Hits[ii]] = 0;
        tp.UseHit[ii] = false;
      } // UseHit
    } // ii
    tp.Chg = 0;
  } // UnsetUsedHits

  //////////////////////////////////////////
  void TrajClusterAlg::FindUseHits(Trajectory& tj, unsigned short ipt, float maxDelta, bool useChg)
  {
    // Decide which hits to use to determine the trajectory point
    // fit, charge, etc. This is done by setting UseHit true and
    // setting tjs.inTraj < 0.
    
    if(ipt > tj.Pts.size() - 1) return;
    TrajPoint& tp = tj.Pts[ipt];
    
    if(tp.Hits.empty()) return;

    // Use everything (unused) for large angle TPs as long
    // as the multiplet doesn't include a hit used in another
    // trajectory

    if(prt) {
      mf::LogVerbatim("TC")<<"FUH:  maxDelta "<<maxDelta<<" useChg requested "<<useChg<<" TPHitsRMS "<<TPHitsRMS(tjs, tp, false)<<" AngleRange "<<AngleRange(tp);
    }
    float chgPullCut = 1000;
    if(useChg) chgPullCut = fChgPullCut;
    
    // large angle or maybe starting out a large angle trajectory
    geo::PlaneID iplID = DecodeCTP(tj.CTP);
    unsigned short ipl = iplID.Plane;
    bool fatHit = (TPHitsRMS(tjs, tp, false) > 3 * fAveHitRMS[ipl]);
    if(AngleRange(tp) > 0 || (fatHit && tj.Pts.size() < 4)) {
      for(unsigned short ii = 0; ii < tp.Hits.size(); ++ii) {
        unsigned int iht = tp.Hits[ii];
        if(tjs.inTraj[iht] > 0) continue;
        if(tjs.inTraj[iht] == tj.ID) continue;
        tp.UseHit[ii] = true;
        tjs.inTraj[iht] = tj.ID;
      } // ii
      if(prt) mf::LogVerbatim("TC")<<"FUH: isLA or short and fat. Using all hits ";
      return;
    } // IsLargeAngle

    // Find the hit that has the smallest delta
    tp.Delta = maxDelta;
    float delta;
    unsigned short imBest = USHRT_MAX;
    std::vector<float> deltas(tp.Hits.size(), 100);
    unsigned short nAvailable = 0;
    for(unsigned short ii = 0; ii < tp.Hits.size(); ++ii) {
      tp.UseHit[ii] = false;
      unsigned int iht = tp.Hits[ii];
      if(tjs.inTraj[iht] > 0) continue;
      delta = PointTrajDOCA(tjs, iht, tp);
      ++nAvailable;
      if(prt) {
        if(useChg) {
          if(prt) mf::LogVerbatim("TC")<<ii<<"  "<<PrintHit(tjs.fHits[iht])<<" delta "<<delta<<" Chg "<<(int)tjs.fHits[iht]->Integral();
        } else {
          if(prt) mf::LogVerbatim("TC")<<ii<<"  "<<PrintHit(tjs.fHits[iht])<<" delta "<<delta;
        }
      } // prt
      deltas[ii] = delta;
      if(delta < tp.Delta) {
        tp.Delta = delta;
        imBest = ii;
      }
    } // ii
    
    if(prt) mf::LogVerbatim("TC")<<" imBest "<<imBest<<" single hit ";
    if(imBest == USHRT_MAX) return;
    unsigned int bestHit = tp.Hits[imBest];
    
    if(!useChg || (useChg && (tj.AveChg == 0 || tj.ChgRMS == 0))) {
      // necessary quantities aren't available for more carefull checking
      if(prt) mf::LogVerbatim("TC")<<" tj.AveChg "<<tj.AveChg<<" or tj.ChgRMS "<<tj.ChgRMS<<" not defined yet. Use the best hit";
      tp.UseHit[imBest] = true;
      tjs.inTraj[bestHit] = tj.ID;
      return;
    }
    
    // calculate the charge pull
    
    float bestHitChgPull = (tjs.fHits[bestHit]->Integral() / tj.AveChg - 1) / tj.ChgRMS;
    
    if(prt) mf::LogVerbatim("TC")<<" bestHit "<<PrintHit(tjs.fHits[bestHit])<<" Delta "<<tp.Delta<<" Charge "<<(int)tjs.fHits[bestHit]->Integral()<<" ChgPull "<<bestHitChgPull<<" nAvailable "<<nAvailable<<" tj.AveChg "<<tj.AveChg<<" tj.ChgRMS "<<tj.ChgRMS;
    
    // always use the best hit if the charge pull is OK
    if(bestHitChgPull < chgPullCut) {
      tp.UseHit[imBest] = true;
      tjs.inTraj[bestHit] = tj.ID;
    } // good charge
     else if(nAvailable == 1 && tj.PDGCode == 13 && tp.Delta < 2 * tp.DeltaRMS && bestHitChgPull < 2 * chgPullCut) {
       // special handling for muons. Allow higher charge if the delta is very good
       tp.UseHit[imBest] = true;
       tjs.inTraj[bestHit] = tj.ID;
    }
      
    // nothing fancy if there is only one hit available or if we are just starting out
    if(nAvailable == 1 || tj.Pts.size() < 4) {
      if(prt) mf::LogVerbatim("TC")<<" One hit available. Use it? "<<tp.UseHit[imBest];
      return;
    } // single hit
    
    // calculate some quantities for selecting the best hit
    float bestHitDeltaErr = std::abs(tp.Dir[1]) * 0.17 + std::abs(tp.Dir[0]) * HitTimeErr(bestHit);
    float arg = deltas[imBest] /  bestHitDeltaErr;
    float tpDRMS2 = tp.DeltaRMS * tp.DeltaRMS;
    float bestHitFOM = sqrt(arg * arg + tpDRMS2);
    // scale by charge pull if > 1
    if(useChg && bestHitChgPull > 1) bestHitFOM *= bestHitChgPull;
    
    // find the closest unused neighbor - the second best available hit
    unsigned short secondBest = USHRT_MAX;
    float secondBestDelta = 5;
    for(unsigned short ii = 0; ii < tp.Hits.size(); ++ii) {
      if(ii == imBest) continue;
      unsigned int iht = tp.Hits[ii];
      if(tjs.inTraj[iht] > 0) continue;
      if(deltas[ii] < secondBestDelta) {
        secondBestDelta = deltas[ii];
        secondBest = ii;
      }
    } // ii
    if(secondBest == USHRT_MAX) return;
    
    // determine if the second best hit should be considered with the
    // first as a multiplet. Find the hit separation significance.
    unsigned int secondBestHit = tp.Hits[secondBest];
    float dtick = std::abs(tjs.fHits[bestHit]->PeakTime() - tjs.fHits[secondBestHit]->PeakTime());
    float rms = tjs.fHits[bestHit]->RMS();
    if(tjs.fHits[secondBestHit]->RMS() > rms) rms = tjs.fHits[secondBestHit]->RMS();
    if(dtick / rms > fMultHitSep) {
      if(prt)  mf::LogVerbatim("TC")<<" secondBestHit separation too large. Use the single hit ";
      return;
    }
    
    // calculate some quantities for selecting the second best hit
    float secondBestHitChgPull = (tjs.fHits[secondBestHit]->Integral() / tj.AveChg - 1) / tj.ChgRMS;
    float secondBestHitDeltaErr = std::abs(tp.Dir[1]) * 0.17 + std::abs(tp.Dir[0]) * HitTimeErr(secondBestHit);
    arg = deltas[secondBest] / secondBestHitDeltaErr;
    float secondBestHitFOM = sqrt(arg * arg + tpDRMS2);
    // scale by charge pull if > 1
    if(useChg && secondBestHitChgPull > 1) secondBestHitFOM *= secondBestHitChgPull;
    
    // calculate doublet quantities
    float doubletChg = tjs.fHits[bestHit]->Integral() + tjs.fHits[secondBestHit]->Integral();
    float doubletChgPull = (doubletChg / tj.AveChg - 1) / tj.ChgRMS;
    float doubletTime = (tjs.fHits[bestHit]->Integral() * tjs.fHits[bestHit]->PeakTime() + tjs.fHits[secondBestHit]->Integral() * tjs.fHits[secondBestHit]->PeakTime()) / doubletChg;
    doubletTime *= tjs.UnitsPerTick;
    // Square of delta here
    float doubletDelta2 = PointTrajDOCA2(tjs, tp.Pos[0], doubletTime, tp);
    float doubletTimeErr = (tjs.fHits[bestHit]->Integral() * tjs.fHits[bestHit]->RMS() + tjs.fHits[secondBestHit]->Integral() * tjs.fHits[secondBestHit]->RMS()) / doubletChg;
    doubletTimeErr *= tjs.UnitsPerTick;
    arg = doubletDelta2 / (doubletTimeErr * doubletTimeErr);
    // note that arg is already squared
    float doubletFOM = sqrt(arg + tpDRMS2);
    // scale by charge pull if > 1
    if(useChg && doubletChgPull > 1) doubletFOM *= doubletChgPull;
    
    if(prt) mf::LogVerbatim("TC")<<" bestHit FOM "<<bestHitFOM<<" secondBestHit "<<PrintHit(tjs.fHits[secondBestHit])<<" FOM "<<secondBestHitFOM<<" Doublet FOM "<<doubletFOM;
    
    // Only consider 1 or 2 of the available hits
    // don't use either hit if both are inconsistent with the average charge
    if(useChg && bestHitChgPull > chgPullCut && secondBestHitChgPull > chgPullCut) return;
    // Have 3 choices: the best hit, the second best hit or both combined (doublet)
    // calculate the combined charge pull and delta
    if(doubletChgPull > chgPullCut) {
      // doublet doesn't work. choose the best or second best
      if(bestHitFOM < secondBestHitFOM) {
        tp.UseHit[imBest] = true;
        tjs.inTraj[bestHit] = tj.ID;
        return;
      } else {
        tp.UseHit[secondBest] = true;
        tjs.inTraj[secondBestHit] = tj.ID;
        return;
      }
    } else {
      // consider the doublet. Assume the bestHit is the best
      float fom = bestHitFOM;
      unsigned short jj = imBest;
      unsigned int jhit = bestHit;
      if(secondBestHitFOM < fom) {
        // second best is better
        fom = secondBestHitFOM;
        jj = secondBest;
        jhit = secondBestHit;
      } // secondBestFOM < fom
      if(doubletFOM < fom) {
        // doublet is best
        tp.UseHit[imBest] = true;
        tjs.inTraj[bestHit] = tj.ID;
        tp.UseHit[secondBest] = true;
        tjs.inTraj[secondBestHit] = tj.ID;
        return;
      } // doubletFOM < fom
      // if we got here the jj and jhit variables make sense
      tp.UseHit[jj] = true;
      tjs.inTraj[jhit] = tj.ID;
    } // consider the doublet
 
  } //  FindUseHits

  //////////////////////////////////////////
  void TrajClusterAlg::SetPoorUsedHits(Trajectory& tj, unsigned short ipt)
  {
    // Try to use the hits on this TP by reducing the number of points fitted. This
    // should only be done for reasonably long TJ's
    if(tj.Pts.size() < 2 * fMinPtsFit[fPass]) return;
    
    // Restrict to TPs with only one hit for now
    if(tj.Pts[ipt].Hits.size() != 1) return;
    
    // Count the number of previously added TPs that were not used in the fit starting at ipt
    unsigned short jpt, nNotUsed = 0;
    for(jpt = ipt; jpt > 1; --jpt) {
      if(tj.Pts[jpt].Chg > 0) break;
      ++nNotUsed;
    }
    // Missed 0 or 1 TP. Don't mess with the fit
    if(nNotUsed < 1) return;
    
    // put the hit into the fit and see how it goes
    TrajPoint& tp = tj.Pts[ipt];
    unsigned int iht = tp.Hits[0];
    tp.UseHit[0] = true;
    tjs.inTraj[iht] = tj.ID;
    unsigned short nptsFit = tp.NTPsFit;
    
    // Temp until we get this sorted out. Make sure that tj == work.
    if(tj.Pts.size() != work.Pts.size() || ipt != work.Pts.size() - 1) {
      mf::LogWarning("TC")<<"SetPoorUsedHits: tj != work. Fix this code";
      fQuitAlg = true;
      return;
    }

    // increment the number of points fit ala UpdateWork
    ++tp.NTPsFit;
    FitWork();
    if(tp.FitChi < 2) {
      // Looks like this will work. Return victorious after
      // decrementing NTPsFit
      --tp.NTPsFit;
      return;
    }
    while(tp.FitChi > 2 && tp.NTPsFit > fMinPtsFit[fPass]) {
      if(tp.NTPsFit > 15) {
        nptsFit = 0.7 * nptsFit;
      } else if(tp.NTPsFit > 4) {
        nptsFit -= 2;
      } else {
        nptsFit -= 1;
      }
      if(nptsFit < 3) nptsFit = 2;
      tp.NTPsFit = nptsFit;
      FitWork();
      if(prt) mf::LogVerbatim("TC")<<"  SetPoorUsedHits: FitChi "<<tp.FitChi<<" after reducing NTPsFit to "<<tp.NTPsFit;
      if(tp.NTPsFit <= fMinPtsFit[work.Pass]) break;
    } // reducing number of fitted points
    
    if(tp.FitChi > 2) {
      // Well that didn't work. Undo UseHit and return
      tp.UseHit[0] = false;
      tjs.inTraj[iht] = 0;
    }
    
  } // SetPoorUsedHits

  //////////////////////////////////////////
  void TrajClusterAlg::DefineHitPos(TrajPoint& tp)
  {
    // defines HitPos, HitPosErr2 and Chg for the used hits in the trajectory point
    
    tp.Chg = 0;
    if(tp.Hits.empty()) return;
    if(tp.Hits.size() != tp.UseHit.size()) {
      mf::LogWarning("TC")<<" Hits - UseHit size mis-match";
      fQuitAlg = true;
      return;
    }
    
    unsigned short nused = 0;
    unsigned int iht = 0;
    for(unsigned short ii = 0; ii < tp.UseHit.size(); ++ii) {
      if(tp.UseHit[ii]) {
        iht = tp.Hits[ii];
        ++nused;
      }
    }
    if(nused == 0) return;
    
    // don't bother with rest of this if there is only one hit
    if(nused == 1) {
      tp.Chg = tjs.fHits[iht]->Integral();
      tp.HitPos[0] = tjs.fHits[iht]->WireID().Wire;
      tp.HitPos[1] = tjs.fHits[iht]->PeakTime() * tjs.UnitsPerTick;
      float wireErr = tp.Dir[1] * 0.289;
      float timeErr = tp.Dir[0] * HitTimeErr(iht);
      tp.HitPosErr2 = wireErr * wireErr + timeErr * timeErr;
      return;
    } // nused == 1
    
    std::vector<unsigned int> hitVec;
    tp.Chg = 0;
    std::array<float, 2> newpos;
    float chg;
    newpos[0] = 0;
    newpos[1] = 0;
    // Find the wire range for hits used in the TP
    unsigned int loWire = INT_MAX;
    unsigned int hiWire = 0;
    for(unsigned short ii = 0; ii < tp.Hits.size(); ++ii) {
      if(!tp.UseHit[ii]) continue;
      unsigned int iht = tp.Hits[ii];
      chg = tjs.fHits[iht]->Integral();
      unsigned int wire = tjs.fHits[iht]->WireID().Wire;
      if(wire < loWire) loWire = wire;
      if(wire > hiWire) hiWire = wire;
      newpos[0] += chg * wire;
      newpos[1] += chg * tjs.fHits[iht]->PeakTime() * tjs.UnitsPerTick;
      tp.Chg += chg;
      hitVec.push_back(iht);
    } // ii
 
    if(tp.Chg == 0) return;
    
    tp.HitPos[0] = newpos[0] / tp.Chg;
    tp.HitPos[1] = newpos[1] * tjs.UnitsPerTick / tp.Chg;
    
    // Error is the wire error (1/sqrt(12))^2 if all hits are on one wire.
    // Scale it by the wire range
    float dWire = 1 + hiWire - loWire;
    float wireErr = tp.Dir[1] * dWire * 0.289;
    float timeErr2 = tp.Dir[0] * tp.Dir[0] * HitsTimeErr2(hitVec);
    tp.HitPosErr2 = wireErr * wireErr + timeErr2;
//    tp.HitPosErr2 = std::abs(tp.Dir[1]) * 0.08 + std::abs(tp.Dir[0]) * HitsTimeErr2(hitVec);

  } // HitPosErr2

  //////////////////////////////////////////
  float TrajClusterAlg::HitTimeErr(unsigned int iht)
  {
    return tjs.fHits[iht]->RMS() * tjs.UnitsPerTick * fHitErrFac * tjs.fHits[iht]->Multiplicity();
  } // HitTimeErr
  
  //////////////////////////////////////////
  float TrajClusterAlg::HitsTimeErr2(std::vector<unsigned int> const& hitVec)
  {
    // Estimates the error^2 of the time using all hits in hitVec
    
    if(hitVec.empty()) return 0;
    float err;
    if(hitVec.size() == 1) {
      err = HitTimeErr(hitVec[0]);
      return err * err;
    } // hitVec.size() == 1
    
    // This approximation works for two hits of roughly similar RMS
    // and with roughly similar (within 2X) amplitude. TODO deal with the
    // case of more than 2 hits if the need arises
    float averms = 0.5 * (tjs.fHits[hitVec[0]]->RMS() + tjs.fHits[hitVec[1]]->RMS());
    float hitsep = (tjs.fHits[hitVec[0]]->PeakTime() - tjs.fHits[hitVec[1]]->PeakTime()) / averms;
    // This will estimate the RMS of two hits separated by 1 sigma by 1.5 * RMS of one hit
    err = averms * (1 + 0.14 * hitsep * hitsep) * tjs.UnitsPerTick * fHitErrFac;
    // inflate this further for high multiplicity hits
    err *= tjs.fHits[hitVec[0]]->Multiplicity();
    return err * err;
    
  } // HitsTimeErr2
  
  //////////////////////////////////////////
  void TrajClusterAlg::SplitTrajCrossingVertices()
  {
    // This is kind of self-explanatory...
    
    if(tjs.vtx.empty()) return;
    if(tjs.allTraj.empty()) return;
    
    vtxPrt = (debug.Plane == (int)fPlane && debug.Tick < 0);
    if(vtxPrt) mf::LogVerbatim("TC")<<"vtxPrt set for plane "<<fPlane<<" in SplitTrajCrossingVertices";
//    if(vtxPrt) PrintAllTraj("STCV", tjs, debug, USHRT_MAX, 999);
    
    // Splits trajectories in tjs.allTraj that cross a vertex
    unsigned short itj, iv, nTraj = tjs.allTraj.size();
    unsigned short tPass, closePt;
    float doca;
    for(itj = 0; itj < nTraj; ++itj) {
      // obsolete trajectory
      if(tjs.allTraj[itj].AlgMod[kKilled]) continue;
      tPass = tjs.allTraj[itj].Pass;
      for(iv = 0; iv < tjs.vtx.size(); ++iv) {
        // obsolete vertex
        if(tjs.vtx[iv].NTraj == 0) continue;
        // not in the cryostat/tpc/plane
        if(tjs.allTraj[itj].CTP != tjs.vtx[iv].CTP) continue;
        // already assigned to this vertex
//        if(tjs.allTraj[itj].Vtx[0] == iv) continue;
//        if(tjs.allTraj[itj].Vtx[1] == iv) continue;
        // too short
        if(tjs.allTraj[itj].EndPt[1] < 6) continue;
        TrajClosestApproach(tjs.allTraj[itj], tjs.vtx[iv].Pos[0], tjs.vtx[iv].Pos[1], closePt, doca);
        if(vtxPrt)  mf::LogVerbatim("TC")<<" doca "<<doca<<" btw traj "<<itj<<" and tjs.vtx "<<iv<<" closePt "<<closePt<<" in plane "<<fPlane<<" CTP "<<tjs.vtx[iv].CTP;
        if(doca > fMaxVertexTrajSep[tPass]) continue;
        if(vtxPrt)  {
          mf::LogVerbatim("TC")<<"Good doca "<<doca<<" btw traj "<<itj<<" and tjs.vtx "<<iv<<" closePt "<<closePt<<" in plane "<<fPlane<<" CTP "<<tjs.vtx[iv].CTP;
          PrintTrajPoint("STCV", tjs, closePt, 1, tPass, tjs.allTraj[itj].Pts[closePt]);
        }
      } // iv
    } // itj
    
  } // SplitTrajCrossingVertices

  //////////////////////////////////////////
  void TrajClusterAlg::EndMerge()
  {
    // Merge Trajectorys in the order tj1 end = 1 to tj2 end = 0
    if(tjs.allTraj.size() < 2) return;
    if(!fUseAlg[kEndMerge]) return;

    unsigned short tj1, tj2, ipt;
    float chg1rms, chg2rms, chgpull;
    bool notJunk;

    mrgPrt = (debug.Plane == (int)fPlane && debug.Wire < 0);
    if(mrgPrt) mf::LogVerbatim("TC")<<"inside EndMerge on plane "<<fPlane;
    
    // Try several passes if there was a merge
    for(unsigned short nit = 0; nit < 4; ++nit) {
      bool didMerge = false;
      unsigned short tjsize = tjs.allTraj.size();
      for(tj1 = 0; tj1 < tjsize; ++tj1) {
        if(tjs.allTraj[tj1].AlgMod[kKilled]) continue;
        if(tjs.allTraj[tj1].CTP != fCTP) continue;
        // no merge if there is a vertex at the end
        if(tjs.allTraj[tj1].VtxID[1] > 0) continue;
        // ignore bad trajectories
        if(tjs.allTraj[tj1].MCSMom < 5) continue;
        ipt = tjs.allTraj[tj1].EndPt[1];
        TrajPoint& tp1 = tjs.allTraj[tj1].Pts[ipt];
        for(tj2 = 0; tj2 < tjsize; ++tj2) {
          if(tjs.allTraj[tj1].AlgMod[kKilled]) continue;
          if(tj1 == tj2) continue;
          if(tjs.allTraj[tj2].StepDir != tjs.allTraj[tj1].StepDir) continue;
          if(tjs.allTraj[tj2].AlgMod[kKilled]) continue;
          if(tjs.allTraj[tj2].CTP != fCTP) continue;
          if(tjs.allTraj[tj2].VtxID[0] > 0) continue;
          // ignore bad trajectories
          if(tjs.allTraj[tj2].MCSMom < 5) continue;
          ipt = tjs.allTraj[tj2].EndPt[0];
          TrajPoint& tp2 = tjs.allTraj[tj2].Pts[ipt];
          float doca = PointTrajDOCA(tjs, tp1.Pos[0], tp1.Pos[1], tp2);
          if(doca > 50) continue;
          float dang = DeltaAngle(tp1.Ang, tp2.Ang);
          float dwc = DeadWireCount(tp1, tp2);
          float ptSep0;
          if(tjs.allTraj[tj1].StepDir > 0) {
            ptSep0 = tp2.Pos[0] - tp1.Pos[0] - dwc;
          } else {
            ptSep0 = tp1.Pos[0] - tp2.Pos[0] - dwc;
          }
          bool twoMuons = tjs.allTraj[tj1].PDGCode == 13 && tjs.allTraj[tj2].PDGCode == 13;
          float maxWireSkip = fMaxWireSkipNoSignal;
          float tpSep2 = PosSep2(tp1.Pos, tp2.Pos);
          if(mrgPrt) {
            mf::LogVerbatim("TC")<<"Candidate tj1-tj2 "<<tjs.allTraj[tj1].ID<<"_1"<<"-"<<tjs.allTraj[tj2].ID<<"_0"<<" dang "<<dang<<" DeadWireCount "<<(int)dwc<<" ptSep0 "<<ptSep0<<" maxWireSkip "<<maxWireSkip<<" twoMuons? "<<twoMuons<<" doca "<<doca<<" tp1 "<<PrintPos(tjs, tp1)<<" tp2 "<<PrintPos(tjs, tp2)<<" tpSep2 "<<tpSep2;
          }
          // maximum overlap && maximum missed (live) wires
          if(ptSep0 < -2 || ptSep0 > maxWireSkip) continue;
          // Merge short trajectories, regardless of charge as long as the separation is small
          bool isClose = tpSep2 < 15 && dang < 1 && doca < 2;
          bool shortTraj = NumPtsWithCharge(tjs.allTraj[tj1], false) < 15 && NumPtsWithCharge(tjs.allTraj[tj2], false) < 15;
          bool OneIsDeltaRay = tjs.allTraj[tj1].PDGCode == 12 || tjs.allTraj[tj2].PDGCode == 12;
          if(!twoMuons && isClose && (shortTraj || OneIsDeltaRay)) {
            if(mrgPrt) mf::LogVerbatim("TC")<<" EM short tj1-tj2 "<<tjs.allTraj[tj1].ID<<"_1"<<"-"<<tjs.allTraj[tj2].ID<<"_0"<<" tp1 "<<PrintPos(tjs, tp1)<<" tp2 "<<PrintPos(tjs, tp2)<<" doca "<<doca;
            didMerge = MergeAndStore(tj1, tj2);
            if(fQuitAlg) return;
            if(!didMerge) continue;
            tjsize = tjs.allTraj.size();
            tjs.allTraj[tjsize-1].AlgMod[kEndMerge] = true;
            if(OneIsDeltaRay) tjs.allTraj[tjsize-1].PDGCode = 12;
            continue;
          }
          // handle muons here + uB problem with uncharacterized dead wires
          if(twoMuons && dang < 0.4 && doca < 10) {
            if(mrgPrt) mf::LogVerbatim("TC")<<" merge muon tj1-tj2 "<<tjs.allTraj[tj1].ID<<"_1"<<"-"<<tjs.allTraj[tj2].ID<<"_0"<<" tp1 "<<PrintPos(tjs, tp1)<<" tp2 "<<PrintPos(tjs, tp2)<<" doca "<<doca;
            didMerge = MergeAndStore(tj1, tj2);
            if(fQuitAlg) return;
            if(!didMerge) continue;
            tjsize = tjs.allTraj.size();
            tjs.allTraj[tjsize-1].AlgMod[kEndMerge] = true;
            continue;
          }
          if(dang > 0.4) continue;
          // Inflate the doca cut if we are bridging a block of dead wires
          float docaCut = 1;
          if(dwc > 10) docaCut *= 2;
          //        doca = PointTrajDOCA(tjs, tp1.Pos[0], tp1.Pos[1], tp2);
          if(mrgPrt) mf::LogVerbatim("TC")<<" EM "<<tjs.allTraj[tj1].ID<<"_1"<<"-"<<tjs.allTraj[tj2].ID<<"_0 DOCA "<<doca<<" docaCut "<<docaCut<<" dang "<<dang;
          if(doca > docaCut) continue;
          notJunk = (!tjs.allTraj[tj1].AlgMod[kJunkTj] && !tjs.allTraj[tj1].AlgMod[kJunkTj]);
          if(doca > 10) continue;
          // check the charge?
          chgpull = 0;
          if(notJunk && tjs.allTraj[tj1].AveChg > 0 && tjs.allTraj[tj2].AveChg > 0) {
            // calculate charge pull
            chg1rms = tjs.allTraj[tj1].ChgRMS * tjs.allTraj[tj1].AveChg;
            chg2rms = tjs.allTraj[tj2].ChgRMS * tjs.allTraj[tj2].AveChg;
            if(chg2rms > chg1rms) chg1rms = chg2rms;
            if(chg1rms < 1) chg1rms = 0.15 * (tjs.allTraj[tj1].AveChg + tjs.allTraj[tj2].AveChg);
            chgpull = std::abs(tjs.allTraj[tj1].AveChg - tjs.allTraj[tj2].AveChg) / chg1rms;
            if(mrgPrt) mf::LogVerbatim("TC")<<"   chk tp1 chg "<<tp1.AveChg<<" tj1 chg "<<tjs.allTraj[tj1].AveChg<<" rms "<<tjs.allTraj[tj1].ChgRMS<<" tp2 chg "<<tp2.AveChg<<" tj2 chg "<<tjs.allTraj[tj2].AveChg<<" rms "<<tjs.allTraj[tj2].ChgRMS;
          } // charge is known.
          if(mrgPrt) mf::LogVerbatim("TC")<<" chgpull "<<chgpull<<" require < 4";
          if(chgpull > 4) continue;
          // time to merge them
          didMerge = MergeAndStore(tj1, tj2);
          if(fQuitAlg) return;
          if(!didMerge) continue;
          tjsize = tjs.allTraj.size();
          tjs.allTraj[tjsize-1].AlgMod[kEndMerge] = true;
          // flag the killed trajectories as well to aid in debugging
          tjs.allTraj[tj1].AlgMod[kEndMerge] = true;
          tjs.allTraj[tj2].AlgMod[kEndMerge] = true;
          if(mrgPrt) mf::LogVerbatim("TC")<<" merged "<<tjs.allTraj[tj1].ID<<"_1"<<"-"<<tjs.allTraj[tj2].ID<<"_0"<<" dang "<<dang<<" ptSep0 "<<ptSep0<<" doca "<<doca<<" tp1 "<<PrintPos(tjs, tp1)<<" tp2 "<<PrintPos(tjs, tp2)<<" -> tjsize "<<tjsize;
        } // tj2
      } // tj1
      if(!didMerge) break;
    } // nit

  }  // EndMerge
  
  //////////////////////////////////////////
  void TrajClusterAlg::Find2DVertices()
  {
    // Self-explanatory
    // fVertex2DCuts fcl input usage
    // 0 = maximum length of a short trajectory
    // 1 = max vertex - trajectory separation for short trajectories
    // 2 = max vertex - trajectory separation for long trajectories
    // 3 = max position pull for adding TJs to a vertex
    // 4 = max allowed vertex position error
    
    if(fVertex2DCuts[0] <= 0) return;

    if(tjs.allTraj.size() < 2) return;
    
    vtxPrt = (debug.Plane == (int)fPlane && debug.Tick < 0);
    if(vtxPrt) {
      mf::LogVerbatim("TC")<<"vtxPrt set for plane "<<fPlane<<" in Find2DVertices";
      PrintAllTraj("F2DVi", tjs, debug, USHRT_MAX, tjs.allTraj.size());
    }
    
    unsigned short maxShortTjLen = fVertex2DCuts[0];

    for(unsigned short tj1 = 0; tj1 < tjs.allTraj.size() - 1; ++tj1) {
      if(tjs.allTraj[tj1].AlgMod[kKilled]) continue;
      if(tjs.allTraj[tj1].CTP != fCTP) continue;
      if(tjs.allTraj[tj1].PDGCode == 12) continue;
      // First try to attach it to an existing vertex
      if(AttachTrajToAnyVertex(tj1)) continue;
      bool tj1Short = (tjs.allTraj[tj1].EndPt[1] - tjs.allTraj[tj1].EndPt[0] < maxShortTjLen);
      for(unsigned short end1 = 0; end1 < 2; ++end1) {
        // vertex assignment exists?
        if(tjs.allTraj[tj1].VtxID[end1] > 0) continue;
        unsigned short endPt1, oendPt1;
        if(end1 == 0) {
          endPt1 = tjs.allTraj[tj1].EndPt[0];
          oendPt1 = tjs.allTraj[tj1].EndPt[1];
        } else {
          endPt1 = tjs.allTraj[tj1].EndPt[1];
          oendPt1 = tjs.allTraj[tj1].EndPt[0];
        }
        TrajPoint& tp1 = tjs.allTraj[tj1].Pts[endPt1];
        for(unsigned short tj2 = tj1 + 1; tj2 < tjs.allTraj.size(); ++tj2) {
          if(tjs.allTraj[tj2].AlgMod[kKilled]) continue;
          if(tjs.allTraj[tj2].CTP != fCTP) continue;
          if(tjs.allTraj[tj2].PDGCode == 12) continue;
          // First try to attach it to an existing vertex
          if(AttachTrajToAnyVertex(tj2)) continue;
          bool tj2Short = (tjs.allTraj[tj2].EndPt[1] - tjs.allTraj[tj2].EndPt[0] < maxShortTjLen);
          for(unsigned short end2 = 0; end2 < 2; ++end2) {
            unsigned short endPt2, oendPt2;
            if(end2 == 0) {
              endPt2 = tjs.allTraj[tj2].EndPt[0];
              oendPt2 = tjs.allTraj[tj2].EndPt[1];
            } else {
              endPt2 = tjs.allTraj[tj2].EndPt[1];
              oendPt2 = tjs.allTraj[tj2].EndPt[0];
            }
            if(tjs.allTraj[tj2].VtxID[end2] > 0) continue;
            TrajPoint& tp2 = tjs.allTraj[tj2].Pts[endPt2];
            // Rough first cut on the separation between the end points of the
            // two trajectories
            float sepCut = 20;
            if(std::abs(tp1.Pos[0] - tp2.Pos[0]) > sepCut) continue;
            if(std::abs(tp1.Pos[1] - tp2.Pos[1]) > sepCut) continue;
            float wint, tint;
            TrajIntersection(tp1, tp2, wint, tint);
            // make sure this is inside the TPC
            if(wint < 0 || wint > tjs.MaxPos0[fPlane]) continue;
            if(tint < 0 || tint > tjs.MaxPos1[fPlane]) continue;
            // Next cut on separation between the TPs and the intersection point
            if(tj1Short || tj2Short) { sepCut = fVertex2DCuts[1]; } else { sepCut = fVertex2DCuts[2]; }
            float dw1 = wint - tp1.Pos[0];
            if(std::abs(dw1) > sepCut) continue;
            float dt1 = tint - tp1.Pos[1];
            if(std::abs(dt1) > sepCut) continue;
            float dw2 = wint - tp2.Pos[0];
            if(std::abs(dw2) > sepCut) continue;
            float dt2 = tint - tp2.Pos[1];
            if(std::abs(dt2) > sepCut) continue;
            if(vtxPrt) mf::LogVerbatim("TC")<<"F2DV candidate tj1-tj2 "<<tjs.allTraj[tj1].ID<<"_"<<end1<<"-"<<tjs.allTraj[tj2].ID<<"_"<<end2<<" tjs.vtx pos "<<(int)wint<<":"<<(int)(tint/tjs.UnitsPerTick)<<" tp1 "<<PrintPos(tjs, tp1)<<" tp2 "<<PrintPos(tjs, tp2);
            // make sure that the other end isn't closer
            if(PointTrajDOCA2(tjs, wint, tint, tp1) > PointTrajDOCA2(tjs, wint, tint, tjs.allTraj[tj1].Pts[oendPt1])) continue;
            if(PointTrajDOCA2(tjs, wint, tint, tp2) > PointTrajDOCA2(tjs, wint, tint, tjs.allTraj[tj2].Pts[oendPt2])) continue;
            float dang = DeltaAngle(tp1.Ang, tp2.Ang);
            if(vtxPrt) mf::LogVerbatim("TC")<<"  dang "<<dang;
            if(dang < 0.15) continue;
            if(!SignalAtPos(wint, tint, fCTP)) {
              // try nudging it by +/- 1 wire
              wint += 1;
              if(!SignalAtPos(wint, tint, fCTP)) {
                wint -= 2;
                if(!SignalAtPos(wint, tint, fCTP)) continue;
              } // nudge +1
            } // SignalAtPos
            // Ensure that the vertex position is close to an end
            unsigned short closePt1;
            float doca;
            TrajClosestApproach(tjs.allTraj[tj1], wint, tint, closePt1, doca);
            short dpt = abs((short)endPt1 - (short)closePt1);
            if(tjs.allTraj[tj1].EndPt[1] > 4) {
              if(dpt > 3) continue;
            } else {
              // tighter cut for short trajectories
              if(dpt > 0) continue;
            }
            unsigned short closePt2;
            TrajClosestApproach(tjs.allTraj[tj2], wint, tint, closePt2, doca);
            dpt = abs((short)endPt2 - (short)closePt2);
            if(tjs.allTraj[tj2].EndPt[1] > 4) {
              if(dpt > 3) continue;
            } else {
              // tighter cut for short trajectories
              if(dpt > 0) continue;
            }
            if(vtxPrt) mf::LogVerbatim("TC")<<" wint:tint "<<(int)wint<<":"<<(int)tint<<" ticks "<<(int)(tint/tjs.UnitsPerTick)<<" dang "<<dang;
            // make a new temporary vertex
            VtxStore aVtx;
            aVtx.Pos[0] = wint;
            aVtx.Pos[1] = tint;
            aVtx.NTraj = 0;
            aVtx.Pass = fPass;
            aVtx.Topo = end1 + end2;
            aVtx.ChiDOF = 0;
            aVtx.CTP = fCTP;
            aVtx.Fixed = false;
            // try to fit it. We need to give it an ID to do that. Take the next
            // available ID
            unsigned short newVtxID = tjs.vtx.size() + 1;
            aVtx.ID = newVtxID;
            tjs.allTraj[tj1].VtxID[end1] = newVtxID;
            tjs.allTraj[tj2].VtxID[end2] = newVtxID;
            if(!FitVertex(tjs, aVtx, fVertex2DCuts, vtxPrt)) {
              tjs.allTraj[tj1].VtxID[end1] = 0;
              tjs.allTraj[tj2].VtxID[end2] = 0;
              continue;
            }
            // Save it
            tjs.vtx.push_back(aVtx);
            // Try to attach other tjs to it
            unsigned short ivx = tjs.vtx.size() - 1;
            AttachAnyTrajToVertex(ivx);
          } // end2
        } // tj2
      } // end1
    } // tj1

    // Split trajectories that cross a vertex
//    SplitTrajCrossingVertices();
//    FindHammerVertices();
//    FindHammerVertices2();
    
//    for(auto& vx : tjs.vtx) FitVertex(tjs, vx, fVertex2DCuts, vtxPrt);

    if(vtxPrt) PrintAllTraj("F2DVo", tjs, debug, USHRT_MAX, USHRT_MAX);

  } // Find2DVertices
  
  //////////////////////////////////////////
  void TrajClusterAlg::FindHammerVertices2()
  {
    // Variant of FindHammerVertices with slightly different requirements:
    // 1) tj1 is a straight trajectory with most of the points fit
    // 2) No angle requirement between tj1 and tj2
    // 3) Large charge near the intersection point X on tj2
    // tj2       ---X---
    // tj1         /
    // tj1        /
    // tj1       /
    // minimum^2 DOCA of tj1 endpoint with tj2
    
    if(!fUseAlg[kHammerVx2]) return;
   
    unsigned short itj1, end1, endPt1, itj2, closePt2, ipt, ivx;
    unsigned short tjSize = tjs.allTraj.size();
    unsigned short maxPtsFit = 0;
    unsigned short numPtsWithCharge1, numPtsWithCharge2;
    float doca, minDOCA = 3, nPtsFitFrac, intChg, cnt, chgPull;
    bool didaSplit;
    float wint, tint;
    for(itj1 = 0; itj1 < tjSize; ++itj1) {
      if(tjs.allTraj[itj1].AlgMod[kKilled]) continue;
      Trajectory& tj1 = tjs.allTraj[itj1];
      numPtsWithCharge1 = NumPtsWithCharge(tj1, false);
      if(numPtsWithCharge1 < 6) continue;
      // Require that most of the points in tj1 are fitted to a straight line
      maxPtsFit = 0;
      for(ipt = 0; ipt < tj1.Pts.size(); ++ipt) if(tj1.Pts[ipt].Chg > 0 && tj1.Pts[ipt].NTPsFit > maxPtsFit) maxPtsFit = tj1.Pts[ipt].NTPsFit;
      nPtsFitFrac = (float)maxPtsFit / (float)numPtsWithCharge1;
//      std::cout<<"FHV2 "<<tjs.allTraj[itj1].ID<<" "<<maxPtsFit<<" "<<numPtsWithCharge1<<" frac "<<nPtsFitFrac<<"\n";
      if(nPtsFitFrac < 0.8) continue;
      if(vtxPrt) mf::LogVerbatim("TC")<<"FindHammerVertices2: tj1 "<<tj1.ID;
      // Check each end of tj1
      didaSplit = false;
      for(end1 = 0; end1 < 2; ++end1) {
        // vertex assignment exists?
        if(tj1.VtxID[end1] > 0) continue;
        if(end1 == 0) {
          endPt1 = tj1.EndPt[0];
        } else {
          endPt1 = tj1.EndPt[1];
        }
        for(itj2 = 0; itj2 < tjSize; ++itj2) {
          if(itj1 == itj2) continue;
          Trajectory& tj2 = tjs.allTraj[itj2];
          if(tj2.AlgMod[kKilled]) continue;
          // require that both be in the same CTP
          if(tj2.CTP != tj1.CTP) continue;
          numPtsWithCharge2 = NumPtsWithCharge(tj2, true);
          if(numPtsWithCharge2 < 6) continue;
          // ignore if tj1 is a lot shorter than tj2
          // ignore if ChgRMS isn't known
          if(tjs.allTraj[itj2].ChgRMS == 0) continue;
          if(vtxPrt) mf::LogVerbatim("TC")<<" Candidate? "<<tj1.ID<<"  NPWC1 "<<numPtsWithCharge1<<" NPWC2 "<<numPtsWithCharge2;
          if(numPtsWithCharge1 < 0.2 * numPtsWithCharge2) continue;
          // Find the minimum separation between tj1 and tj2
          doca = 5;
          TrajPointTrajDOCA(tjs, tj1.Pts[endPt1], tj2, closePt2, doca);
          if(vtxPrt) mf::LogVerbatim("TC")<<" Candidate? "<<tj1.ID<<"  "<<tj2.ID<<" doca "<<doca<<" tj2.EndPt[0] "<<tj2.EndPt[0]<<" closePt2 "<<closePt2<<" tj2.EndPt[1] "<<tj2.EndPt[1];
          if(doca == minDOCA) continue;
          // ensure that the closest point is not near an end
          if(closePt2 < tj2.EndPt[0] + 3) continue;
          if(closePt2 > tj2.EndPt[1] - 3) continue;
          // Find the intersection point between the tj1 end and tj2 closest Pt
          TrajIntersection(tj1.Pts[endPt1], tj2.Pts[closePt2], wint, tint);
          if(vtxPrt) mf::LogVerbatim("TC")<<" intersection W:T "<<wint<<"  "<<tint<<" ticks "<<tint/tjs.UnitsPerTick;
          // Find the point on tj2 that is closest to this point, overwriting closePt
          doca = minDOCA;
          TrajClosestApproach(tj2, wint, tint, closePt2, doca);
          if(vtxPrt) mf::LogVerbatim("TC")<<" closePt2 on tj2 "<<closePt2<<" doca "<<doca;
          if(doca == minDOCA) continue;
          // require a lot of charge in tj2 in this vicinity compared with the average.
          intChg = 0;
          cnt = 0;
          for(ipt = closePt2 - 2; ipt < closePt2 + 2; ++ipt) {
            if(tjs.allTraj[itj2].Pts[ipt].Chg == 0) continue;
            intChg += tjs.allTraj[itj2].Pts[ipt].Chg;
            ++cnt;
          } // ipt
          if(cnt > 0) {
            intChg /= cnt;
            chgPull = (intChg - tjs.allTraj[itj2].AveChg) / tjs.allTraj[itj2].ChgRMS;
            if(vtxPrt) mf::LogVerbatim("TC")<<" chgPull at intersection point "<<chgPull;
            if(chgPull < 10) continue;
          }
          // we have a winner
          // create a new vertex
          VtxStore aVtx;
          aVtx.Pos = tj2.Pts[closePt2].Pos;
          aVtx.NTraj = 3;
          aVtx.Pass = fPass;
          aVtx.Topo = 6;
          aVtx.ChiDOF = 0;
          aVtx.CTP = fCTP;
          aVtx.Fixed = false;
          tjs.vtx.push_back(aVtx);
          ivx = tjs.vtx.size() - 1;
          tjs.vtx[ivx].ID = ivx + 1;
          if(!SplitAllTraj(tjs, itj2, closePt2, ivx, vtxPrt)) {
            if(vtxPrt) mf::LogVerbatim("TC")<<"FindHammerVertices2: Failed to split trajectory";
            tjs.vtx.pop_back();
            continue;
          }
          tjs.allTraj[itj1].VtxID[end1] = tjs.vtx[ivx].ID;
          tjs.allTraj[itj1].AlgMod[kHammerVx2] = true;
          tj2.AlgMod[kHammerVx] = true;
          tjs.allTraj[tjs.allTraj.size()-1].AlgMod[kHammerVx2] = true;
          didaSplit = true;
          break;
        } // itj2
        if(didaSplit) break;
      } // end1
    } // itj1
  } // FindHammerVertices2
  
  //////////////////////////////////////////
  void TrajClusterAlg::FindHammerVertices()
  {
    // Look for a trajectory that intersects another. Split
    // the trajectory and make a vertex. The convention used
    // is shown pictorially here. Trajectory tj1 must be longer
    // than tj2
    // tj2       ------
    // tj1         /
    // tj1        /
    // tj1       /
    
    if(!fUseAlg[kHammerVx]) return;
    
    unsigned short itj1, end1, endPt1;
    unsigned short itj2, closePt2, end20, end21, ivx;
    unsigned short tjSize = tjs.allTraj.size();
    
    // minimum^2 DOCA of tj1 endpoint with tj2
    float doca, minDOCA = 3, dang;
    bool didaSplit;
    unsigned short tj1len, tj2len;
    
    for(itj1 = 0; itj1 < tjSize; ++itj1) {
      if(tjs.allTraj[itj1].AlgMod[kKilled]) continue;
      // minimum length requirements
      tj1len = tjs.allTraj[itj1].EndPt[1] - tjs.allTraj[itj1].EndPt[0];
      if(tj1len < 6) continue;
      // Check each end of tj1
      didaSplit = false;
      for(end1 = 0; end1 < 2; ++end1) {
        // vertex assignment exists?
        if(tjs.allTraj[itj1].VtxID[end1] > 0) continue;
        if(end1 == 0) {
          endPt1 = tjs.allTraj[itj1].EndPt[0];
        } else {
          endPt1 = tjs.allTraj[itj1].EndPt[1];
        }
        for(itj2 = 0; itj2 < tjSize; ++itj2) {
          if(itj1 == itj2) continue;
          Trajectory& tj2 = tjs.allTraj[itj2];
          if(tj2.AlgMod[kKilled]) continue;
          // require that both be in the same CTP
          if(tj2.CTP != tjs.allTraj[itj1].CTP) continue;
          // length of tj2 cut
          tj2len = tj2.EndPt[1] - tj2.EndPt[0];
          if(tj2len < 6) continue;
          // ignore if tj1 is a lot shorter than tj2
          if(tj1len < 0.5 * tj2len) continue;
          // ignore very long straight trajectories (probably a cosmic muon)
          end20 = tj2.EndPt[0];
          end21 = tj2.EndPt[1];
          if(tj2len > 100 && DeltaAngle(tj2.Pts[end20].Ang, tj2.Pts[end21].Ang) < 0.2) continue;
          // Require no vertex associated with itj2
          if(tj2.VtxID[0] > 0 || tj2.VtxID[1] > 0) continue;
          doca = minDOCA;
          TrajPointTrajDOCA(tjs, tjs.allTraj[itj1].Pts[endPt1], tj2, closePt2, doca);
//          std::cout<<"FHV "<<tj2.CTP<<" "<<tjs.allTraj[itj1].ID<<" "<<tj2.ID<<" doca "<<doca<<"\n";
          if(doca == minDOCA) continue;
          // ensure that the closest point is not near an end
          if(vtxPrt) mf::LogVerbatim("TC")<<"FindHammerVertices: Candidate "<<tjs.allTraj[itj1].ID<<"  "<<tj2.ID<<" doca "<<doca<<" tj2.EndPt[0] "<<tj2.EndPt[0]<<" closePt2 "<<closePt2<<" tj2.EndPt[1] "<<tj2.EndPt[1];
          if(closePt2 < tj2.EndPt[0] + 3) continue;
          if(closePt2 > tj2.EndPt[1] - 3) continue;
          // make an angle cut
          dang = DeltaAngle(tjs.allTraj[itj1].Pts[endPt1].Ang, tj2.Pts[closePt2].Ang);
          if(vtxPrt) mf::LogVerbatim("TC")<<" dang "<<dang<<" fKinkAngCut "<<fKinkAngCut;
          if(dang < fKinkAngCut) continue;
          // we have a winner
          // create a new vertex
          VtxStore aVtx;
          aVtx.Pos = tj2.Pts[closePt2].Pos;
          aVtx.NTraj = 3;
          aVtx.Pass = fPass;
          aVtx.Topo = 6;
          aVtx.ChiDOF = 0;
          aVtx.CTP = fCTP;
          aVtx.Fixed = false;
          tjs.vtx.push_back(aVtx);
          ivx = tjs.vtx.size() - 1;
          tjs.vtx[ivx].ID = ivx + 1;
          if(!SplitAllTraj(tjs, itj2, closePt2, ivx, vtxPrt)) {
            if(vtxPrt) mf::LogVerbatim("TC")<<"FindHammerVertices: Failed to split trajectory";
            tjs.vtx.pop_back();
            continue;
          }
          tjs.allTraj[itj1].VtxID[end1] = tjs.vtx[ivx].ID;
          tjs.allTraj[itj1].AlgMod[kHammerVx] = true;
          tj2.AlgMod[kHammerVx] = true;
          tjs.allTraj[tjs.allTraj.size()-1].AlgMod[kHammerVx] = true;
          didaSplit = true;
          break;
        } // tj2
        if(didaSplit) break;
      } // end1
    } // tj1
    
  } // FindHammerVertices
  
  //////////////////////////////////////////
  bool TrajClusterAlg::AttachAnyTrajToVertex(unsigned short ivx)
  {
    
    if(ivx > tjs.vtx.size() - 1) return false;
    if(tjs.vtx[ivx].NTraj == 0) return false;
    if(fVertex2DCuts[0] < 0) return false;
    
    VtxStore& vx = tjs.vtx[ivx];

    unsigned short nadd = 0;
    for(unsigned short itj = 0; itj < tjs.allTraj.size(); ++itj) {
      Trajectory& tj = tjs.allTraj[itj];
      if(tj.AlgMod[kKilled]) continue;
      if(tj.CTP != vx.CTP) continue;
      if(tj.VtxID[0] == vx.ID || tj.VtxID[1] == vx.ID) continue;
      if(AttachTrajToVertex(tjs, tj, vx, fVertex2DCuts, vtxPrt)) ++nadd;
    } // itj
    if(nadd == 0) return false;
    return true;
    
  } // AttachAnyTrajToVertex
  
  //////////////////////////////////////////
  bool TrajClusterAlg::AttachTrajToAnyVertex(unsigned short itj)
  {
    
    if(itj > tjs.allTraj.size() - 1) return false;
    if(fVertex2DCuts[0] < 0) return false;
    if(tjs.vtx.size() == 0) return false;
    
    Trajectory& tj = tjs.allTraj[itj];
    
    unsigned short nadd = 0;
    for(unsigned short ivx = 0; ivx < tjs.vtx.size(); ++ivx) {
      VtxStore& vx = tjs.vtx[ivx];
      if(vx.NTraj == 0) continue;
      if(vx.CTP != tj.CTP) continue;
      if(tj.VtxID[0] == vx.ID || tj.VtxID[1] == vx.ID) continue;
      if(AttachTrajToVertex(tjs, tj, vx, fVertex2DCuts, vtxPrt)) ++nadd;
    } // ivx
    if(nadd == 0) return false;
    return true;
    
  } // AttachAnyTrajToVertex
  
  //////////////////////////////////////
  void TrajClusterAlg::Find3DVertices(geo::TPCID const& tpcid)
  {
    // Create 3D vertices from 2D vertices. 3D vertices that are matched
    // in all three planes have Ptr2D >= 0 for all planes
    
    
    if(fVertex3DChiCut < 0) return;
    if(tjs.vtx.size() < 2) return;
    
    geo::TPCGeo const& TPC = geom->TPC(tpcid);
    const detinfo::DetectorProperties* detprop = lar::providerFrom<detinfo::DetectorPropertiesService>();
    
    const unsigned int cstat = tpcid.Cryostat;
    const unsigned int tpc = tpcid.TPC;

    // create a array/vector of 2D vertex indices in each plane
    std::vector<std::vector<unsigned short>> vIndex(3);
    unsigned short ipl;
    for(unsigned short ivx = 0; ivx < tjs.vtx.size(); ++ivx) {
      if(tjs.vtx[ivx].NTraj == 0) continue;
      geo::PlaneID iplID = DecodeCTP(tjs.vtx[ivx].CTP);
      if(iplID.TPC != tpc || iplID.Cryostat != cstat) continue;
      ipl = iplID.Plane;
      if(ipl > 2) continue;
      vIndex[ipl].push_back(ivx);
    }
    
    unsigned short vtxInPln = 0;
    for(unsigned short ipl = 0; ipl < TPC.Nplanes(); ++ipl) if(vIndex[ipl].size() > 0) ++vtxInPln;
    if(vtxInPln < 2) return;

    // Y,Z limits of the detector
    double local[3] = {0.,0.,0.};
    double world[3] = {0.,0.,0.};
    
    const geo::TPCGeo &thetpc = geom->TPC(tpc, cstat);
    thetpc.LocalToWorld(local,world);
    // reduce the active area of the TPC by 1 cm to prevent wire boundary issues
    float YLo = world[1]-geom->DetHalfHeight(tpc,cstat) + 1;
    float YHi = world[1]+geom->DetHalfHeight(tpc,cstat) - 1;
    float ZLo = world[2]-geom->DetLength(tpc,cstat)/2 + 1;
    float ZHi = world[2]+geom->DetLength(tpc,cstat)/2 - 1;
    
    vtxPrt = (debug.Plane >= 0) && (debug.Tick == 6666);
    
    if(vtxPrt) {
      mf::LogVerbatim("CC")<<"Inside Find3DVertices";
      PrintAllTraj("F3DV", tjs, debug, USHRT_MAX, tjs.allTraj.size());
    }
    
    // wire spacing in cm
    float wirePitch = geom->WirePitch(0, 1, 0, tpcid.TPC, tpcid.Cryostat);
    
    size_t vsize = tjs.vtx.size();
    // vector of 2D vertices -> 3D vertices.
    std::vector<short> vPtr(vsize, -1);
    // fill temp vectors of 2D vertex X and X errors
    std::vector<float> vX(vsize);
    std::vector<float> vXsigma(vsize);
    float vXp;
    
    double ticks;
    for(unsigned short ivx = 0; ivx < vsize; ++ivx) {
      if(tjs.vtx[ivx].NTraj == 0) continue;
      geo::PlaneID iplID = DecodeCTP(tjs.vtx[ivx].CTP);
      if(iplID.TPC != tpc || iplID.Cryostat != cstat) continue;
      // Convert 2D vertex time error to X error
      ticks = tjs.vtx[ivx].Pos[1] / tjs.UnitsPerTick;
      vX[ivx]  = detprop->ConvertTicksToX(ticks, (int)iplID.Plane, (int)tpc, (int)cstat);
      ticks = (tjs.vtx[ivx].Pos[1] + tjs.vtx[ivx].PosErr[1]) / tjs.UnitsPerTick;
      vXp = detprop->ConvertTicksToX(ticks, (int)iplID.Plane, (int)tpc, (int)cstat);
      vXsigma[ivx] = fabs(vXp - vX[ivx]);
    } // ivx
    
    // temp vector of all 2D vertex matches
    std::vector<Vtx3Store> v3temp;
    
    double y = 0, z = 0;
    TVector3 WPos = {0, 0, 0};
    TrajPoint tp;
    // i, j, k indicates 3 different wire planes
    unsigned short ii, jpl, jj, kpl, kk, ivx, jvx, kvx, i3t;
//    unsigned int iWire, jWire;
    float kX, kWire, kChi, dX, dXChi, dXSigma, dW;
    bool gotit, sigOK;
    // compare vertices in each view
    for(ipl = 0; ipl < 2; ++ipl) {
      for(ii = 0; ii < vIndex[ipl].size(); ++ii) {
        ivx = vIndex[ipl][ii];
        if(ivx > tjs.vtx.size() - 1) {
          mf::LogError("CC")<<"Find3DVertices: bad ivx "<<ivx;
          return;
        }
        // vertex has been matched already
        if(vPtr[ivx] >= 0) continue;
        unsigned int iWire = std::nearbyint(tjs.vtx[ivx].Pos[0]);
        for(jpl = ipl + 1; jpl < 3; ++jpl) {
          for(jj = 0; jj < vIndex[jpl].size(); ++jj) {
            jvx = vIndex[jpl][jj];
            if(jvx > tjs.vtx.size() - 1) {
              mf::LogError("CC")<<"Find3DVertices: bad jvx "<<jvx;
              return;
            }
            // vertex has been matched already
            if(vPtr[jvx] >= 0) continue;
            unsigned int jWire = std::nearbyint(tjs.vtx[jvx].Pos[0]);
            // new stuff
            dX = fabs(vX[ivx] - vX[jvx]);
            dXSigma = sqrt(vXsigma[ivx] * vXsigma[ivx] + vXsigma[jvx] * vXsigma[jvx]);
            dXChi = dX / dXSigma;
            
            if(vtxPrt) mf::LogVerbatim("CC")<<"Find3DVertices: ipl "<<ipl<<" ivx "<<ivx<<" ivX "<<vX[ivx]
              <<" jpl "<<jpl<<" jvx "<<jvx<<" jvX "<<vX[jvx]<<" W:T "<<(int)tjs.vtx[jvx].Pos[0]<<":"<<(int)tjs.vtx[jvx].Pos[1]<<" dXChi "<<dXChi<<" fVertex3DChiCut "<<fVertex3DChiCut;
            
            if(dXChi > fVertex3DChiCut) continue;
            if (geom->HasWire(geo::WireID(cstat, tpc, ipl, iWire))&&
                geom->HasWire(geo::WireID(cstat, tpc, jpl, jWire))){
              geom->IntersectionPoint(iWire, jWire, ipl, jpl, cstat, tpc, y, z);
            }
            else continue;
            if(y < YLo || y > YHi || z < ZLo || z > ZHi) continue;
            WPos[1] = y;
            WPos[2] = z;
            kpl = 3 - ipl - jpl;
            kX = 0.5 * (vX[ivx] + vX[jvx]);
            kWire = -1;
            if(TPC.Nplanes() > 2) {
              kWire = geom->NearestWire(WPos, kpl, tpc, cstat);
              tp.Pos[0] = kWire;
              // See if there is a wire signal nearby in kpl
              tp.Pos[1] = detprop->ConvertXToTicks(kX, kpl, fTpc, fCstat) * tjs.UnitsPerTick;
              tp.CTP = EncodeCTP(fCstat, fTpc, kpl);
              sigOK = SignalAtTp(tp);
              if(vtxPrt) mf::LogVerbatim("TC")<<" 3rd plane pos "<<kWire<<" "<<tp.Pos[1]<<" sig present? "<<sigOK;
              if(!sigOK) continue;
            }
            kpl = 3 - ipl - jpl;
            // save this incomplete 3D vertex
            Vtx3Store v3d;
            v3d.Ptr2D[ipl] = ivx;
            v3d.Ptr2D[jpl] = jvx;
            v3d.Ptr2D[kpl] = -1;
            // see if this is already in the list
            gotit = false;
            for(i3t = 0; i3t < v3temp.size(); ++i3t) {
              if(v3temp[i3t].Ptr2D[0] == v3d.Ptr2D[0] && v3temp[i3t].Ptr2D[1] == v3d.Ptr2D[1] && v3temp[i3t].Ptr2D[2] == v3d.Ptr2D[2]) {
                gotit = true;
                break;
              }
            } // i3t
            if(gotit) continue;
            v3d.X = kX;
            // Use XErr to store dXChi
            v3d.XErr = dXChi;
//            v3d.XErr = dXSigma;
            v3d.Y = y;
            float yzSigma = wirePitch * sqrt(tjs.vtx[ivx].PosErr[0] * tjs.vtx[ivx].PosErr[0] + tjs.vtx[jvx].PosErr[0] * tjs.vtx[jvx].PosErr[0]);
            v3d.YErr = yzSigma;
            v3d.Z = z;
            v3d.ZErr = yzSigma;
            v3d.Wire = kWire;
            v3d.CStat = cstat;
            v3d.TPC = tpc;
            // push the incomplete vertex onto the list
            v3temp.push_back(v3d);
            
            if(vtxPrt) mf::LogVerbatim("CC")<<"Find3DVertices: 2 Plane match ivx "<<ivx<<" P:W:T "<<ipl<<":"<<(int)tjs.vtx[ivx].Pos[0]<<":"<<(int)tjs.vtx[ivx].Pos[1]<<" jvx "<<jvx<<" P:W:T "<<jpl<<":"<<(int)tjs.vtx[jvx].Pos[0]<<":"<<(int)tjs.vtx[jvx].Pos[1]<<" dXChi "<<dXChi<<" yzSigma "<<yzSigma;
            
            if(TPC.Nplanes() == 2) continue;

            // See if the expected position of the vertex in the 3rd view
            // look for a 3 plane match
            for(kk = 0; kk < vIndex[kpl].size(); ++kk) {
              kvx = vIndex[kpl][kk];
              if(vPtr[kvx] >= 0) continue;
              // Wire difference error
              dW = wirePitch * (tjs.vtx[kvx].Pos[0] - kWire) / yzSigma;
              // X difference error
              dX = (vX[kvx] - kX) / dXSigma;
              kChi = 0.5 * sqrt(dW * dW + dX * dX);
              if(kChi < fVertex3DChiCut) {
                // push all complete vertices onto the list
                v3d.X = (vX[kvx] + 2 * kX) / 3;
                v3d.XErr = kChi;
                v3d.Ptr2D[kpl] = kvx;
                // see if this is already in the list
                gotit = false;
                for(i3t = 0; i3t < v3temp.size(); ++i3t) {
                  if(v3temp[i3t].Ptr2D[0] == v3d.Ptr2D[0] && v3temp[i3t].Ptr2D[1] == v3d.Ptr2D[1] && v3temp[i3t].Ptr2D[2] == v3d.Ptr2D[2]) {
                    gotit = true;
                    break;
                  }
                } // i3t
                if(gotit) continue;
                v3temp.push_back(v3d);
                if(vtxPrt) mf::LogVerbatim("CC")<<" kvx "<<kvx<<" kpl "<<kpl
                  <<" wire "<<(int)tjs.vtx[kvx].Pos[0]<<" kTime "<<(int)tjs.vtx[kvx].Pos[1]<<" kChi "<<kChi<<" dW "<<tjs.vtx[kvx].Pos[0] - kWire;
              } // kChi < best
            } // kk
          } // jj
        } // jpl
      } // ii
    } // ipl
    
    if(v3temp.empty()) return;
    
    if(vtxPrt) {
      mf::LogVerbatim("TC")<<"v3temp list";
      for(auto& v3d : v3temp) {
        mf::LogVerbatim("TC")<<v3d.Ptr2D[0]<<" "<<v3d.Ptr2D[1]<<" "<<v3d.Ptr2D[2]<<" wire "<<v3d.Wire<<" "<<v3d.XErr;
      } // v3d
    }
    
    // find the best 3 plane matches
    if(TPC.Nplanes() > 2) {
      float best;
      unsigned short imbest;
      bool gotone = true;
      std::vector<Vtx3Store> v3temp2;
      while(gotone) {
        gotone = false;
        best = fVertex3DChiCut;
        imbest = USHRT_MAX;
        for(ivx = 0; ivx < v3temp.size(); ++ivx) {
          if(v3temp[ivx].Wire < 0) continue;
          if(v3temp[ivx].XErr > best) continue;
          best = v3temp[ivx].XErr;
          imbest = ivx;
        } // ivx
        if(imbest == USHRT_MAX) break;
        // stash the best one temporarily in a second vector
        v3temp2.push_back(v3temp[imbest]);
        // set the XErr large so it isn't checked again
        v3temp[imbest].XErr = 9999;
        // look for these trajectory IDs in other vertices (complete or incomplete)
        for(ivx = 0; ivx < v3temp.size(); ++ivx) {
          if(ivx == imbest) continue;
          for(ipl = 0; ipl < 3; ++ipl) {
            if(v3temp[ivx].Ptr2D[ipl] == v3temp[imbest].Ptr2D[ipl]) {
              v3temp[ivx].XErr = 9999;
              gotone = true;
            }
          } // ipl
        } // ivx
      } // gotone
      // concatenate the two vectors
      v3temp.insert(v3temp.end(), v3temp2.begin(), v3temp2.end());
    } // TPC.Nplanes() > 2

    if(vtxPrt) {
      mf::LogVerbatim("TC")<<"v3temp list after";
      for(auto& v3d : v3temp) {
        if(v3d.XErr > fVertex3DChiCut) continue;
        mf::LogVerbatim("TC")<<v3d.Ptr2D[0]<<" "<<v3d.Ptr2D[1]<<" "<<v3d.Ptr2D[2]<<" wire "<<v3d.Wire<<" "<<v3d.XErr;
      } // v3d
    }

    // Store the vertices
    unsigned short ninc = 0;
    for(auto& v3d : v3temp) {
      if(v3d.XErr > fVertex3DChiCut) continue;
      if(TPC.Nplanes() == 2) {
        v3d.Ptr2D[2] = 666;
      } else {
        if(v3d.Wire >= 0) ++ninc;
      }
      if(vtxPrt) mf::LogVerbatim("CC")<<"3D vtx "<<tjs.vtx3.size()<<" Ptr2D "<<v3d.Ptr2D[0]<<" "<<v3d.Ptr2D[1]<<" "<<v3d.Ptr2D[2]
        <<" wire "<<v3d.Wire;
      tjs.vtx3.push_back(v3d);
    } // ivx

    // Try to complete incomplete vertices
//    if(ninc > 0) CompleteIncomplete3DVertices(tpcid);
    
  } // Find3DVertices
  
  //////////////////////////////////////////
  void TrajClusterAlg::CompleteIncomplete3DVertices(geo::TPCID const& tpcid)
  {
    // Look for trajectories in a plane that lack a 2D vertex as listed in
    // Ptr2D that are near the projected wire. This may trigger splitting trajectories,
    // assigning them to a new 2D vertex and completing 3D vertices

    geo::TPCGeo const& TPC = geom->TPC(tpcid);
    const detinfo::DetectorProperties* detprop = lar::providerFrom<detinfo::DetectorPropertiesService>();

    unsigned short ipl, itj, mPlane, closePt;
    unsigned short nEndPt, ii, end, aVtxIndx;
    unsigned short dpt;
    CTP_t mCTP;
    // A TP for the missing 2D vertex
    TrajPoint tp;
    // 2D vertex
    VtxStore aVtx;
    float doca, maxdoca = 6;
    // list of candidate trajectory indices and ipt index
    std::vector<std::pair<unsigned short, unsigned short>> mTjs;
    for(auto& vx3 : tjs.vtx3) {
      // check for a completed 3D vertex
      if(vx3.Wire < 0) continue;
      mPlane = USHRT_MAX;
      for(ipl = 0; ipl < TPC.Nplanes(); ++ipl) {
        if(vx3.Ptr2D[ipl] >= 0) continue;
        mPlane = ipl;
        break;
      } // ipl
      if(mPlane == USHRT_MAX) continue;
      mCTP = EncodeCTP(vx3.CStat, vx3.TPC, mPlane);
      // X position of the purported missing vertex
      tp.Pos[0] = vx3.Wire;
      tp.Pos[1] = detprop->ConvertXToTicks(vx3.X, mPlane, vx3.TPC, vx3.CStat) * tjs.UnitsPerTick;
      for(itj = 0; itj < tjs.allTraj.size(); ++itj) {
        if(tjs.allTraj[itj].CTP != mCTP) continue;
        if(tjs.allTraj[itj].AlgMod[kKilled]) continue;
        doca = maxdoca;
        // find the closest distance between the vertex and the trajectory
        TrajPointTrajDOCA(tjs, tp, tjs.allTraj[itj], closePt, doca);
        if(prt) mf::LogVerbatim("TC")<<"CI3DV itj ID "<<tjs.allTraj[itj].ID<<" closePT "<<closePt<<" doca "<<doca;
        if(closePt > tjs.allTraj[itj].EndPt[1]) continue;
        mTjs.push_back(std::make_pair(itj, closePt));
      } // itj
      // handle the case where there are one or more TJs with TPs near the ends
      // that make a vertex (a failure by Find2DVertices)
      if(mTjs.empty()) continue;
      aVtxIndx = tjs.vtx.size();
      aVtx.CTP = mCTP;
      aVtx.Topo = 6;
      aVtx.NTraj = mTjs.size();
      // Give it a bogus pass to indicate it wasn't created while stepping
      aVtx.Pass = 9;
      aVtx.Pos = tp.Pos;
      nEndPt = 0;
      for(ii = 0; ii < mTjs.size(); ++ii) {
        itj = mTjs[ii].first;
        closePt = mTjs[ii].second;
        // determine which end is the closest
        if(fabs(closePt - tjs.allTraj[itj].EndPt[0]) < fabs(closePt - tjs.allTraj[itj].EndPt[1])) {
          // closest to the beginning
          end = 0;
        } else {
          // closest to the end
          end = 1;
        }// closest to the end
        dpt = fabs(closePt - tjs.allTraj[itj].EndPt[end]);
        if(dpt < 4) {
          // close to an end
          tjs.allTraj[itj].VtxID[end] = tjs.vtx[aVtxIndx].ID;
          tjs.allTraj[itj].AlgMod[kComp3DVx] = true;
          ++nEndPt;
        } else {
          // closePt is not near an end, so split the trajectory
          if(!SplitAllTraj(tjs, itj, closePt, aVtxIndx, vtxPrt)) {
            mf::LogVerbatim("TC")<<"SplitAllTraj failed. Traj ID "<<tjs.allTraj[itj].ID;
            // failure occurred. Recover
            for(auto mTj : mTjs) {
              unsigned short jtj = mTj.first;
              if(tjs.allTraj[jtj].VtxID[0] == tjs.vtx[aVtxIndx].ID) tjs.allTraj[jtj].VtxID[0] = 0;
              if(tjs.allTraj[jtj].VtxID[1] == tjs.vtx[aVtxIndx].ID) tjs.allTraj[jtj].VtxID[1] = 0;
            } // itj
            continue;
          } // !SplitAllTraj
        } // closePt is not near an end, so split the trajectory
        tjs.allTraj[itj].AlgMod[kComp3DVx] = true;
        itj = tjs.allTraj.size() - 1;
        tjs.allTraj[itj].AlgMod[kComp3DVx] = true;
      } // ii
      tjs.vtx.push_back(aVtx);
      unsigned short ivx = tjs.vtx.size() - 1;
      tjs.vtx[ivx].ID = ivx + 1;
      std::cout<<"CIC new vtx "<<tjs.vtx[ivx].ID<<"\n";
      vx3.Ptr2D[mPlane] = aVtxIndx;
      vx3.Wire = -1;
      if(prt) mf::LogVerbatim("TC")<<"CompleteIncomplete3DVertices: new 2D tjs.vtx "<<aVtxIndx<<" points to 3D tjs.vtx ";
    } // vx3
  } // CompleteIncomplete3DVertices
  
  //////////////////////////////////////////
  short TrajClusterAlg::TPNearVertex(const TrajPoint& tp)
  {
    // Returns the index of a vertex if tp is heading towards it
    for(unsigned short ivx = 0; ivx < tjs.vtx.size(); ++ivx) {
      if(tjs.vtx[ivx].NTraj == 0) continue;
      if(tjs.vtx[ivx].CTP != tp.CTP) continue;
      if(std::abs(tjs.vtx[ivx].Pos[0] - tp.Pos[0]) > 3) continue;
      if(std::abs(tjs.vtx[ivx].Pos[1] - tp.Pos[1]) > 3) continue;
      if(PointTrajDOCA2(tjs, tjs.vtx[ivx].Pos[0], tjs.vtx[ivx].Pos[1], tp) > 3) continue;
      // see if the TP points to the vertex and not away from it
      if(tp.Pos[0] < tjs.vtx[ivx].Pos[0] && tp.Dir[0] > 0) return (short)ivx;
      if(tp.Pos[0] > tjs.vtx[ivx].Pos[0] && tp.Dir[0] < 0) return (short)ivx;
    } // ivx
    return -1;
  } // TPNearVertex


  //////////////////////////////////////////
  void TrajClusterAlg::StepCrawl()
  {
    // Crawl along the direction specified in the traj vector in steps of size step
    // (wire spacing equivalents). Find hits between the last trajectory point and
    // the last trajectory point + step. A new trajectory point is added if hits are
    // found. Crawling continues until no signal is found for two consecutive steps
    // or until a wire or time boundary is reached.
    
    fGoodWork = false;
    fTryWithNextPass = false;
    if(work.Pts.empty()) return;
 
    unsigned short iwt, lastPt;
    unsigned short lastPtWithUsedHits = work.EndPt[1];
    unsigned short lastPtWithHits;
    if(lastPtWithUsedHits != work.Pts.size() - 1) {
      mf::LogWarning("TC")<<"StepCrawl: Starting trajectory has no hits on the leading edge. Assume this is an error and quit.";
      PrintTrajectory("SC", tjs, work, USHRT_MAX);
      return;
    }
    lastPt = lastPtWithUsedHits;
    // Construct a local TP from the last work TP that will be moved on each step.
    // Only the Pos and Dir variables will be used
    TrajPoint ltp;
    ltp.CTP = work.CTP;
    ltp.Pos = work.Pts[lastPt].Pos;
    ltp.Dir = work.Pts[lastPt].Dir;
    // A second TP is cloned from the leading TP of work, updated with hits, fit
    // parameters,etc and possibly pushed onto work as the next TP
    TrajPoint tp ;
    
    // assume it is good from here on
    fGoodWork = true;
    
    unsigned int step;
    float stepSize;
    unsigned short nMissedSteps = 0;

    bool sigOK, keepGoing;
    unsigned short killPts;
    for(step = 1; step < 10000; ++step) {
      unsigned short angRange = AngleRange(ltp);
      if(angRange > 1) { stepSize = 2; } else { stepSize = std::abs(1/ltp.Dir[0]); }
      // make a copy of the previous TP
      lastPt = work.Pts.size() - 1;
      tp = work.Pts[lastPt];
      ++tp.Step;
      // move the local TP position by one step in the right direction
      for(iwt = 0; iwt < 2; ++iwt) ltp.Pos[iwt] += ltp.Dir[iwt] * stepSize;
      if(TPNearVertex(ltp) >= 0) {
        work.AlgMod[kStopAtVtx] = true;
        break;
      }
      // Special handling of very long straight trajectories, e.g. uB cosmic rays
      if(fMuonTag[0] >= 0 && work.PDGCode == 0 && work.Pts.size() > (unsigned short)fMuonTag[0]) {
        work.MCSMom = MCSMom(tjs, work);
        if(work.MCSMom > fMuonTag[1]) work.PDGCode = 13;
        if(prt) mf::LogVerbatim("TC")<<" Check MCSMom "<<work.MCSMom<<" PDGCode "<<work.PDGCode;
      }

      // anything really really long must be a muon
      if(work.Pts.size() > 200) work.PDGCode = 13;
      // copy this position into tp
      tp.Pos = ltp.Pos;
      tp.Dir = ltp.Dir;
      if(prt) {
        mf::LogVerbatim("TC")<<"StepCrawl "<<step<<" Pos "<<tp.Pos[0]<<" "<<tp.Pos[1]<<" Dir "<<tp.Dir[0]<<" "<<tp.Dir[1]<<" stepSize "<<stepSize<<" AngleRange "<<angRange;
      }
      // hit the boundary of the TPC?
      if(tp.Pos[0] < 0 || tp.Pos[0] > tjs.MaxPos0[fPlane]) break;
      if(tp.Pos[1] < 0 || tp.Pos[1] > tjs.MaxPos1[fPlane]) break;
      // remove the old hits and other stuff
      tp.Hits.clear();
      tp.UseHit.clear();
      tp.FitChi = 0; tp.Chg = 0;
      // append to the work trajectory
      work.Pts.push_back(tp);
      // update the index of the last TP
      lastPt = work.Pts.size() - 1;
      // look for hits
      AddHits(work, lastPt, sigOK);
      // If successfull, AddHits has defined UseHit for this TP,
      // set the trajectory endpoints, and defined HitPos.
      lastPtWithUsedHits = work.EndPt[1];
      if(work.Pts[lastPt].Hits.empty()) {
        // Require three points with charge on adjacent wires for small angle
        // stepping.
        if(angRange == 0 && lastPt == 2) return;
//        if(!isLA && lastPt == 2) return;
        // No close hits added.
        ++nMissedSteps;
        // First check for no signal in the vicinity
        if(lastPt > 0) {
          // Ensure that there is a signal here after missing a number of steps on a LA trajectory
          if(angRange > 0 && nMissedSteps > 4 && !SignalAtTp(ltp)) break;
          // the last point with hits (used or not) is the previous point
          lastPtWithHits = lastPt - 1;
          float tps = TrajPointSeparation(work.Pts[lastPtWithHits], ltp);
          float dwc = DeadWireCount(ltp, work.Pts[lastPtWithHits]);
          float nMissedWires = tps * std::abs(ltp.Dir[0]) - dwc;
          float maxWireSkip = fMaxWireSkipNoSignal;
          if(work.PDGCode == 13) maxWireSkip = 40;
          if(prt) mf::LogVerbatim("TC")<<" StepCrawl: no signal at ltp "<<PrintPos(tjs, ltp)<<" nMissedWires "<<nMissedWires<<" dead wire count "<<dwc<<" maxWireSkip "<<maxWireSkip;
          if(nMissedWires > maxWireSkip) break;
        }
        // no sense keeping this TP on work if no hits were added
        work.Pts.pop_back();
        continue;
      } // work.Pts[lastPt].Hits.empty()
      // Found hits at this location so reset the missed steps counter
      nMissedSteps = 0;
      if(work.Pts[lastPt].Chg == 0) {
        // There are points on the trajectory by none used in the last step. See
        // how long this has been going on
        float tps = TrajPointSeparation(work.Pts[lastPtWithUsedHits], ltp);
        float dwc = DeadWireCount(ltp, work.Pts[lastPtWithUsedHits]);
        float nMissedWires = tps * std::abs(ltp.Dir[0]) - dwc;
        if(prt)  mf::LogVerbatim("TC")<<" Hits exist on the trajectory but are not used. Missed wires "<<nMissedWires;
        // Keep stepping
        if(prt) PrintTrajectory("SC", tjs, work, lastPt);
        continue;
      } // tp.Hits.empty()
      // Update the last point fit, etc using the just added hit(s)
      UpdateTraj(work);
      // a failure occurred
      if(!fUpdateTrajOK) return;
      // Quit if we are starting out poorly. This can happen on the 2nd trajectory point
      // when a hit is picked up in the wrong direction
      if(work.Pts.size() == 2 && std::abs(work.Pts[1].Dir[0]) > 0.01 && std::signbit(work.Pts[1].Dir[0]) != std::signbit(work.Pts[0].Dir[0])) {
        if(prt) mf::LogVerbatim("TC")<<" Picked wrong hit on 2nd traj point. Drop trajectory.";
        return;
      }
      if(work.Pts.size() == 3) {
        // ensure that the last hit added is in the same direction as the first two.
        // This is a simple way of doing it
        if(PosSep2(work.Pts[0].HitPos, work.Pts[2].HitPos) < PosSep2(work.Pts[0].HitPos, work.Pts[1].HitPos)) return;
        // ensure that this didn't start as a small angle trajectory and immediately turn
        // into a large angle one
        if(angRange > fMaxAngleRange[work.Pass]) {
          if(prt) mf::LogVerbatim("TC")<<" Wandered into an invalid angle range. Quit stepping.";
          fGoodWork = false;
          return;
        }
      } // work.Pts.size() == 3
      // Ensure that the trajectory meets the angle requirements now that the direction is well known
      if(work.Pts.size() == 4 && AngleRange(work.Pts[lastPt]) > fMaxAngleRange[work.Pass]) return;
      // Update the local TP with the updated position and direction
      ltp.Pos = work.Pts[lastPt].Pos;
      ltp.Dir = work.Pts[lastPt].Dir;
      if(fMaskedLastTP) {
        // see if TPs have been masked off many times and if the
        // environment is clean. If so, return and try with next pass
        // cuts
        if(!MaskedWorkHitsOK()) {
          if(prt) PrintTrajectory("SC", tjs, work, lastPt);
          return;
        }
        // Don't bother with the rest of the checking below if we
        // set all hits not used on this TP
        if(prt) PrintTrajectory("SC", tjs, work, lastPt);
        continue;
      }
      // We have added a TP with hits
      // assume that we aren't going to kill the point we just added, or any
      // of the previous points...
      killPts = 0;
      // assume that we should keep going after killing points
      keepGoing = true;
      // check for a kink. Stop crawling if one is found
      GottaKink(work, killPts);
      if(work.AlgMod[kGottaKink]) keepGoing = false;
      // See if the Chisq/DOF exceeds the maximum.
      // UpdateTraj should have reduced the number of points fit
      // as much as possible for this pass, so this trajectory is in trouble.
      if(killPts == 0 &&  work.Pts[lastPt].FitChi > fMaxChi && work.PDGCode != 13) {
        if(prt) mf::LogVerbatim("TC")<<"   bad FitChi "<<work.Pts[lastPt].FitChi<<" cut "<<fMaxChi;
        fGoodWork = (NumPtsWithCharge(work, true) > fMinPtsFit[fPass]);
        return;
      }
      // print the local tp unless we have killing to do
      if(killPts == 0) {
        if(prt) PrintTrajectory("SC", tjs, work, lastPt);
      } else {
        MaskTrajEndPoints(work, killPts);
        if(!fGoodWork) return;
        unsigned int onWire = (float)(std::nearbyint(work.Pts[lastPt].Pos[0]));
        float nSteps = (float)(step - work.Pts[lastPt - killPts].Step);
        if(prt) mf::LogVerbatim("TC")<<"TRP   killing "<<killPts<<" after "<<nSteps<<" steps from prev TP.  Current tp.Pos "<<tp.Pos[0]<<" "<<tp.Pos[1];
        // move the position
        work.Pts[lastPt].Pos[0] += nSteps * work.Pts[lastPt].Dir[0];
        work.Pts[lastPt].Pos[1] += nSteps * work.Pts[lastPt].Dir[1];
        if(angRange == 0) {
          // put the TP at the wire position prior to the move
          float dw = onWire - work.Pts[lastPt].Pos[0];
          work.Pts[lastPt].Pos[0] = onWire;
          work.Pts[lastPt].Pos[1] += dw * work.Pts[lastPt].Dir[1] / work.Pts[lastPt].Dir[0];
        }
        // copy to the local trajectory point
        ltp.Pos = work.Pts[lastPt].Pos;
        ltp.Dir = work.Pts[lastPt].Dir;
        if(prt) mf::LogVerbatim("TC")<<"  New ltp.Pos     "<<ltp.Pos[0]<<" "<<ltp.Pos[1]<<" ticks "<<(int)ltp.Pos[1]/tjs.UnitsPerTick;
        if(!keepGoing) break;
      }
    } // step
    
//    fGoodWork = true;
    if(prt) mf::LogVerbatim("TC")<<"End StepCrawl with "<<step<<" steps. work size "<<work.Pts.size()<<" fGoodWork = "<<fGoodWork<<" with fTryWithNextPass "<<fTryWithNextPass;

    if(fGoodWork && fTryWithNextPass) {
      mf::LogVerbatim("TC")<<"StepCrawl: Have fGoodWork && fTryWithNextPass true. This shouldn't happen. Fixing it.";
      fTryWithNextPass = false;
    }

  } // StepCrawl
/*
  ////////////////////////////////////////////////
  void TrajClusterAlg::ModifyShortTraj(Trajectory& tj)
  {
    // See if most of the hits in the short trajectory are doublets and
    // we are only using single hits in each TP. If so, see if we would do
    // better by using all of the hits

    if(tj.Pts.size() != 4) return;
    unsigned short ndouble = 0, nsingle = 0;
    for(auto& tp : tj.Pts) {
      if(tp.Hits.size() == 2) {
        ++ndouble;
        if(NumUsedHits(tp) == 1) ++nsingle;
      }
    } // tp
    
    if(ndouble < 2) return;
    if(nsingle < 2) return;
    
    if(prt) {
      mf::LogVerbatim("TC")<<"Inside ModifyShortTraj. ndouble "<<ndouble<<" nsingle "<<nsingle<<" Starting trajectory";
      PrintTrajectory(tjs, tj, USHRT_MAX);
    }
    
    // clone the trajectory, use all the hits in doublets and check the fit
    Trajectory ntj = tj;
    unsigned short ii;
    unsigned int iht;
    std::vector<unsigned int> inTrajHits;
    for(auto& tp : ntj.Pts) {
      if(tp.Hits.size() == 2 && NumUsedHits(tp) == 1) {
        for(ii = 0; ii < tp.Hits.size(); ++ii) {
          if(tp.UseHit[ii]) continue;
          tp.UseHit[ii] = true;
          iht = tp.Hits[ii];
          tjs.inTraj[iht] = ntj.ID;
          // save the hit indices in case we need to undo this
          inTrajHits.push_back(iht);
          mf::LogVerbatim("TC")<<"Use hit "<<PrintHit(tjs.fHits[iht]);
        } // ii
        mf::LogVerbatim("TC")<<" HitPos1 "<<tp.HitPos[1];
        DefineHitPos(tp);
        mf::LogVerbatim("TC")<<" new HitPos1 "<<tp.HitPos[1];
      } // tp.Hits.size() == 2 && NumUsedHits(tp) == 1
    } // tp
    // do the fit
    unsigned short originPt = ntj.Pts.size() - 1;
    unsigned short npts = ntj.Pts[originPt].NTPsFit;
    TrajPoint tpFit;
    unsigned short fitDir = -1;
    FitTraj(ntj, originPt, npts, fitDir, tpFit);
    if(prt) {
      mf::LogVerbatim("TC")<<"tpFit trajectory";
      PrintTrajectory(tjs, ntj, USHRT_MAX);
      mf::LogVerbatim("TC")<<"compare "<<tj.Pts[originPt].FitChi<<" "<<ntj.Pts[originPt].FitChi<<"\n";
    }

    if(ntj.Pts[originPt].FitChi < 1.2 * tj.Pts[originPt].FitChi) {
      // Use the modified trajectory
      tj = ntj;
      tj.AlgMod[kModifyShortTraj] = true;
      if(prt) mf::LogVerbatim("TC")<<"ModifyShortTraj: use modified trajectory";
    } else {
      // Use the original trajectory
      for(auto iht : inTrajHits) tjs.inTraj[iht] = 0;
      if(prt) mf::LogVerbatim("TC")<<"ModifyShortTraj: use original trajectory";
    }
    
  } // ModifyShortTraj
*/
  ////////////////////////////////////////////////
  bool TrajClusterAlg::IsGhost(std::vector<unsigned int>& tHits, unsigned short& ofTraj)
  {
    // Called by FindJunkTraj to see if the passed hits are close to an existing
    // trajectory and if so, they will be used in that other trajectory
    
    ofTraj = USHRT_MAX;
    
    if(!fUseAlg[kUseGhostHits]) return false;
    
    if(tHits.size() < 2) return false;
    // find all nearby hits
    std::vector<unsigned int> hitsInMuliplet, nearbyHits;
    for(auto iht : tHits) {
      GetHitMultiplet(iht, hitsInMuliplet);
      // prevent double counting
      for(auto mht : hitsInMuliplet) {
        if(std::find(nearbyHits.begin(), nearbyHits.end(), mht) == nearbyHits.end()) {
          nearbyHits.push_back(mht);
        }
      } // mht
    } // iht
    
    // vectors of traj IDs, and the occurrence count
    std::vector<unsigned short> tID, tCnt;
    unsigned short itj, indx;
    for(auto iht : nearbyHits) {
      if(tjs.inTraj[iht] <= 0) continue;
      itj = tjs.inTraj[iht];
      for(indx = 0; indx < tID.size(); ++indx) if(tID[indx] == itj) break;
      if(indx == tID.size()) {
        tID.push_back(itj);
        tCnt.push_back(1);
      }  else {
        ++tCnt[indx];
      }
    } // iht
    if(tCnt.empty()) return false;
    
    // Call it a ghost if > 50% of the hits are used by another trajectory
    unsigned short tCut = 0.5 * tHits.size();
    unsigned short ii, jj;
    itj = USHRT_MAX;
    
    if(prt) {
      mf::LogVerbatim myprt("TC");
      myprt<<"IsGhost tHits size "<<tHits.size()<<" cut fraction "<<tCut<<" tID_tCnt";
      for(ii = 0; ii < tCnt.size(); ++ii) myprt<<" "<<tID[ii]<<"_"<<tCnt[ii];
    } // prt
    
    for(ii = 0; ii < tCnt.size(); ++ii) {
      if(tCnt[ii] > tCut) {
        itj = tID[ii] - 1;
        break;
      }
    } // ii
    if(itj == USHRT_MAX) return false;
    
    if(prt) mf::LogVerbatim("TC")<<"is ghost of trajectory "<<tjs.allTraj[itj].ID;

    // Use all hits in tHits that are found in itj
    unsigned int iht, tht;
    for(auto& tp : tjs.allTraj[itj].Pts) {
      for(ii = 0; ii < tp.Hits.size(); ++ii) {
        iht = tp.Hits[ii];
        if(tjs.inTraj[iht] != 0) continue;
        for(jj = 0; jj < tHits.size(); ++jj) {
          tht = tHits[jj];
          if(tht != iht) continue;
          tp.UseHit[ii] = true;
          tjs.inTraj[iht] = tjs.allTraj[itj].ID;
          break;
        } // jj
      } // ii
    } // tp
    tjs.allTraj[itj].AlgMod[kUseGhostHits] = true;
    ofTraj = itj;
    return true;
    
  } // IsGhost
/*
  ////////////////////////////////////////////////
  void TrajClusterAlg::MaybeDeltaRay(Trajectory& tj, bool doMerge)
  {
    // See if the trajectory appears to be a delta ray. This is characterized by a significant fraction of hits
    // in the trajectory belonging to an existing trajectory. This may also flag ghost trajectories...
    // Merge the hits in this trajectory (if it is the work trajectory) into the parent trajectory if doMerge is true
    
    tj.AlgMod[kGhost] = false;
    // vectors of traj IDs, and the occurrence count
    std::vector<unsigned short> tID, tCnt;
    unsigned short itj, indx;
    unsigned short tCut = 0.5 * tj.Pts.size();
    for(auto& tp : tj.Pts) {
      for(auto iht : tp.Hits) {
        if(tjs.inTraj[iht] <= 0) continue;
        itj = tjs.inTraj[iht];
        for(indx = 0; indx < tID.size(); ++indx) if(tID[indx] == itj) break;
        if(indx == tID.size()) {
          tID.push_back(itj);
          tCnt.push_back(1);
        }  else {
          ++tCnt[indx];
        }
      } // iht
    } // tp
    if(tCnt.empty()) return;
    for(indx = 0; indx < tCnt.size(); ++indx) if(tCnt[indx] > tCut) tj.AlgMod[kGhost] = true;
    
    if(!tj.AlgMod[kGhost]) return;
    if(!doMerge) return;
    
    // Merge the hits only if there is just one parent trajectory
    if(tCnt.size() > 1) return;
    
    // put the hits for the input trajectory into tHits
    std::vector<unsigned int> tHits;
    PutTrajHitsInVector(tj, true, tHits);
    if(tHits.empty()) return;
    
    std::cout<<"MaybeDeltaRay needs work. Skipping it\n";
    return;
    
    itj = tID[0] - 1;
    Trajectory& oldtj = tjs.allTraj[itj];
    unsigned short ii;
    unsigned int iht;
    for(auto tht : tHits) {
      // look for this hit in itj. Don't bother updating the trajectory Pos or HitPos
      for(auto& tp : oldtj.Pts) {
        for(ii = 0; ii < tp.Hits.size(); ++ii) {
          iht = tp.Hits[ii];
          if(iht != tht) continue;
          tp.UseHit[ii] = true;
          tjs.inTraj[iht] = oldtj.ID;
          break;
        } // ii
        if(tjs.inTraj[iht] == oldtj.ID) break;
      } // tp
    } // iht
    oldtj.AlgMod[kUseGhostHits] = true;
    fGoodWork = false;
    
  } // MaybeDeltaRay
*/
  ////////////////////////////////////////////////
  void TrajClusterAlg::CheckTraj(Trajectory& tj)
  {
    // Check the quality of the trajectory and possibly trim it.
    
    if(!fGoodWork) return;
    
    fTryWithNextPass = false;

    // ensure that the end points are defined
    SetEndPoints(tjs, tj);
    if(tj.EndPt[0] == tj.EndPt[1]) return;
    
    if(prt) {
      mf::LogVerbatim("TC")<<"inside CheckTraj";
    }
    
    // Ensure that a hit only appears once in the TJ
    if(HasDuplicateHits(work)) {
      if(prt) mf::LogVerbatim("TC")<<" HasDuplicateHits ";
      fGoodWork = false;
      return;
    }
    
    unsigned short newSize;
    unsigned short ipt = tj.EndPt[1];
//    bool isLA = IsLargeAngle(tj.Pts[ipt]);
    unsigned short angRange = AngleRange(tj.Pts[ipt]);
    
    // First remove any TPs at the end that have no hits
    // TODO This shouldn't be done but first check to see what code will break
    // if we don't do it.
    tj.Pts.resize(tj.EndPt[1] + 1);
/*
    for(unsigned short ipt = tj.Pts.size() - 1; ipt > tj.EndPt[0]; --ipt) {
      if(tj.Pts[ipt].Chg > 0) break;
      tj.Pts.pop_back();
    }
*/
    if(AngleRange(tj.Pts[tj.EndPt[1]]) > 0 && HasDuplicateHits(tj)) {
      fGoodWork = false;
      return;
    }
    
    // Fill in any gaps with hits that were skipped, most likely delta rays on muon tracks
    if(angRange == 0) FillGaps(tj);
    
    CalculateQuality(tj);
    if(prt) mf::LogVerbatim("TC")<<" CheckTraj MCSMom "<<tj.MCSMom;
    
    // Update the trajectory parameters at the beginning of the trajectory
    FixTrajBegin(tj);

    // check the fraction of the trajectory points that have hits
    if(fUseAlg[kTrimHits] && NumPtsWithCharge(tj, false) > fMinPts[tj.Pass]) {
      // first ensure that there are at least 2 good TPs at the end after a dead wire section.
      unsigned short dwc = DeadWireCount(tj.Pts[tj.EndPt[1]-1], tj.Pts[tj.EndPt[1]]);
      while(dwc > 0 && NumPtsWithCharge(tj, false) > fMinPts[tj.Pass]) {
        MaskTrajEndPoints(tj, 1);
        if(!fGoodWork) return;
        // clobber the TPs (most of which are presumed to be on dead wires) after
        // the last TP that has used hits
        tj.Pts.resize(tj.EndPt[1]+1);
        dwc = DeadWireCount(tj.Pts[tj.EndPt[1]-1], tj.Pts[tj.EndPt[1]]);
        if(prt) mf::LogVerbatim("TC")<<"kTrimHits: trimmed single hit after dead wire section. new dead wire count "<<dwc;
        tj.AlgMod[kTrimHits] = true;
      }
      // ensure that the distance between the last two points is not more than 1 wire
      unsigned short endPt = tj.EndPt[1];
      if(std::abs(tj.Pts[endPt].Pos[0] - tj.Pts[endPt-1].Pos[0]) > 1.5) {
        if(prt) mf::LogVerbatim("TC")<<"kTrimHits: Masking end point at pos "<<PrintPos(tjs, tj.Pts[endPt]);
        MaskTrajEndPoints(tj, 1);
        if(!fGoodWork) return;
        tj.AlgMod[kTrimHits] = true;
      }
      float nPts = tj.EndPt[1] - tj.EndPt[0] + 1;
      dwc = DeadWireCount(tj.Pts[tj.EndPt[0]], tj.Pts[tj.EndPt[1]]);
      float nPtsWithCharge = NumPtsWithCharge(tj, false);
      float ptFrac = (nPtsWithCharge + dwc) /(nPts + dwc);
      if(prt) mf::LogVerbatim("TC")<<"kTrimHits: nPts "<<(int)nPts<<" DeadWireCount "<<(int)dwc<<" nPtsWithCharge "<<(int)nPtsWithCharge<<" ptFrac "<<ptFrac;
      while(ptFrac < 0.6 && nPts > 1) {
        // mask off points until this condition is satisfied
        UnsetUsedHits(tj.Pts[tj.EndPt[1]]);
        SetEndPoints(tjs, tj);
        nPts = tj.EndPt[1] - tj.EndPt[0] + 1;
        dwc = DeadWireCount(tj.Pts[tj.EndPt[0]], tj.Pts[tj.EndPt[1]]);
        nPtsWithCharge = NumPtsWithCharge(tj, false);
        if(nPtsWithCharge < fMinPts[tj.Pass]) return;
        ptFrac = (nPtsWithCharge + dwc) /(nPts + dwc);
        tj.AlgMod[kTrimHits] = true;
      } // ptFrac < 0.6 && nPts > 1
      if(prt) mf::LogVerbatim("TC")<<" after trim nPts "<<(int)nPts<<" DeadWireCount "<<(int)dwc<<" nPtsWithCharge "<<(int)nPtsWithCharge<<" ptFrac "<<ptFrac;
    } // fUseAlg[kTrimHits]

    // See if this looks like a ghost trajectory and if so, merge the
    // hits and kill this one
    if(fUseAlg[kUseGhostHits]) {
      std::vector<unsigned int> tHits;
      PutTrajHitsInVector(tj, true, tHits);
      unsigned short ofTraj = USHRT_MAX;
      if(IsGhost(tHits, ofTraj)) {
        fGoodWork = false;
        return;
      }
    } // fUseAlg[kUseGhostHits]
    // ignore short trajectories
    if(tj.EndPt[1] < 4) return;
    
    if(angRange == 0) {
      // Not large angle checks

      // remove the last used hit if there is a gap before it
      unsigned short ipt = tj.EndPt[1] - 1;
      if(tj.Pts[ipt].Chg == 0) {
        UnsetUsedHits(tj.Pts[tj.EndPt[1]]);
        SetEndPoints(tjs, tj);
      }

      if(fUseAlg[kCWKink] && tj.EndPt[1] > 8) {
        // look for the signature of a kink near the end of the trajectory.
        // These are: Increasing chisq for the last few hits. Presence of
        // a removed hit near the end. A sudden decrease in the number of
        // TPs in the fit. A change in the average charge of hits. These may
        // not all be present in every situation.
//        if(prt) PrintTrajectory("CT", tjs, tj, USHRT_MAX);
        unsigned short tpGap = USHRT_MAX;
        unsigned short nBigRat = 0;
        float chirat;
        for(unsigned short ii = 1; ii < 3; ++ii) {
          ipt = tj.EndPt[1] - 1 - ii;
          if(tj.Pts[ipt].Chg == 0) {
            tpGap = ipt;
            break;
          }
          chirat = tj.Pts[ipt+1].FitChi / tj.Pts[ipt].FitChi;
          if(chirat > 1.5) ++nBigRat;
          if(prt) mf::LogVerbatim("TC")<<"CheckTraj: chirat "<<ipt<<" chirat "<<chirat<<" "<<tj.Pts[ipt-1].FitChi<<" "<<tj.Pts[ipt].FitChi<<" "<<tj.Pts[ipt+1].FitChi;
        } // ii
        if(prt) mf::LogVerbatim("TC")<<"CheckTraj: nBigRat "<<nBigRat<<" tpGap "<<tpGap;
        if(tpGap != USHRT_MAX && nBigRat > 0) {
          if(tpGap != USHRT_MAX) {
            newSize = tpGap;
          } else {
            newSize = tj.Pts.size() - 3;
          }
          if(prt) mf::LogVerbatim("TC")<<"  Setting tj UseHits from "<<newSize<<" to "<<tj.Pts.size()-1<<" false";
          for(ipt = newSize; ipt < tj.Pts.size(); ++ipt) UnsetUsedHits(tj.Pts[ipt]);
          SetEndPoints(tjs, tj);
          tj.Pts.resize(newSize);
          tj.AlgMod[kCWKink] = true;
          return;
        }
      } // fUseAlg[kCWKink]

      if(fUseAlg[kCWStepChk]) {
        // Compare the number of steps taken per TP near the beginning and
        // at the end
        short nStepBegin = tj.Pts[2].Step - tj.Pts[1].Step;
        short nStepEnd;
        unsigned short lastPt = tj.Pts.size() - 1;
        newSize = tj.Pts.size();
        for(ipt = lastPt; ipt > lastPt - 2; --ipt) {
          nStepEnd = tj.Pts[ipt].Step - tj.Pts[ipt - 1].Step;
          if(nStepEnd > 3 * nStepBegin) newSize = ipt;
        }
        if(prt) mf::LogVerbatim("TC")<<"CheckTraj: check number of steps. newSize "<<newSize<<" tj.Pts.size() "<<tj.Pts.size();
        if(newSize < tj.Pts.size()) {
          for(ipt = newSize; ipt < tj.Pts.size(); ++ipt) UnsetUsedHits(tj.Pts[ipt]);
          SetEndPoints(tjs, tj);
          tj.AlgMod[kCWStepChk] = true;
          tj.Pts.resize(newSize);
          return;
        } // newSize < tj.Pts.size()
      } // fUseAlg[kCWStepChk]
    } // angRange == 0
    
    // Check either large angle or not-large angles
    CheckHiDeltas(tj);
    
    CheckHiMultUnusedHits(tj);
    if(!fGoodWork || fQuitAlg) return;
    
    // lop off high multiplicity hits at the end
    CheckHiMultEndHits(tj);
    
  } // CheckTraj
  
  ////////////////////////////////////////////////
  void TrajClusterAlg::FixTrajBegin(Trajectory& tj)
  {
    // Update the parameters at the beginning of the trajectory. The first few
    // points may not belong to this trajectory since they were added when there was
    // little information. This information may be updated later if ReversePropagate is used
    
    if(!fUseAlg[kFixBegin]) return;
    // only do this once
    if(tj.AlgMod[kFixBegin]) return;
    // ignore short trajectories
    unsigned short npwc = NumPtsWithCharge(tj, false);
    if(npwc < 6) return;
    // ignore somewhat longer trajectories that are curly
    if(npwc < 10 && tj.MCSMom < 100) return;
    // ignore shower-like trajectories
    if(tj.PDGCode == 12) return;
    // ignore junk trajectories
    if(tj.AlgMod[kJunkTj]) return;
    
    // assume that all points in the trajectory were fitted to a line
    unsigned short lastPtFit = tj.EndPt[1];
    
    // Find the last point that includes the first point in the fit
    for(unsigned short ii = 0; ii < tj.Pts.size(); ++ii) {
      unsigned short ipt = tj.EndPt[1] - 1 - ii;
      unsigned short firstPtFit = ipt + 1 - tj.Pts[ipt].NTPsFit;
      if(ipt == 0) break;
      if(firstPtFit > 1) continue;
      lastPtFit= ipt;
      break;
    }
    
    if(prt) mf::LogVerbatim("TC")<<"FixTrajBegin: lastPtFit "<<lastPtFit<<" endPt[0] "<<tj.EndPt[0];
    
    if(lastPtFit == tj.EndPt[0]) return;
    
    // update the trajectory for all the intervening points
    for(unsigned short ipt = tj.EndPt[0]; ipt < lastPtFit; ++ipt) {
      TrajPoint& tp = tj.Pts[ipt];
      tp.Dir = tj.Pts[lastPtFit].Dir;
      tp.Ang = tj.Pts[lastPtFit].Ang;
      tp.AngErr = tj.Pts[lastPtFit].AngErr;
      // Correct the projected time to the wire
      float dw = tp.Pos[0] - tj.Pts[lastPtFit].Pos[0];
      if(tp.Dir[0] != 0) tp.Pos[1] = tj.Pts[lastPtFit].Pos[1] + dw * tp.Dir[1] / tp.Dir[0];
      // Try this out. Drop the TPs with charge and re-find them unless they are large angle
      bool newHits = false;
      // tp.Chg > 0 && !IsLargeAngle(tp)
      if(tp.Chg > 0 && AngleRange(tp) == 0) {
        float chgIn = tp.Chg;
        UnsetUsedHits(tp);
        float maxDelta = 5 * tj.Pts[tj.EndPt[1]].DeltaRMS;
        if(tj.Pts[ipt].Hits.size() == 1) maxDelta *= 1.5;
        FindUseHits(tj, ipt, maxDelta, false);
        DefineHitPos(tj.Pts[ipt]);
        if(tp.Chg != chgIn) newHits = true;
      }
      tj.Pts[ipt].Delta = PointTrajDOCA(tjs, tj.Pts[ipt].HitPos[0], tj.Pts[ipt].HitPos[1], tj.Pts[ipt]);
      tj.Pts[ipt].DeltaRMS = tj.Pts[lastPtFit].DeltaRMS;
      tj.Pts[ipt].NTPsFit = tj.Pts[lastPtFit].NTPsFit;
      tj.Pts[ipt].FitChi = tj.Pts[lastPtFit].FitChi;
      tj.Pts[ipt].AveChg = tj.Pts[lastPtFit].AveChg;
      tj.Pts[ipt].ChgPull = (tj.Pts[ipt].Chg / tj.AveChg - 1) / tj.ChgRMS;
      if(prt) {
        if(newHits) {
          PrintTrajectory("FTB", tjs, tj, ipt);
        } else {
          PrintTrajectory("ftb", tjs, tj, ipt);
        }
      }
    } // ipt
    tj.AlgMod[kFixBegin] = true;

  } // FixTrajBegin

  ////////////////////////////////////////////////
  void TrajClusterAlg::FillGaps(Trajectory& tj)
  {
    // Fill in any gaps in the trajectory with close hits regardless of charge
   
    if(!fUseAlg[kFillGap]) return;
    
    // start with the first point that has charge
    unsigned short firstPtWithChg = tj.EndPt[0];
    bool first = true;
    float maxDelta = 1;
    while(firstPtWithChg < tj.EndPt[1]) {
      unsigned short nextPtWithChg = firstPtWithChg + 1;
      // find the next point with charge
      for(nextPtWithChg = firstPtWithChg + 1; nextPtWithChg < tj.EndPt[1]; ++nextPtWithChg) {
        if(tj.Pts[nextPtWithChg].Chg > 0) break;
      } // nextPtWithChg
      if(nextPtWithChg == firstPtWithChg + 1) {
        // the next point has charge
        ++firstPtWithChg;
        continue;
      }
      // Found a gap. Make a bare trajectory point at firstPtWithChg that points to nextPtWithChg
      TrajPoint tp;
      MakeBareTrajPoint(tjs, tj.Pts[firstPtWithChg], tj.Pts[nextPtWithChg], tp);
      // Find the maximum delta between hits and the trajectory Pos for all
      // hits on this trajectory
      if(first) {
        maxDelta = MaxHitDelta(tj);
        first = false;
      } // first
      // fill in the gap
      for(unsigned short mpt = firstPtWithChg + 1; mpt < nextPtWithChg; ++mpt) {
        if(tj.Pts[mpt].Chg > 0) {
          mf::LogError("TC")<<"FillGaps coding error: firstPtWithChg "<<firstPtWithChg<<" mpt "<<mpt<<" nextPtWithChg "<<nextPtWithChg;
          fQuitAlg = true;
          return;
        }
        bool filled = false;
        for(unsigned short ii = 0; ii < tj.Pts[mpt].Hits.size(); ++ii) {
          unsigned int iht = tj.Pts[mpt].Hits[ii];
          if(tjs.inTraj[iht] > 0) continue;
          float delta = PointTrajDOCA(tjs, iht, tp);
          if(delta > maxDelta) continue;
          if(tj.Pts[mpt].UseHit[ii]) {
            mf::LogError("TC")<<"FillGaps: Found UseHit true on TP with no charge "<<tj.ID<<" mpt "<<mpt<<" hit "<<PrintHit(tjs.fHits[iht]);
            fQuitAlg = true;
            return;
          }
          tj.Pts[mpt].UseHit[ii] = true;
          tjs.inTraj[iht] = tj.ID;
          filled = true;
        } // ii
        if(filled) {
          DefineHitPos(tj.Pts[mpt]);
          tj.AlgMod[kFillGap] = true;
          if(prt) PrintTrajPoint("FG", tjs, mpt, tj.StepDir, tj.Pass, tj.Pts[mpt]);
        } // filled
      } // mpt
      firstPtWithChg = nextPtWithChg;
    } // firstPtWithChg
    
  } // FillGaps

  ////////////////////////////////////////////////
  float TrajClusterAlg::MaxHitDelta(Trajectory& tj)
  {
    float delta, md = 0;
    unsigned short ii;
    unsigned int iht;
    for(auto& tp : tj.Pts) {
      for(ii = 0; ii < tp.Hits.size(); ++ii) {
        if(!tp.UseHit[ii]) continue;
        iht = tp.Hits[ii];
        delta = PointTrajDOCA(tjs, iht, tp);
        if(delta > md) md = delta;
      } // ii
    } // pts
    return md;
  } // MaxHitDelta
 
  
  ////////////////////////////////////////////////
  void TrajClusterAlg::CheckHiDeltas(Trajectory& tj)
  {
    // Mask off hits at the beginning and end of the trajectory if
    // Delta is too high
    
    if(!fUseAlg[kHiEndDelta]) return;
    
    // don't bother with LA trajectories
//    if(IsLargeAngle(tj.Pts[tj.EndPt[1]])) return;
    if(AngleRange(tj.Pts[tj.EndPt[1]]) > 0) return;
    
    float drms, pull;
    bool didit;
    unsigned short ipt, usePt;

    // Don't check the end if this appears to be a stopping particle since
    // there can be a lot of scatter near the stopping point.

    // Check the beginning first. First see if there are unused hits
    // before EndPt[0] and if so, this isn't a stopping particle
    unsigned short endPt = tj.EndPt[0];
    bool checkEnd = (endPt > 0 && !tj.Pts[0].Hits.empty());
/* See if this is necessary
    // Check the charge ratio using the second hit
    // at the beginning and the average charge at the end
    float chgrat;
    if(!checkEnd && tj.Pts[endPt + 1].Chg > 0) {
      chgrat = tj.Pts[endPt + 1].Chg / tj.Pts[tj.EndPt[1]].Chg;
    }
*/
    if(checkEnd) {
      // find the first value of delta RMS that is not the default value
      didit = false;
      usePt = USHRT_MAX;
      for(ipt = tj.EndPt[0] + fNPtsAve + 3; ipt < tj.EndPt[1]; ++ipt) {
        if(tj.Pts[ipt].Chg == 0) continue;
        // ignore the default value
        if(tj.Pts[ipt].DeltaRMS == 0.02) continue;
        usePt = ipt;
        break;
      } // ipt
      if(usePt < tj.EndPt[1]) {
        // Scan from usePt back to the beginning. Stop if delta looks suspiciously large
        // and remove all points from the beginning to this point
        unsigned short ii;
        drms = tj.Pts[usePt].DeltaRMS;
        if(drms < 0.02) drms = 0.02;
        for(ii = 0; ii < tj.Pts.size(); ++ii) {
          ipt = usePt - ii;
          pull = tj.Pts[ipt].Delta / drms;
          if(prt) mf::LogVerbatim("TC")<<"CHD begin "<<ipt<<" "<<fPlane<<":"<<PrintPos(tjs, tj.Pts[ipt])<<" Delta "<<tj.Pts[ipt].Delta<<" pull "<<pull<<" usePt "<<usePt;
          if(pull > 5) {
            // unset all TPs from here to the beginning
            for(unsigned short jpt = 0; jpt < ipt + 1; ++jpt) UnsetUsedHits(tj.Pts[jpt]);
            tj.AlgMod[kHiEndDelta] = true;
            didit = true;
            break;
          } // pull > 5
          if(ipt == 0) break;
          if(didit) break;
        } // ii
        if(tj.AlgMod[kHiEndDelta] == true) SetEndPoints(tjs, tj);
      } // usePt != USHRT_MAX
    }

    // now check the other end using a similar procedure
    endPt = tj.EndPt[1];
    checkEnd = (endPt < tj.Pts.size() - 1 && !tj.Pts[endPt + 1].Hits.empty());
    if(checkEnd) {
      usePt = USHRT_MAX;
      didit = false;
      unsigned short cnt = 0;
      for(ipt = tj.EndPt[1]; ipt > tj.EndPt[0]; --ipt) {
        if(tj.Pts[ipt].Chg == 0) continue;
        if(tj.Pts[ipt].DeltaRMS < 0.02) continue;
        usePt = ipt;
        ++cnt;
        if(ipt == 0) break;
        if(cnt > 8) break;
      } // ipt
      if(usePt == USHRT_MAX) return;
      drms = tj.Pts[usePt].DeltaRMS;
      if(drms < 0.02) drms = 0.02;
      if(prt) mf::LogVerbatim("TC")<<"CHD end usePt "<<usePt<<" drms "<<drms;
      if(usePt == USHRT_MAX) return;
      for(ipt = usePt; ipt < tj.EndPt[1] + 1; ++ipt) {
        pull = tj.Pts[ipt].Delta / drms;
        if(prt) mf::LogVerbatim("TC")<<"CHD end "<<ipt<<" "<<fPlane<<":"<<PrintPos(tjs, tj.Pts[ipt])<<" Delta "<<tj.Pts[ipt].Delta<<" pull "<<pull;
        if(pull > 5) {
          // unset all TPs from here to the end
          for(unsigned short jpt = ipt; jpt < tj.EndPt[1] + 1; ++jpt) UnsetUsedHits(tj.Pts[jpt]);
          didit = true;
          tj.AlgMod[kHiEndDelta] = true;
          break;
        } // pull > 5
        if(didit) break;
      } // ipt
    }

    if(tj.AlgMod[kHiEndDelta] == true) SetEndPoints(tjs, tj);
    
  } // CheckHiDeltas
  
  ////////////////////////////////////////////////
  void TrajClusterAlg::CheckHiMultUnusedHits(Trajectory& tj)
  {
    // Check for many unused hits in high multiplicity TPs in work and try to use them
    
    
    if(!fUseAlg[kChkHiMultHits]) return;
    
    // This code might do bad things to short trajectories
    if(NumPtsWithCharge(tj, true) < 6) return;
    if(tj.EndPt[0] == tj.EndPt[1]) return;
    
    // count the number of unused hits multiplicity > 1 hits and decide
    // if the unused hits should be used. This may trigger another
    // call to StepCrawl
    unsigned short ii, stopPt;
    // Use this to see if the high multiplicity Pts are mostly near
    // the end or further upstream
    unsigned short lastMult1Pt = USHRT_MAX;
    // the number of TPs with > 1 hit (HiMult)
    unsigned short nHiMultPt = 0;
    // the total number of hits associated with HiMult TPs
    unsigned short nHiMultPtHits = 0;
    // the total number of used hits associated with HiMult TPs
    unsigned short nHiMultPtUsedHits = 0;
    unsigned int iht;
    // start counting at the leading edge and break if a hit
    // is found that is used in a trajectory
    bool doBreak = false;
    unsigned short jj;
    for(ii = 1; ii < tj.Pts.size(); ++ii) {
      stopPt = tj.EndPt[1] - ii;
      for(jj = 0; jj < tj.Pts[stopPt].Hits.size(); ++jj) {
        iht = tj.Pts[stopPt].Hits[jj];
        if(tjs.inTraj[iht] > 0) {
          doBreak = true;
          break;
        }
      } // jj
      if(doBreak) break;
      // require 2 consecutive multiplicity = 1 points
      if(lastMult1Pt == USHRT_MAX && tj.Pts[stopPt].Hits.size() == 1 && tj.Pts[stopPt-1].Hits.size() == 1) lastMult1Pt = stopPt;
      if(tj.Pts[stopPt].Hits.size() > 1) {
        ++nHiMultPt;
        nHiMultPtHits += tj.Pts[stopPt].Hits.size();
        nHiMultPtUsedHits += NumUsedHits(tj.Pts[stopPt]);
      } // high multiplicity TP
      // stop looking when two consecutive single multiplicity TPs are found
      if(lastMult1Pt != USHRT_MAX) break;
      if(stopPt == 1) break;
    } // ii
    // Don't do this if there aren't a lot of high multiplicity TPs
    float fracHiMult = (float)nHiMultPt / (float)ii;
    if(lastMult1Pt != USHRT_MAX) {
      float nchk = tj.EndPt[1] - lastMult1Pt + 1;
      fracHiMult = (float)nHiMultPt / nchk;
    } else {
      fracHiMult = (float)nHiMultPt / (float)ii;
    }
    float fracHitsUsed = 0;
    if(nHiMultPt > 0 && nHiMultPtHits > 0) fracHitsUsed = (float)nHiMultPtUsedHits / (float)nHiMultPtHits;
    // Use this to limit the number of points fit for trajectories that
    // are close the LA tracking cut
    ii = tj.EndPt[1];
//    bool sortaLargeAngle = (std::abs(tj.Pts[ii].Dir[0]) < fLargeAngle + 0.1);
    bool sortaLargeAngle = (AngleRange(tj.Pts[ii]) == 1);

    if(prt) mf::LogVerbatim("TC")<<"CHMUH: First tjs.inTraj stopPt "<<stopPt<<" fracHiMult "<<fracHiMult<<" fracHitsUsed "<<fracHitsUsed<<" lastMult1Pt "<<lastMult1Pt<<" sortaLargeAngle "<<sortaLargeAngle;
    if(fracHiMult < 0.3) return;
    if(fracHitsUsed > 0.98) return;
    
    float maxDelta = 2.5 * MaxHitDelta(tj);

    if(prt) {
      mf::LogVerbatim("TC")<<" Pts size "<<tj.Pts.size()<<" nHiMultPt "<<nHiMultPt<<" nHiMultPtHits "<<nHiMultPtHits<<" nHiMultPtUsedHits "<<nHiMultPtUsedHits<<" sortaLargeAngle "<<sortaLargeAngle<<" maxHitDelta "<<maxDelta;
    }

    // Use next pass cuts if available
    if(sortaLargeAngle && tj.Pass < fMinPtsFit.size()-1) ++tj.Pass;

    // Make a copy of tj in case something bad happens
    Trajectory TjCopy = tj;
    // and the list of used hits
    std::vector<unsigned int> inTrajHits;
    PutTrajHitsInVector(tj, true, inTrajHits);
    unsigned short ipt;

    // unset the used hits from stopPt + 1 to the end
    for(ipt = stopPt + 1; ipt < tj.Pts.size(); ++ipt) UnsetUsedHits(tj.Pts[ipt]);
    SetEndPoints(tjs, tj);
    unsigned short killPts;
    float delta;
    bool added;
    for(ipt = stopPt + 1; ipt < tj.Pts.size(); ++ipt) {
      // add hits that are within maxDelta and re-fit at each point
      added = false;
      for(ii = 0; ii < tj.Pts[ipt].Hits.size(); ++ii) {
        iht = tj.Pts[ipt].Hits[ii];
        if(prt) mf::LogVerbatim("TC")<<" ipt "<<ipt<<" hit "<<PrintHit(tjs.fHits[iht])<<" inTraj "<<tjs.inTraj[iht]<<" delta "<<PointTrajDOCA(tjs, iht, tj.Pts[ipt]);
        if(tjs.inTraj[iht] > 0) continue;
        delta = PointTrajDOCA(tjs, iht, tj.Pts[ipt]);
        if(delta > maxDelta) continue;
        tj.Pts[ipt].UseHit[ii] = true;
        tjs.inTraj[iht] = tj.ID;
        added = true;
      } // ii
      if(added) DefineHitPos(tj.Pts[ipt]);
      if(tj.Pts[ipt].Chg == 0) continue;
      tj.EndPt[1] = ipt;
      // This will be incremented by one in UpdateTraj
      if(sortaLargeAngle) tj.Pts[ipt].NTPsFit = 2;
      UpdateTraj(tj);
      if(!fUpdateTrajOK) {
        if(prt) mf::LogVerbatim("TC")<<"UpdateTraj failed on point "<<ipt;
        // Clobber the used hits from the corrupted points in tj
        for(unsigned short jpt = stopPt + 1; jpt <= ipt; ++jpt) {
          for(unsigned short jj = 0; jj < tj.Pts[jpt].Hits.size(); ++jj) {
            if(tj.Pts[jpt].UseHit[jj]) tjs.inTraj[tj.Pts[jpt].Hits[jj]] = 0;
          } // jj
        } // jpt
        // restore the original trajectory
        tj = TjCopy;
        // restore the hits
        for(unsigned short jpt = stopPt + 1; jpt <= ipt; ++jpt) {
          for(unsigned short jj = 0; jj < tj.Pts[jpt].Hits.size(); ++jj) {
            if(tj.Pts[jpt].UseHit[jj]) tjs.inTraj[tj.Pts[jpt].Hits[jj]] = tj.ID;
          } // jj
        } // jpt
        return;
      }
      GottaKink(tj, killPts);
      if(killPts > 0) {
        MaskTrajEndPoints(tj, killPts);
        if(!fGoodWork) return;
        break;
      }
      if(prt) PrintTrajectory("CHMUH", tjs, tj, ipt);
    } // ipt
    // if we made it here it must be OK
    SetEndPoints(tjs, tj);
    // Try to extend it, unless there was a kink
    if(tj.AlgMod[kGottaKink]) return;
    // trim the end points although this shouldn't happen
    if(tj.EndPt[1] != tj.Pts.size() - 1) tj.Pts.resize(tj.EndPt[1] + 1);
    tj.AlgMod[kChkHiMultHits] = true;
    // Don't try to extend trajectories that were trimmed
    if(tj.AlgMod[kTrimHits]) return;
    if(prt) mf::LogVerbatim("TC")<<"TRP CheckHiMultUnusedHits successfull. Calling StepCrawl to extend it";
    StepCrawl();
    
  } // CheckHiMultUnusedHits

  
  ////////////////////////////////////////////////
  void TrajClusterAlg::CheckHiMultEndHits(Trajectory& tj)
  {
    // mask off high multiplicity TPs at the end
    if(!fUseAlg[kChkHiMultEndHits]) return;
    if(tj.Pts.size() < 10) return;
    // find the average multiplicity in the first half
    unsigned short aveMult= 0;
    unsigned short ipt, nhalf = tj.Pts.size() / 2;
    unsigned short cnt = 0;
    for(auto& tp : tj.Pts) {
      if(tp.Chg == 0) continue;
      aveMult += tp.Hits.size();
      ++cnt;
      if(cnt == nhalf) break;
    } //  pt
    aveMult /= cnt;
    if(aveMult == 0) aveMult = 1;
    // convert this into a cut
    aveMult *= 3;
    cnt = 0;
    for(ipt = tj.EndPt[1]; ipt > tj.EndPt[0]; --ipt) {
      if(tj.Pts[ipt].Chg == 0) continue;
      if(tj.Pts[ipt].Hits.size() > aveMult) {
        UnsetUsedHits(tj.Pts[ipt]);
        ++cnt;
        continue;
      }
      break;
    } // ipt
    if(prt) mf::LogVerbatim("TC")<<"CHMEH multiplicity cut "<<aveMult<<" number of TPs masked off "<<cnt;
    if(cnt > 0) {
      tj.AlgMod[kChkHiMultEndHits] = true;
      SetEndPoints(tjs, tj);
    }
  } // CheckHiMultEndHits

    ////////////////////////////////////////////////
  bool TrajClusterAlg::MaskedWorkHitsOK()
  {
    // The hits in the TP at the end of the trajectory were masked off. Decide whether to continue stepping with the
    // current configuration or whether to stop and possibly try with the next pass settings
    unsigned short lastPt = work.EndPt[1];
//    if(NumUsedHits(work.Pts[lastPt]) > 0) return true;
    if(work.Pts[lastPt].Chg > 0) return true;
    
    // count the number of points w/o used hits and the number of close hits
    unsigned short nClose = 0, nMasked = 0;
    for(unsigned short ii = 1; ii < work.Pts.size(); ++ii) {
      unsigned short ipt = work.Pts.size() - ii;
      if(work.Pts[ipt].Chg > 0) break;
      ++nMasked;
      nClose += work.Pts[ipt].Hits.size();
    } // ii
    
    if(nMasked == 0) return true;
    
    if(prt) mf::LogVerbatim("TC")<<"MaskedWorkHitsOK:  nMasked "<<nMasked<<" nClose "<<nClose<<" fMaxWireSkipWithSignal "<<fMaxWireSkipWithSignal;
    
    // Check for many masked hits and nearby hits to see if they can be included
    // Only allow this to happen once
    if(!work.AlgMod[kUnMaskHits] && lastPt > 10 && nMasked > 4 && nMasked == nClose) {
      std::cout<<"Trying it "<<work.ID<<"\n";
      float maxDelta = 4 * work.Pts[lastPt].DeltaRMS;
      for(unsigned short ii = 1; ii < work.Pts.size(); ++ii) {
        unsigned short ipt = work.Pts.size() - ii;
        if(work.Pts[ipt].Chg > 0) break;
        if(work.Pts[ipt].Delta > maxDelta) continue;
        if(work.Pts[ipt].Hits.size() != 1) continue;
        unsigned int iht = work.Pts[ipt].Hits[0];
        if(tjs.inTraj[iht] > 0) continue;
        work.Pts[ipt].UseHit[0] = true;
        tjs.inTraj[iht] = work.ID;
        DefineHitPos(work.Pts[ipt]);
      } // ii
      SetEndPoints(tjs, work);
      // try to fit them all
      work.Pts[lastPt].NTPsFit = NumPtsWithCharge(work, false);
      if(prt) mf::LogVerbatim("TC")<<" Add close hits and try UpdateTraj ";
      UpdateTraj(work);
      work.AlgMod[kUnMaskHits] = true;
      return true;
    }
/*
    // See if we have masked off several TPs and there are a number of close hits that haven't
    // been added. This indicates that maybe we should be using the next pass cuts. The approach
    // here is to add the (previously excluded) hits in the fit and re-fit with next pass settings
    if(fUseAlg[kMaskHits] && work.Pass < (fMinPtsFit.size()-1) && work.Pts.size() > 10 && nMasked > 1 && nClose < 3 * nMasked) {
      // set all of the close hits used for the last TPs. This is a bit scary since we
      // aren't sure that all of these hits are the right ones
      for(ii = 0; ii < work.Pts.size(); ++ii) {
        indx = work.Pts.size() - 1 - ii;
        if(NumUsedHits(work.Pts[indx]) > 0) break;
        unsigned int iht;
        for(unsigned short jj = 0; jj < work.Pts[indx].Hits.size(); ++jj) {
          iht = work.Pts[indx].Hits[jj];
          if(tjs.inTraj[iht] > 0) continue;
          work.Pts[indx].UseHit[jj] = true;
          tjs.inTraj[iht] = work.ID;
        } // jj
      } // ii
      SetEndPoints(tjs, work);
      PrepareWorkForNextPass();
      if(prt) mf::LogVerbatim("TC")<<"MaskedWorkHitsOK: Try next pass with too many missed close hits "<<fTryWithNextPass;
      work.AlgMod[kMaskHits] = true;
      return false;
    }
*/
    // Be a bit more lenient with short trajectories on the first pass if
    // the FitChi is not terribly bad and there is ony one hit associated with the last TP
    if(work.Pass < (fMinPtsFit.size()-1) && work.Pts.size() > 5 && work.Pts.size() < 15 && nMasked < 4
       && work.Pts[lastPt].FitChi < 2 * fMaxChi && work.Pts[lastPt].Hits.size() == 1) {
      // set this hit used if it is available
      unsigned int iht = work.Pts[lastPt].Hits[0];
      if(tjs.inTraj[iht] <= 0) {
        work.Pts[lastPt].UseHit[0] = true;
        tjs.inTraj[iht] = work.ID;
      }
      SetEndPoints(tjs, work);
      PrepareWorkForNextPass();
      if(prt) mf::LogVerbatim("TC")<<"MaskedWorkHitsOK: Try next pass with kinda short, kinda bad trajectory. "<<fTryWithNextPass;
      return false;
    }

    // OK if we haven't exceeded the user cut
    if(nMasked < fMaxWireSkipWithSignal) return true;
    
    // not a lot of close hits try with the next pass settings
    if(nClose < 1.5 * nMasked) {
      // trim the trajectory
      unsigned short newSize = work.Pts.size() - nMasked;
      if(prt) mf::LogVerbatim("TC")<<"MaskedWorkHitsOK:  Trimming work to size "<<newSize;
      work.Pts.resize(newSize);
      PrepareWorkForNextPass();
    }
    return false;
    
  } // MaskedWorkHitsOK
/*
  ////////////////////////////////////////////////
  unsigned short TrajClusterAlg::NumGoodWorkTPs()
  {
    unsigned short cnt = 0;
    for(unsigned short ipt = 0; ipt < work.Pts.size(); ++ipt) {
      if(work.Pts[ipt].Chg == 0) continue;
      ++cnt;
    }
    return cnt;
  } // NumGoodWorkTPs
*/
  ////////////////////////////////////////////////
  void TrajClusterAlg::PrepareWorkForNextPass()
  {
    // Any re-sizing should have been done by the calling routine. This code updates the Pass and adjusts the number of
    // fitted points to get FitCHi < 2
    
    fTryWithNextPass = false;

    // See if there is another pass available
    if(work.Pass > fMinPtsFit.size()-2) return;
    ++work.Pass;
    
    unsigned short lastPt = work.Pts.size() - 1;
    // Return if the last fit chisq is OK
    if(work.Pts[lastPt].FitChi < 1.5) {
      fTryWithNextPass = true;
      return;
    }
    TrajPoint& lastTP = work.Pts[lastPt];
    unsigned short newNTPSFit = lastTP.NTPsFit;
    // only give it a few tries before giving up
    unsigned short nit = 0;

    while(lastTP.FitChi > 1.5 && lastTP.NTPsFit > 2) {
      if(lastTP.NTPsFit > 3) newNTPSFit -= 2;
      else if(lastTP.NTPsFit == 3) newNTPSFit = 2;
      lastTP.NTPsFit = newNTPSFit;
      FitWork();
      if(prt) mf::LogVerbatim("TC")<<"PrepareWorkForNextPass: FitChi is > 1.5 "<<lastTP.FitChi<<" Reduced NTPsFit to "<<lastTP.NTPsFit<<" work.Pass "<<work.Pass;
      if(lastTP.NTPsFit <= fMinPtsFit[work.Pass]) break;
      ++nit;
      if(nit == 3) break;
    }
    // decide if the next pass should indeed be attempted
    if(lastTP.FitChi > 2) return;
    fTryWithNextPass = true;
    
  } // PrepareWorkForNextPass
  
  ////////////////////////////////////////////////
  void TrajClusterAlg::FindHit(std::string someText, unsigned int iht)
  {
    // finds a hit in work
    for(unsigned short ipt = 0; ipt < work.Pts.size(); ++ipt) {
      TrajPoint& tp = work.Pts[ipt];
      if(std::find(tp.Hits.begin(), tp.Hits.end(), iht) != tp.Hits.end()) {
        mf::LogVerbatim("TC")<<someText<<" Found hit "<<work.CTP<<":"<<PrintHit(tjs.fHits[iht])<<" in work. tjs.inTraj = "<<tjs.inTraj[iht]<<" work trajectory below ";
        PrintTrajectory("FH", tjs, work, USHRT_MAX);
        return;
      }
    } // ipt
    // look in tjs.allTraj
    for(unsigned short itj = 0; itj < tjs.allTraj.size(); ++itj) {
      for(unsigned short ipt = 0; ipt < tjs.allTraj[itj].Pts.size(); ++ipt) {
        TrajPoint& tp = tjs.allTraj[itj].Pts[ipt];
        if(std::find(tp.Hits.begin(), tp.Hits.end(), iht) != tp.Hits.end()) {
          mf::LogVerbatim("TC")<<someText<<" Found hit "<<tjs.allTraj[itj].CTP<<" "<<PrintHit(tjs.fHits[iht])<<" tjs.inTraj "<<tjs.inTraj[iht]<<" tjs.allTraj ID "<<tjs.allTraj[itj].ID<<" trajectory below ";
          PrintTrajectory("FH", tjs, tjs.allTraj[itj], USHRT_MAX);
          return;
        }
      } // ipt
    } // itj
  } // FindHit
  
  ////////////////////////////////////////////////
  void TrajClusterAlg::GottaKink(Trajectory& tj, unsigned short& killPts)
  {
    // This routine requires that EndPt is defined
    killPts = 0;

    unsigned short lastPt = tj.EndPt[1];
    if(lastPt < 6) return;
    if(tj.Pts[lastPt].Chg == 0) return;
    
    // A simple check when there are few points being fit
    if(tj.Pts[lastPt].NTPsFit < 6) {
      unsigned short ii, prevPtWithHits = USHRT_MAX;
      unsigned short ipt;
      for(ii = 1; ii < tj.Pts.size(); ++ii) {
        ipt = lastPt - ii;
        if(tj.Pts[ipt].Chg > 0) {
          prevPtWithHits = ipt;
          break;
        }
        if(ipt == 0) break;
      } // ii
      if(prevPtWithHits == USHRT_MAX) return;
      float dang = DeltaAngle(tj.Pts[lastPt].Ang, tj.Pts[prevPtWithHits].Ang);
      if(prt) mf::LogVerbatim("TC")<<"GottaKink Simple check lastPt "<<lastPt<<" prevPtWithHits "<<prevPtWithHits<<" dang "<<dang<<" cut "<<fKinkAngCut;
      // need to be more generous since the angle error isn't being considered - BAD IDEA
      if(dang > fKinkAngCut) {
        killPts = 1;
        tj.AlgMod[kGottaKink] = true;
      }
      // Another case where there are few hits fit just prior to a dead wire
      // section or there were no hits added for several steps or due to a large
      // value of fMaxWireSkipNoSignal. We just added a bogus hit just after this section
      // so the trajectory angle change will be small. Find the angle between the previous
      // point fitted angle and the angle formed by the last two TPs
      if(std::abs(tj.Pts[lastPt-1].Pos[0] - tj.Pts[lastPt].Pos[0]) > 3) {
        TrajPoint tmp;
        MakeBareTrajPoint(tjs, tj.Pts[lastPt-1], tj.Pts[lastPt], tmp);
        dang = DeltaAngle(tmp.Ang, tj.Pts[prevPtWithHits].Ang);
        if(prt) mf::LogVerbatim("TC")<<"GottaKink Simple check after gap lastPt "<<lastPt<<" prevPtWithHits "<<prevPtWithHits<<" dang "<<dang<<" cut "<<fKinkAngCut;
        if(dang > 1.5 * fKinkAngCut) {
          killPts = 1;
          tj.AlgMod[kGottaKink] = true;
        }
      }
      // Few points fit in a long trajectory, indicating that chisq went to pot
      // maybe because we just passed through a bad section. Go back a few points
      // and check
      if(tj.Pts.size() < 10) return;
      if(dang < 0.5 * fKinkAngCut) return;
      for(ii = 1; ii < 6; ++ii) {
        ipt = lastPt - ii;
        if(tj.Pts[ipt].Chg == 0) {
          killPts = ii;
          break;
        }
        if(ipt == 0) break;
      } // ii
      if(killPts > 0) tj.AlgMod[kGottaKink] = true;
      return;
    } // tj.NTPSFit < 4

    
    if(tj.EndPt[1] < 10) return;
    
    unsigned short kinkPt = USHRT_MAX;
    unsigned short ii, ipt, cnt, nHiMultPt;
    
    // Find the kinkPt which is the third Pt from the end that has charge
    cnt = 0;
    nHiMultPt = 0;
    for(ii = 1; ii < lastPt; ++ii) {
      ipt = lastPt - ii;
      if(tj.Pts[ipt].Chg == 0) continue;
      ++cnt;
      if(tj.Pts[ipt].Hits.size() > 1) ++nHiMultPt;
      if(cnt == 3) {
        kinkPt = ipt;
        break;
      }
      if(ipt == 0) break;
    } // ii
    if(kinkPt == USHRT_MAX) return;

    TrajPoint tpFit;
    unsigned short npts = 4;
    unsigned short fitDir = -1;
    FitTraj(tj, lastPt, npts, fitDir, tpFit);
    if(tpFit.FitChi > 900) return;
 
    float dang = DeltaAngle(tj.Pts[kinkPt].Ang, tpFit.Ang);

    float kinkSig = dang / tpFit.AngErr;
    
    if(dang > fKinkAngCut && kinkSig > 3) {
      // Kink larger than hard user cut
      killPts = 3;
    } else if(dang > 0.8 * fKinkAngCut && kinkSig > 10 && tpFit.FitChi < 2) {
      // Found a very significant smaller angle kink
      killPts = 3;
    }
    
    if(killPts > 0) {
      // This could be two crossing trajectories, in which case calling
      // this is a kink would be wrong. Instead we should kill some points
      // and keep going. The signature of crossing trajectories is a multiplicity > 1
      // near the purported kink point and/or increased charge and a long trajectory
      if(tj.Pts.size() < 100 && nHiMultPt == 0) tj.AlgMod[kGottaKink] = true;
      // This could be a stopping track which can wander a bit right at the end. Check for increasing
      // charge from beginning to end
      if(dang < 1.5 * fKinkAngCut && nHiMultPt == 0) {
        float chgrat = 1;
        unsigned short firstPt = tj.EndPt[0];
        if(tj.Pts[firstPt].AveChg > 0) chgrat = tj.Pts[lastPt].AveChg / tj.Pts[firstPt].AveChg;
        if(prt) mf::LogVerbatim("TC")<<" Stopping track? end/begin chgrat "<<chgrat;
        if(chgrat > 1.1) {
          // check for no signal at the next step???
          killPts = 0;
          tj.AlgMod[kGottaKink] = false;
        } // chgrat > 1.1
      } // nHiMultPt == 0
    }
    if(prt) mf::LogVerbatim("TC")<<"GottaKink kinkPt "<<kinkPt<<" Pos "<<PrintPos(tjs, tj.Pts[kinkPt])<<" dang "<<dang<<" cut "<<fKinkAngCut<<" kinkSig "<<kinkSig<<" tpFit chi "<<tpFit.FitChi<<" nHiMultPt "<<nHiMultPt<<" killPts "<<killPts<<" GottaKink? "<<tj.AlgMod[kGottaKink];
    
  } // GottaKink

  //////////////////////////////////////////
  void TrajClusterAlg::UpdateTraj(Trajectory& tj)
  {
    // Updates the last added trajectory point fit, average hit rms, etc.

    fUpdateTrajOK = false;
    fMaskedLastTP = false;
    
    if(tj.EndPt[1] < 1) return;
    unsigned int lastPt = tj.EndPt[1];
    TrajPoint& lastTP = tj.Pts[lastPt];

    // find the previous TP that has hits (and was therefore in the fit)
    unsigned short ii, prevPtWithHits = USHRT_MAX;
    unsigned short firstFitPt = tj.EndPt[0];
    unsigned short ipt, ndead;
    for(ii = 1; ii < tj.Pts.size(); ++ii) {
      ipt = lastPt - ii;
      if(tj.Pts[ipt].Chg > 0) {
        prevPtWithHits = ipt;
        break;
      }
      if(ipt == 0) break;
    } // ii
    if(prevPtWithHits == USHRT_MAX) return;
    
    // define the FitChi threshold above which something will be done
    float maxChi = 2;
    unsigned short minPtsFit = fMinPtsFit[tj.Pass];
    // just starting out?
    if(lastPt < 6) minPtsFit = 2;
    if(tj.PDGCode == 13) {
      // Fitting a muon
      maxChi = fMaxChi;
      minPtsFit = lastPt / 3;
    }

    if(prt) mf::LogVerbatim("TC")<<"UpdateTraj: lastPt "<<lastPt<<" previous point with hits "<<prevPtWithHits<<" tj.Pts size "<<tj.Pts.size()<<" AngleRange "<<AngleRange(lastTP)<<" PDGCode "<<tj.PDGCode<<" maxChi "<<maxChi<<" minPtsFit "<<minPtsFit;
    
    // Set the lastPT delta before doing the fit
    lastTP.Delta = PointTrajDOCA(tjs, lastTP.HitPos[0], lastTP.HitPos[1], lastTP);
    
    UpdateAveChg(tj);

    if(lastPt == 1) {
      // Handle the second trajectory point. No error calculation. Just update
      // the position and direction
      lastTP.NTPsFit = 2;
      FitTraj(tj);
      lastTP.FitChi = 0.01;
      lastTP.AngErr = tj.Pts[0].AngErr;
      if(prt) mf::LogVerbatim("TC")<<"UpdateTraj: Second traj point pos "<<lastTP.Pos[0]<<" "<<lastTP.Pos[1]<<"  dir "<<lastTP.Dir[0]<<" "<<lastTP.Dir[1];
      fUpdateTrajOK = true;
      return;
    }
    
    if(lastPt == 2) {
      // Third trajectory point. Keep it simple
      lastTP.NTPsFit = 3;
      FitTraj(tj);
      fUpdateTrajOK = true;
      // Define the 3 point end trajectory. This copies the direction and angle
      tj.EndTP[0] = lastTP;
      // clobber the hits because we don't need them
      tj.EndTP[0].Hits.clear(); tj.EndTP[0].UseHit.clear();
      // set the position to be the hit position of the first TP
      tj.EndTP[0].Pos = tj.Pts[firstFitPt].HitPos;
      if(prt) mf::LogVerbatim("TC")<<"UpdateTraj: Third traj point fit "<<lastTP.FitChi;
      return;
    }
    
    // Fit with > 2 TPs
    // Keep adding hits until Chi/DOF exceeds 1
    if(tj.Pts[prevPtWithHits].FitChi < 1) lastTP.NTPsFit += 1;
    // Reduce the number of points fit if the trajectory is long and chisq is getting a bit larger
    if(lastPt > 20 && tj.Pts[prevPtWithHits].FitChi > 1.5 && lastTP.NTPsFit > minPtsFit) lastTP.NTPsFit -= 2;
    // Reduce the number of fitted points for long muons by 5% if chisq starts to get a bit large
    // but keep it at least 50% of the total length
//    if(tj.PDGCode == 13 && lastTP.NTPsFit > minPtsFit && tj.Pts[prevPtWithHits].FitChi > 1) lastTP.NTPsFit *= 0.95;
    
    FitTraj(tj);
    
    // don't get too fancy when we are starting out
    if(lastPt < 6 && lastTP.FitChi < 2) {
      fUpdateTrajOK = true;
      return;
    }
    
    fMaskedLastTP = false;
    // find the first point that was fit.
    unsigned short cnt = 0;
    for(ii = 0; ii < tj.Pts.size(); ++ii) {
      ipt = lastPt - ii;
      if(tj.Pts[ipt].Chg > 0) {
        firstFitPt = ipt;
        ++cnt;
      }
      if(cnt == lastTP.NTPsFit) break;
      if(ipt == 0) break;
    }
    
    if(lastTP.FitChi > maxChi && tj.Pts.size() > 6) {
      // A large chisq jump can occur if we just jumped a large block of dead wires. In
      // this case we don't want to mask off the last TP but reduce the number of fitted points
      // This count will be off if there a lot of dead or missing wires...
      ndead = 0;
      if(lastTP.FitChi > 3 && firstFitPt < lastPt) ndead = DeadWireCount(lastTP.HitPos[0], tj.Pts[firstFitPt].HitPos[0], fCTP);
      // reduce the number of points significantly
      if(ndead > 5) {
        if(lastTP.NTPsFit > 5) lastTP.NTPsFit = 5;
      } else {
        // Have a longish trajectory and chisq was a bit large.
        // Was this a sudden occurrence and the fraction of TPs are included
        // in the fit? If so, we should mask off this
        // TP and keep going. If these conditions aren't met, we
        // should reduce the number of fitted points
        float chirat = 0;
        if(prevPtWithHits != USHRT_MAX) chirat = lastTP.FitChi / tj.Pts[prevPtWithHits].FitChi;
        fMaskedLastTP = (chirat > 1.5 && lastTP.NTPsFit > 0.3 * NumPtsWithCharge(tj, false));
        if(prt) {
          mf::LogVerbatim("TC")<<" First fit chisq too large "<<lastTP.FitChi<<" prevPtWithHits chisq "<<tj.Pts[prevPtWithHits].FitChi<<" chirat "<<chirat<<" NumPtsWithCharge "<<NumPtsWithCharge(tj, false)<<" fMaskedLastTP "<<fMaskedLastTP;
        }
        // we should also mask off the last TP if there aren't enough hits
        // to satisfy the minPtsFit constraint
        if(!fMaskedLastTP && NumPtsWithCharge(tj, true) < minPtsFit) fMaskedLastTP = true;
      } // few dead wires
    } // lastTP.FitChi > 2 ...
    
    // Deal with a really long trajectory that is in trouble (uB cosmic).
    if(tj.PDGCode == 13 && lastTP.FitChi > fMaxChi) {
      if(lastTP.NTPsFit > 1.3 * fMuonTag[0]) {
        lastTP.NTPsFit *= 0.8;
        if(prt) mf::LogVerbatim("TC")<<" Muon - Reduce NTPsFit "<<lastPt;
      } else {
        fMaskedLastTP = true;
        if(prt) mf::LogVerbatim("TC")<<" Muon - mask last point "<<lastPt;
      }
    }
    
    if(prt) mf::LogVerbatim("TC")<<"UpdateTraj: First fit "<<lastTP.Pos[0]<<" "<<lastTP.Pos[1]<<"  dir "<<lastTP.Dir[0]<<" "<<lastTP.Dir[1]<<" FitChi "<<lastTP.FitChi<<" NTPsFit "<<lastTP.NTPsFit<<" fMaskedLastTP "<<fMaskedLastTP;
    if(fMaskedLastTP) {
      UnsetUsedHits(lastTP);
      DefineHitPos(lastTP);
      SetEndPoints(tjs, tj);
      lastPt = tj.EndPt[1];
      lastTP.NTPsFit -= 1;
      FitTraj(tj);
      fUpdateTrajOK = true;
      return;
    }  else {
      // a more gradual increase in chisq. Reduce the number of points
      unsigned short newNTPSFit = lastTP.NTPsFit;
      // reduce the number of points fit to keep Chisq/DOF < 2 adhering to the pass constraint
      // and also a minimum number of points fit requirement for long muons
      while(lastTP.FitChi > 1.5 && lastTP.NTPsFit > minPtsFit) {
        if(lastTP.NTPsFit > 15) {
          newNTPSFit = 0.7 * newNTPSFit;
        } else if(lastTP.NTPsFit > 4) {
          newNTPSFit -= 2;
        } else {
          newNTPSFit -= 1;
        }
        if(lastTP.NTPsFit < 3) newNTPSFit = 2;
        if(newNTPSFit < minPtsFit) newNTPSFit = minPtsFit;
        lastTP.NTPsFit = newNTPSFit;
        if(prt) mf::LogVerbatim("TC")<<"  Bad FitChi "<<lastTP.FitChi<<" Reduced NTPsFit to "<<lastTP.NTPsFit<<" Pass "<<tj.Pass;
        FitTraj(tj);
        if(lastTP.NTPsFit == minPtsFit) break;
      } // lastTP.FitChi > 2 && lastTP.NTPsFit > 2
    }
    // last ditch attempt. Drop the last hit
    if(tj.Pts.size() > fMinPtsFit[tj.Pass] && lastTP.FitChi > maxChi) {
      if(prt) mf::LogVerbatim("TC")<<"  Last try. Drop last TP "<<lastTP.FitChi<<" NTPsFit "<<lastTP.NTPsFit;
      UnsetUsedHits(lastTP);
      DefineHitPos(lastTP);
      SetEndPoints(tjs, tj);
      lastPt = tj.EndPt[1];
      FitTraj(tj);
      fUpdateTrajOK = true;
      fMaskedLastTP = true;
    }
    if(prt) mf::LogVerbatim("TC")<<"  Fit done. Chi "<<lastTP.FitChi<<" NTPsFit "<<lastTP.NTPsFit;

    if(tj.EndPt[0] == tj.EndPt[1]) {
      fUpdateTrajOK = false;
      return;
    }
    
    // Don't let the angle error get too small too soon. Stepping would stop if the first
    // few hits on a low momentum wandering track happen to have a very good fit to a straight line.
    // We will do this by averaging the default starting value of AngErr of the first TP with the current
    // value from FitTraj.
    if(lastPt < 14) {
      float defFrac = 1 / (float)(tj.EndPt[1]);
      lastTP.AngErr = defFrac * tj.Pts[0].AngErr + (1 - defFrac) * lastTP.AngErr;
    }

    UpdateDeltaRMS(tj);

    fUpdateTrajOK = true;
    return;

  } // UpdateWork

  //////////////////////////////////////////
  void TrajClusterAlg::UpdateDeltaRMS(Trajectory& tj)
  {
    // Estimate the Delta RMS of the TPs on the end of tj.
    
    unsigned int lastPt = tj.EndPt[1];
    TrajPoint& lastTP = tj.Pts[lastPt];
    
    if(lastTP.Chg == 0) return;
    if(lastPt < 6) return;

    unsigned short ii, ipt, cnt = 0;
    float sum = 0;
    for(ii = 1; ii < tj.Pts.size(); ++ii) {
      ipt = lastPt - ii;
      if(ipt > tj.Pts.size() - 1) break;
      if(tj.Pts[ipt].Chg == 0) continue;
      sum += PointTrajDOCA(tjs, tj.Pts[ipt].Pos[0], tj.Pts[ipt].Pos[1], lastTP);
      ++cnt;
      if(cnt == lastTP.NTPsFit) break;
      if(ipt == 0) break;
    }
    if(cnt < 3) return;
    // RMS of Gaussian distribution is ~1.2 x the average
    // of a one-sided Gaussian distribution (since Delta is > 0)
    lastTP.DeltaRMS = 1.2 * sum / (float)cnt;
    if(lastTP.DeltaRMS < 0.02) lastTP.DeltaRMS = 0.02;

  } // UpdateDeltaRMS
  
  //////////////////////////////////////////
  void TrajClusterAlg::FitWork()
  {
    // Jacket around FitTraj to fit the leading edge of the supplied trajectory
    unsigned short originPt = work.Pts.size() - 1;
    unsigned short npts = work.Pts[originPt].NTPsFit;
    TrajPoint tpFit;
    unsigned short fitDir = -1;
    FitTraj(work, originPt, npts, fitDir, tpFit);
    work.Pts[originPt] = tpFit;
    
  } // FitWork
  
  //////////////////////////////////////////
  void TrajClusterAlg::FitTraj(Trajectory& tj)
  {
    // Jacket around FitTraj to fit the leading edge of the supplied trajectory
//    unsigned short originPt = tj.Pts.size() - 1;
    unsigned short originPt = tj.EndPt[1];
    unsigned short npts = tj.Pts[originPt].NTPsFit;
    TrajPoint tpFit;
    unsigned short fitDir = -1;
    FitTraj(tj, originPt, npts, fitDir, tpFit);
    tj.Pts[originPt] = tpFit;
    
  } // FitTraj

  //////////////////////////////////////////
  void TrajClusterAlg::FitTraj(Trajectory& tj, unsigned short originPt, unsigned short npts, short fitDir, TrajPoint& tpFit)
  {
    // Fit the supplied trajectory using HitPos positions with the origin at originPt.
    // The npts is interpreted as the number of points on each side of the origin
    // The allowed modes are as follows, where i denotes a TP that is included, . denotes
    // a TP with no hits, and x denotes a TP that is not included
    //TP 012345678  fitDir  originPt npts
    //   Oiiixxxxx   1        0       4 << npts in the fit
    //   xi.iiOxxx  -1        5       4
    //   xiiiOiiix   0        4       4 << 2 * npts + 1 points in the fit
    //   xxxiO.ixx   0        4       1
    //   0iiixxxxx   0        0       4
   // This routine puts the results into tp if the fit is successfull. The
    // fit "direction" is in increasing order along the trajectory from 0 to tj.Pts.size() - 1.
    
//    static const float twoPi = 2 * M_PI;
    
    if(originPt > tj.Pts.size() - 1) {
      mf::LogWarning("TC")<<"FitTraj: Requesting fit of invalid TP "<<originPt;
      return;
    }
    
    // copy the origin TP into the fit TP
    tpFit = tj.Pts[originPt];
    // Assume that the fit will fail
    tpFit.FitChi = 999;
    if(fitDir < -1 || fitDir > 1) return;

    std::vector<double> x, y, w, q;
    std::array<float, 2> dir, origin = tj.Pts[originPt].HitPos;
    // Use TP position if there aren't any hits on it
    if(tj.Pts[originPt].Chg == 0) origin = tj.Pts[originPt].Pos;
    double xx, yy, xr, yr;
    double chgWt;

    // Rotate the traj hit position into the coordinate system defined by the
    // originPt traj point, where x = along the trajectory, y = transverse
    double rotAngle = tj.Pts[originPt].Ang;
    double cs = cos(-rotAngle);
    double sn = sin(-rotAngle);

    // enter the originPT hit info if it exists
    if(tj.Pts[originPt].Chg > 0) {
      xx = tj.Pts[originPt].HitPos[0] - origin[0];
      yy = tj.Pts[originPt].HitPos[1] - origin[1];
//      if(prt) std::cout<<" originPT "<<originPt<<" xx "<<xx<<" "<<yy<<" chg "<<tj.Pts[originPt].Chg<<"\n";
      xr = cs * xx - sn * yy;
      yr = sn * xx + cs * yy;
      x.push_back(xr);
      y.push_back(yr);
      chgWt = tj.Pts[originPt].ChgPull;
      if(chgWt < 1) chgWt = 1;
      chgWt *= chgWt;
      w.push_back(chgWt * tj.Pts[originPt].HitPosErr2);
    }
    
    // correct npts to account for the origin point
    if(fitDir != 0) --npts;
    
    // step in the + direction first
    if(fitDir != -1) {
      unsigned short cnt = 0;
      for(unsigned short ipt = originPt + 1; ipt < tj.Pts.size(); ++ipt) {
        if(tj.Pts[ipt].Chg == 0) continue;
        xx = tj.Pts[ipt].HitPos[0] - origin[0];
        yy = tj.Pts[ipt].HitPos[1] - origin[1];
//        if(prt) std::cout<<"ipt "<<ipt<<" xx "<<xx<<" yy "<<yy<<" chg "<<tj.Pts[ipt].Chg<<"\n";
        xr = cs * xx - sn * yy;
        yr = sn * xx + cs * yy;
        x.push_back(xr);
        y.push_back(yr);
        chgWt = tj.Pts[ipt].ChgPull;
        if(chgWt < 1) chgWt = 1;
        chgWt *= chgWt;
        w.push_back(chgWt * tj.Pts[ipt].HitPosErr2);
        ++cnt;
        if(cnt == npts) break;
      } // ipt
    } // fitDir != -1
    
    // step in the - direction next
    if(fitDir != 1 && originPt > 0) {
      unsigned short cnt = 0;
      for(unsigned short ii = 1; ii < tj.Pts.size(); ++ii) {
        unsigned short ipt = originPt - ii;
        if(tj.Pts[ipt].Chg == 0) continue;
        xx = tj.Pts[ipt].HitPos[0] - origin[0];
        yy = tj.Pts[ipt].HitPos[1] - origin[1];
//        if(prt) std::cout<<"ipt "<<ipt<<" xx "<<xx<<" "<<yy<<" chg "<<tj.Pts[ipt].Chg<<"\n";
        xr = cs * xx - sn * yy;
        yr = sn * xx + cs * yy;
        x.push_back(xr);
        y.push_back(yr);
        chgWt = tj.Pts[ipt].ChgPull;
        if(chgWt < 1) chgWt = 1;
        chgWt *= chgWt;
        w.push_back(chgWt * tj.Pts[ipt].HitPosErr2);
        ++cnt;
        if(cnt == npts) break;
        if(ipt == 0) break;
      } // ipt
    } // fitDir != -1
    
    // Not enough points to define a line?
    if(x.size() < 2) return;
    
//    if(prt) std::cout<<"FitTraj: npts "<<npts<<" origin "<<origin[0]<<" "<<origin[1]<<" ticks "<<origin[1]/tjs.UnitsPerTick<<" rotAngle "<<rotAngle<<"\n";
    
    double sum = 0.;
    double sumx = 0.;
    double sumy = 0.;
    double sumxy = 0.;
    double sumx2 = 0.;
    double sumy2 = 0.;

    // weight by the charge ratio and accumulate sums
    double wght;
    for(unsigned short ipt = 0; ipt < x.size(); ++ipt) {
      if(w[ipt] < 0.00001) w[ipt] = 0.00001;
      wght = 1 / w[ipt];
      sum   += wght;
      sumx  += wght * x[ipt];
      sumy  += wght * y[ipt];
      sumx2 += wght * x[ipt] * x[ipt];
      sumy2 += wght * y[ipt] * y[ipt];
      sumxy += wght * x[ipt] * y[ipt];
    }
    // calculate coefficients and std dev
    double delta = sum * sumx2 - sumx * sumx;
    if(delta == 0) return;
    // A is the intercept
    double A = (sumx2 * sumy - sumx * sumxy) / delta;
    // B is the slope
    double B = (sumxy * sum  - sumx * sumy) / delta;
    
    // The chisq will be set below if there are enough points. Don't allow it to be 0
    // so we can take Chisq ratios later
    tpFit.FitChi = 0.01;
    double newang = atan(B);
    dir[0] = cos(newang);
    dir[1] = sin(newang);
    // rotate back into the (w,t) coordinate system
    cs = cos(rotAngle);
    sn = sin(rotAngle);
    tpFit.Dir[0] = cs * dir[0] - sn * dir[1];
    tpFit.Dir[1] = sn * dir[0] + cs * dir[1];
    // ensure that the direction is consistent with the originPt direction
    bool flipDir = false;
    if(AngleRange(tj.Pts[originPt]) > 0) {
      flipDir = std::signbit(tpFit.Dir[1]) != std::signbit(tj.Pts[originPt].Dir[1]);
    } else {
      flipDir = std::signbit(tpFit.Dir[0]) != std::signbit(tj.Pts[originPt].Dir[0]);
    }
    if(flipDir) {
      tpFit.Dir[0] = -tpFit.Dir[0];
      tpFit.Dir[1] = -tpFit.Dir[1];
    }
    tpFit.Ang = atan2(tpFit.Dir[1], tpFit.Dir[0]);
//    if(prt) mf::LogVerbatim("TC")<<"FitTraj "<<originPt<<" originPt Dir "<<tj.Pts[originPt].Dir[0]<<" "<<tj.Pts[originPt].Dir[1]<<" rotAngle "<<rotAngle<<" tpFit.Dir "<<tpFit.Dir[0]<<" "<<tpFit.Dir[1]<<" Ang "<<tpFit.Ang<<" flipDir "<<flipDir<<" fit vector size "<<x.size();

    // rotate (0, intcpt) into (W,T) coordinates
    tpFit.Pos[0] = -sn * A + origin[0];
    tpFit.Pos[1] =  cs * A + origin[1];
    // force the origin to be at origin[0]
    MoveTPToWire(tpFit, origin[0]);
    
    if(x.size() < 3) return;
    
    // Calculate chisq/DOF
    double ndof = x.size() - 2;
    double varnce = (sumy2 + A*A*sum + B*B*sumx2 - 2 * (A*sumy + B*sumxy - A*B*sumx)) / ndof;
    if(varnce > 0.) {
      // Intercept error is not used
//      InterceptError = sqrt(varnce * sumx2 / delta);
      double slopeError = sqrt(varnce * sum / delta);
      tpFit.AngErr = std::abs(atan(slopeError));
    } else {
      tpFit.AngErr = 0.01;
    }
    sum = 0;
    // calculate chisq
    double arg;
    for(unsigned short ii = 0; ii < y.size(); ++ii) {
      arg = y[ii] - A - B * x[ii];
      sum += arg * arg / w[ii];
    }
    tpFit.FitChi = sum / ndof;
  
  } // FitTraj
  
  //////////////////////////////////////////
  void TrajClusterAlg::UpdateAveChg(Trajectory& tj)
  {
    if(tj.EndPt[1] == 0) return;
    unsigned short lastPt = tj.EndPt[1];
    tj.AveChg = 0;
    tj.Pts[lastPt].AveChg = 0;

    // calculate ave charge and charge RMS using ALL hits in the trajectory
    unsigned short ii, ipt, cnt = 0;
    float fcnt, sum = 0;
    float sum2 = 0;
    // Don't include the first point in the average. It will be too
    // low if this is a stopping/starting particle
    for(ii = 0; ii < tj.Pts.size(); ++ii) {
      ipt = tj.EndPt[1] - ii;
      if(ipt == 0) break;
      if(tj.Pts[ipt].Chg == 0) continue;
      ++cnt;
      sum += tj.Pts[ipt].Chg;
      sum2 += tj.Pts[ipt].Chg * tj.Pts[ipt].Chg;
      if(cnt == fNPtsAve) break;
    } // iii
    if(cnt == 0) return;
    fcnt = cnt;
    sum /= fcnt;
    tj.AveChg = sum;
    tj.Pts[lastPt].AveChg = sum;
    // define the first point average charge if necessary
    if(tj.Pts[tj.EndPt[0]].AveChg <= 0) tj.Pts[tj.EndPt[0]].AveChg = sum;
    if(cnt > 3) {
      float arg = sum2 - fcnt * sum * sum;
      if(arg < 0) arg = 0;
      float rms = sqrt(arg / (fcnt - 1));
      // convert this to a normalized RMS
      rms /= sum;
      // don't let the calculated charge RMS dominate the default
      // RMS until it is well known. Start with 100% error on the
      // charge RMS
      float defFrac = 1 / (float)(tj.EndPt[1]);
      tj.ChgRMS = defFrac + (1 - defFrac) * rms;
      // don't let it get crazy small
      if(tj.ChgRMS < 0.15) tj.ChgRMS = 0.15;
      tj.Pts[lastPt].ChgPull = (tj.Pts[lastPt].Chg / tj.AveChg - 1) / tj.ChgRMS;
    } // cnt > 3

  } // UpdateAveChg

  ////////////////////////////////////////////////
  void TrajClusterAlg::StartWork(unsigned int fromHit, unsigned int toHit)
  {
    float fromWire = tjs.fHits[fromHit]->WireID().Wire;
    float fromTick = tjs.fHits[fromHit]->PeakTime();
    float toWire = tjs.fHits[toHit]->WireID().Wire;
    float toTick = tjs.fHits[toHit]->PeakTime();
    CTP_t tCTP = EncodeCTP(tjs.fHits[fromHit]->WireID());
    StartWork(fromWire, fromTick, toWire, toTick, tCTP);
  } // StartWork

  ////////////////////////////////////////////////
  void TrajClusterAlg::StartWork(float fromWire, float fromTick, float toWire, float toTick, CTP_t tCTP)
  {
    // Start a simple (seed) trajectory going from a hit to a position (toWire, toTick).
    
    // construct a default trajectory
    Trajectory tj;
    // and use it to blow out work
    work = tj;
    // decrement the work ID so we can use it for debugging problems
    --fWorkID;
    if(fWorkID == SHRT_MIN) fWorkID = -1;
    work.ID = fWorkID;
    work.Pass = fPass;
    work.StepDir = fStepDir;
    work.CTP = tCTP;
    
    // create a trajectory point
    TrajPoint tp;
    MakeBareTrajPoint(tjs, fromWire, fromTick, toWire, toTick, tCTP, tp);

    tp.AngErr = 0.1;
    if(work.ID == debug.WorkID) { prt = true; didPrt = true; debug.Plane = fPlane; TJPrt = work.ID; }
    if(prt) mf::LogVerbatim("TC")<<"StartWork "<<(int)fromWire<<":"<<(int)fromTick<<" -> "<<(int)toWire<<":"<<(int)toTick<<" dir "<<tp.Dir[0]<<" "<<tp.Dir[1]<<" ang "<<tp.Ang<<" AngleRange "<<AngleRange(tp)<<" angErr "<<tp.AngErr;
    work.Pts.push_back(tp);
    
  } // StartWork
  
  //////////////////////////////////////////
  void TrajClusterAlg::ReverseTraj(Trajectory& tj)
  {
    // reverse the trajectory
    if(tj.Pts.empty()) return;
    // reverse the crawling direction flag
    tj.StepDir = -tj.StepDir;
    // Vertices
    short tmp = tj.VtxID[0];
    tj.VtxID[0] = tj.VtxID[1];
    tj.VtxID[0] = tmp;
    // trajectory points
    std::reverse(tj.Pts.begin(), tj.Pts.end());
    // reverse the direction vector on all points
    for(unsigned short ipt = 0; ipt < tj.Pts.size(); ++ipt) {
      if(tj.Pts[ipt].Dir[0] != 0) tj.Pts[ipt].Dir[0] = -tj.Pts[ipt].Dir[0];
      if(tj.Pts[ipt].Dir[1] != 0) tj.Pts[ipt].Dir[1] = -tj.Pts[ipt].Dir[1];
      tj.Pts[ipt].Ang = atan2(tj.Pts[ipt].Dir[1], tj.Pts[ipt].Dir[0]);
      // and the order of hits if more than 1
      if(tj.Pts[ipt].Hits.size() > 1) {
        std::reverse(tj.Pts[ipt].Hits.begin(), tj.Pts[ipt].Hits.end());
        std::reverse(tj.Pts[ipt].UseHit.begin(), tj.Pts[ipt].UseHit.end());
      }
    } // ipt
    // the end TPs
    std::reverse(tj.EndTP.begin(), tj.EndTP.end());
    SetEndPoints(tjs, tj);
  }
  
  ////////////////////////////////////////////////
  void TrajClusterAlg::ChkInTraj(std::string someText)
  {
    // Check tjs.allTraj -> tjs.inTraj associations
    
    if(!fUseAlg[kChkInTraj]) return;
    
    unsigned short tID;
    unsigned int iht;
    unsigned short itj = 0;
    std::vector<unsigned int> tHits;
    std::vector<unsigned int> atHits;
    for(auto& tj : tjs.allTraj) {
      // ignore abandoned trajectories
      if(tj.AlgMod[kKilled]) continue;
      tID = tj.ID;
      for(auto& tp : tj.Pts) {
        if(tp.Hits.size() != tp.UseHit.size()) {
          tj.AlgMod[kKilled] = true;
          fQuitAlg = true;
          return;
        }
      } // tp
      if(tj.AlgMod[kKilled]) {
        std::cout<<someText<<" ChkInTraj hit size mis-match in tj ID "<<tj.ID<<" AlgBitNames";
        for(unsigned short ib = 0; ib < AlgBitNames.size(); ++ib) if(tj.AlgMod[ib]) std::cout<<" "<<AlgBitNames[ib];
        std::cout<<"\n";
        continue;
      }
      PutTrajHitsInVector(tj, true,  tHits);
      if(tHits.size() < 2) {
        mf::LogVerbatim("TC")<<someText<<" ChkInTraj: Insufficient hits in traj "<<tj.ID<<" Killing it";
        tj.AlgMod[kKilled] = true;
        continue;
      }
      std::sort(tHits.begin(), tHits.end());
      atHits.clear();
      for(iht = 0; iht < tjs.inTraj.size(); ++iht) {
        if(tjs.inTraj[iht] == tID) atHits.push_back(iht);
      } // iht
      if(atHits.size() < 2) {
        mf::LogVerbatim("TC")<<someText<<" ChkInTraj: Insufficient hits in atHits in traj "<<tj.ID<<" Killing it";
        tj.AlgMod[kKilled] = true;
        continue;
      }
      if(!std::equal(tHits.begin(), tHits.end(), atHits.begin())) {
        mf::LogVerbatim myprt("TC");
        myprt<<someText<<" ChkInTraj: inTraj - UseHit mis-match for tj ID "<<tID<<" tj.WorkID "<<tj.WorkID<<" atHits size "<<atHits.size()<<" tHits size "<<tHits.size()<<" in CTP "<<tj.CTP<<"\n";
        myprt<<"AlgMods: ";
        for(unsigned short ib = 0; ib < AlgBitNames.size(); ++ib) if(tj.AlgMod[ib]) myprt<<" "<<AlgBitNames[ib];
        myprt<<"\n";
        myprt<<"     inTraj     UseHit \n";
        for(iht = 0; iht < atHits.size(); ++iht) {
          myprt<<"iht "<<iht<<" "<<PrintHit(tjs.fHits[atHits[iht]])<<"_"<<tjs.inTraj[atHits[iht]];
          if(iht < tHits.size()) myprt<<" "<<PrintHit(tjs.fHits[tHits[iht]])<<"_"<<tjs.inTraj[tHits[iht]];
          if(atHits[iht] != tHits[iht]) myprt<<" <<< ";
          myprt<<"\n";
          fQuitAlg = true;
        } // iht
        if(tHits.size() > atHits.size()) {
          for(iht = atHits.size(); iht < atHits.size(); ++iht) {
            myprt<<"atHits "<<iht<<" "<<PrintHit(tjs.fHits[atHits[iht]])<<"\n";
          } // iht
//          PrintAllTraj(tjs, debug, USHRT_MAX, 0);
        } // tHit.size > atHits.size()
      }
      ++itj;
      if(fQuitAlg) return;
    } // tj
    
  } // ChkInTraj

  ////////////////////////////////////////////////
  void TrajClusterAlg::StoreWork()
  {

    if(work.EndPt[1] <= work.EndPt[0]) return;
    if(work.AlgMod[kKilled]) {
      mf::LogWarning("TC")<<"StoreWork: Trying to store a killed trajectory. Work ID "<<work.ID;
      return;
    }
    
    // Fit the last 3 points and stuff it into EndTP[1]
    unsigned short originPt = work.Pts.size() - 1;
    unsigned short npts = 3;
    unsigned short fitDir = -1;
    FitTraj(work, originPt, npts, fitDir, work.EndTP[1]);
    work.EndTP[1].Pos = work.Pts[originPt].HitPos;

    // put trajectories in order of US -> DS
    if(work.StepDir < 0) ReverseTraj(work);
    // This shouldn't be necessary but do it anyway
    SetEndPoints(tjs, work);
    
    // Calculate the charge near the end and beginning if necessary. This must be a short
    // trajectory. Find the average using 4 points
    if(work.Pts[work.EndPt[0]].AveChg <= 0) {
//      std::cout<<"StoreWork AveChg at beginning is 0 on Traj ID "<<work.ID<<"\n";
      unsigned short cnt = 0;
      float sum = 0;
      for(unsigned short ipt = work.EndPt[0] + 1; ipt <= work.EndPt[1]; ++ipt) {
        if(work.Pts[ipt].Chg == 0) continue;
        sum += work.Pts[ipt].Chg;
        ++cnt;
        if(cnt == 4) break;
       }
      work.Pts[work.EndPt[0]].AveChg = sum / (float)cnt;
    }
    if(work.Pts[work.EndPt[1]].AveChg <= 0) {
//      std::cout<<"StoreWork AveChg at end is 0 on Traj ID "<<work.ID<<"\n";
      float sum = 0;
      unsigned short cnt = 0;
      for(unsigned short ii = 1; ii < work.Pts.size(); ++ii) {
        unsigned short ipt = work.EndPt[1] - ii;
        if(work.Pts[ipt].Chg == 0) continue;
        sum += work.Pts[ipt].Chg;
        ++cnt;
        if(cnt == 4) break;
        if(ipt == 0) break;
      } // ii
      work.Pts[work.EndPt[1]].AveChg = sum / (float)cnt;
    } // begin charge == end charge
    work.EndTP[0].AveChg = work.Pts[work.EndPt[0]].AveChg;
    work.EndTP[1].AveChg = work.Pts[work.EndPt[1]].AveChg;
    
    CalculateQuality(work);
    
    short trID = tjs.allTraj.size() + 1;
    for(unsigned short ipt = work.EndPt[0]; ipt < work.EndPt[1] + 1; ++ipt) {
      for(unsigned short ii = 0; ii < work.Pts[ipt].Hits.size(); ++ii) {
        if(work.Pts[ipt].UseHit[ii]) {
          unsigned int iht = work.Pts[ipt].Hits[ii];
          if(tjs.inTraj[iht] > 0) {
            mf::LogWarning("TC")<<"StoreWork: Failed trying to store hit "<<PrintHit(tjs.fHits[iht])<<" in new tjs.allTraj "<<trID<<" but it is used in traj ID = "<<tjs.inTraj[iht]<<" print work and quit";
            PrintTrajectory("SW", tjs, work, USHRT_MAX);
            ReleaseWorkHits();
            fQuitAlg = true;
            return;
          } // error
          tjs.inTraj[iht] = trID;
        }
      } // ii
    } // ipt
    
    // ensure that inTraj is clean for the work ID
    for(unsigned int iht = 0; iht < tjs.fHits.size(); ++iht) {
      if(tjs.inTraj[iht] == work.ID) {
        mf::LogWarning("TC")<<"StoreWork: Hit "<<PrintHit(tjs.fHits[iht])<<" thinks it belongs to work ID "<<work.ID<<" but it wasn't stored\n";
        PrintTrajectory("SW", tjs, work, USHRT_MAX);
        fQuitAlg = true;
        return;
      }
    } // iht
    
    work.WorkID = work.ID;
    work.ID = trID;
    tjs.allTraj.push_back(work);
    if(prt) mf::LogVerbatim("TC")<<"StoreWork trID "<<trID<<" CTP "<<work.CTP<<" EndPts "<<work.EndPt[0]<<" "<<work.EndPt[1];
    if(debug.Hit != UINT_MAX) {
      // print out some debug info
      for(unsigned short ipt = 0; ipt < work.Pts.size(); ++ipt) {
        for(unsigned short ii = 0; ii < work.Pts[ipt].Hits.size(); ++ii) {
          unsigned int iht = work.Pts[ipt].Hits[ii];
          if(iht == debug.Hit) std::cout<<"Debug hit appears in trajectory w WorkID "<<work.WorkID<<" UseHit "<<work.Pts[ipt].UseHit[ii]<<"\n";
        } // ii
      } // ipt
    } // debug.Hit ...
    ChkInTraj("StoreWork");
    
  } // StoreWork
  
  ////////////////////////////////////////////////
  void TrajClusterAlg::CalculateQuality(Trajectory& tj)
  {
    // Calculate a quality metric using the deviations of all hits used in the trajectory
    
    tj.MCSMom = MCSMom(tjs, tj);
    
  } // CalculateQuality
  
  ////////////////////////////////////////////////
  void TrajClusterAlg::MakeAllTrajClusters(bool fMakeNewHits)
  {
    // Make clusters from all trajectories in tjs.allTraj
    
    if(fMakeNewHits) MakeNewHits();
    
    ClusterStore cls;
    tjs.tcl.clear();
    tjs.inClus.resize(tjs.fHits.size());
    unsigned int iht;
    for(iht = 0; iht < tjs.inClus.size(); ++iht) tjs.inClus[iht] = 0;
    
    if(prt) mf::LogVerbatim("TC")<<"MakeAllTrajClusters: tjs.allTraj size "<<tjs.allTraj.size();
    
    ChkInTraj("MATC");
    if(fQuitAlg) return;
    
    unsigned short itj, endPt0, endPt1, ii;
    
    std::vector<unsigned int> tHits;
    
    // Make one cluster for each trajectory. The indexing of trajectory parents
    // should map directly to cluster parents
    short clID = 0;
    for(itj = 0; itj < tjs.allTraj.size(); ++itj) {
      Trajectory& tj = tjs.allTraj[itj];
      if(tj.AlgMod[kKilled]) continue;
      if(tj.StepDir > 0) ReverseTraj(tj);
      // ensure that the endPts are correct
      SetEndPoints(tjs, tj);
      // some sort of error occurred
      if(tj.EndPt[0] >= tj.EndPt[1]) {
        mf::LogWarning("TC")<<"MakeAllTrajClusters failed in SetEndPoints "<<tj.EndPt[0]<<" "<<tj.EndPt[1];
        continue;
      }
      // count AlgMod bits
      for(unsigned short ib = 0; ib < AlgBitNames.size(); ++ib) if(tj.AlgMod[ib]) ++fAlgModCount[ib];
      ++clID;
      cls.ID = clID;
      cls.CTP = tj.CTP;
      cls.PDGCode = tj.PDGCode;
      cls.ParentCluster = tj.ParentTrajID - 1;
      endPt0 = tj.EndPt[0];
      cls.BeginWir = tj.Pts[endPt0].Pos[0];
      cls.BeginTim = tj.Pts[endPt0].Pos[1] / tjs.UnitsPerTick;
      cls.BeginAng = tj.Pts[endPt0].Ang;
      cls.BeginChg = tj.Pts[endPt0].Chg;
      cls.BeginVtx = tj.VtxID[0]-1;
      endPt1 = tj.EndPt[1];
      cls.EndWir = tj.Pts[endPt1].Pos[0];
      cls.EndTim = tj.Pts[endPt1].Pos[1] / tjs.UnitsPerTick;
      cls.EndAng = tj.Pts[endPt1].Ang;
      cls.EndChg = tj.Pts[endPt1].Chg;
      cls.EndVtx = tj.VtxID[1]-1;
      PutTrajHitsInVector(tj, true, tHits);
      for(auto& iht : tHits) if(iht > tjs.newHits.size() - 1) std::cout<<"Bad hit\n";
      if(tHits.empty()) {
        mf::LogWarning("TC")<<"MakeAllTrajClusters: No hits found in trajectory "<<itj<<" so skip it";
        continue;
      } // error
      cls.tclhits = tHits;
      // Set the traj info
      tj.ClusterIndex = tjs.tcl.size();
      tjs.tcl.push_back(cls);
      // do some checking and define tjs.inClus
      geo::PlaneID planeID = DecodeCTP(cls.CTP);
      for(ii = 0; ii < cls.tclhits.size(); ++ii) {
        iht = cls.tclhits[ii];
        if(tjs.newHits.empty()) {
          if(tjs.fHits[iht]->WireID().Plane != planeID.Plane ||
             tjs.fHits[iht]->WireID().Cryostat != planeID.Cryostat ||
             tjs.fHits[iht]->WireID().TPC != planeID.TPC) {
            mf::LogError("TC")<<"MakeAllTrajClusters: Bad OLD hit CTP in itj "<<itj<<" hit "<<PrintHit(tjs.fHits[iht])<<" WorkID "<<tjs.allTraj[itj].WorkID<<" Plane "<<tjs.fHits[iht]->WireID().Plane<<" vs "<<planeID.Plane<<" Cstat "<<tjs.fHits[iht]->WireID().Cryostat<<" vs "<<planeID.Cryostat<<" TPC "<<tjs.fHits[iht]->WireID().TPC<<" vs "<<planeID.TPC;
            fQuitAlg = true;
            return;
          }
        } else {
          if(tjs.newHits[iht].WireID().Plane != planeID.Plane ||
             tjs.newHits[iht].WireID().Cryostat != planeID.Cryostat ||
             tjs.newHits[iht].WireID().TPC != planeID.TPC) {
            mf::LogError("TC")<<"MakeAllTrajClusters: Bad NEW hit in itj "<<itj<<" WorkID "<<tjs.allTraj[itj].WorkID<<" Plane "<<tjs.newHits[iht].WireID().Plane<<" vs "<<planeID.Plane<<" Cstat "<<tjs.newHits[iht].WireID().Cryostat<<" vs "<<planeID.Cryostat<<" TPC "<<tjs.newHits[iht].WireID().TPC<<" vs "<<planeID.TPC;
            std::cout<<"MakeAllTrajClusters: Bad NEW hit in itj "<<itj<<" WorkID "<<tjs.allTraj[itj].WorkID<<" Plane "<<tjs.newHits[iht].WireID().Plane<<" vs "<<planeID.Plane<<" Cstat "<<tjs.newHits[iht].WireID().Cryostat<<" vs "<<planeID.Cryostat<<" TPC "<<tjs.newHits[iht].WireID().TPC<<" vs "<<planeID.TPC<<"\n";
//            PrintAllTraj("MATC", tjs, debug, itj, USHRT_MAX);
            fQuitAlg = true;
            return;
          }
        }
        tjs.inClus[iht] = clID;
      } //iht
    } // itj

  } // MakeAllTrajClusters

  ////////////////////////////////////////////////
  void TrajClusterAlg::MakeNewHits()
  {
    // Make a new hit collection by merging close hits on each TP. The trajectory point -> hit
    // association tj.Pts[].Hits[] is redirected to tjs.newHits instead of tjs.fHits. Currently this
    // routine is called just before making clusters so there should be little confusion whether to use
    // tjs.newHits or tjs.fHits but one can test tjs.newhits.empty() to be sure.

//    PrintAllTraj("MNH1", tjs, debug, 3, USHRT_MAX);
    
    tjs.newHits.reserve(tjs.fHits.size());
    std::vector<bool> flag(tjs.fHits.size(), false);
    // oldnew points from old hit to new hit, or UINT_MAX for obsolete hits
    std::vector<unsigned int> oldnew(tjs.fHits.size(), UINT_MAX);

    for(unsigned int fht = 0; fht < tjs.fHits.size(); ++fht) {
      // already considered
      if(flag[fht]) continue;
      
      if(tjs.inTraj[fht] <= 0) {
        // unused hit. Just copy it
        tjs.newHits.emplace_back(*tjs.fHits[fht]);
        // flag it as considered
        flag[fht] = true;
        oldnew[fht] = tjs.newHits.size() - 1;
        continue;
      }
      
      // Hit is used in a trajectory. Get the trajectory index from the ID
      unsigned short itj = tjs.inTraj[fht] - 1;
      // Determine which trajectory point uses this hit
      Trajectory& tj = tjs.allTraj[itj];
      unsigned short hitInPt = USHRT_MAX;
      for(unsigned short ipt = tj.EndPt[0]; ipt < tj.EndPt[1] + 1; ++ipt) {
        for(unsigned short ii = 0; ii < tj.Pts[ipt].Hits.size(); ++ii) {
          if(!tj.Pts[ipt].UseHit[ii]) continue;
          if(tj.Pts[ipt].Hits[ii] != fht) continue;
          hitInPt = ipt;
          break;
        } // ii
        if(hitInPt != USHRT_MAX) break;
      } // ipt
      // this should not happen but check anyway
      if(hitInPt == USHRT_MAX) {
        std::cout<<"Hit "<<tjs.fHits[fht]->WireID().Plane<<":"<<PrintHit(tjs.fHits[fht])<<" fht "<<fht<<" is inTraj "<<tjs.inTraj[fht]<<" but wasn't found in Pts ";
        fQuitAlg = true;
        return;
      }
      // This is simple if there is only one used hit
      if(NumUsedHits(tj.Pts[hitInPt]) == 1) {
        tjs.newHits.emplace_back(*tjs.fHits[fht]);
        oldnew[fht] = tjs.newHits.size() - 1;
        // flag it used
        flag[fht] = true;
      } else {
        // Merge the charge from all used hits in the TP.
        // The merged hit will be put on the wire that is closest to TP.HitPos[0]. The charge
        // from hits on nearby wires will be added to this hit and those hits will be dropped
        unsigned int mergedHitWire = std::nearbyint(tj.Pts[hitInPt].HitPos[0]);
        // find the index of a hit that lies on this wire so we can use the View, Channel, etc
        // to construct the hit. Assume it is the hit we are considering to start
        unsigned int wireInfoHit = fht;
        // Find the tick range that encompasses all the hits
        raw::TDCtick_t loTick = tjs.fHits[fht]->StartTick();
        raw::TDCtick_t hiTick = tjs.fHits[fht]->EndTick();
        unsigned short ipl = tjs.fHits[fht]->WireID().Plane;
        short maxTime = tjs.MaxPos1[ipl] / tjs.UnitsPerTick;
        for(unsigned short ii = 0; ii < tj.Pts[hitInPt].Hits.size(); ++ii) {
          if(!tj.Pts[hitInPt].UseHit[ii]) continue;
          unsigned int iht = tj.Pts[hitInPt].Hits[ii];
          if(tjs.fHits[iht]->WireID().Wire == mergedHitWire) wireInfoHit = iht;
          if(tjs.fHits[iht]->StartTick() < loTick) loTick = tjs.fHits[iht]->StartTick();
          if(tjs.fHits[iht]->EndTick() > hiTick) hiTick = tjs.fHits[iht]->EndTick();
        }
        // make a temporary signal waveform vector to calculate the merged charge, rms, etc
        std::vector<float> signal(hiTick - loTick, 0);
        // Add the Gaussian charge distribution for each used hit
        float chg = 0;
        for(unsigned short ii = 0; ii < tj.Pts[hitInPt].Hits.size(); ++ii) {
          if(!tj.Pts[hitInPt].UseHit[ii]) continue;
          unsigned int iht = tj.Pts[hitInPt].Hits[ii];
          // flag it used
          flag[iht] = true;
          chg += tjs.fHits[iht]->Integral();
          // add charge in the range +/- 3 sigma
          short loTime = tjs.fHits[iht]->PeakTimeMinusRMS(3);
          if(loTime < 0) loTime = 0;
          short hiTime = tjs.fHits[iht]->PeakTimePlusRMS(3);
          if(hiTime > maxTime) hiTime = maxTime;
          float hitPeakAmp = tjs.fHits[iht]->PeakAmplitude();
          float hitPeakTime = tjs.fHits[iht]->PeakTime();
          float hitRMS = tjs.fHits[iht]->RMS();
          for(short time = loTime; time < hiTime; ++time) {
            unsigned short indx = time - loTick;
            if(indx > signal.size() - 1) continue;
            float arg = (time - hitPeakTime) / hitRMS;
            signal[indx] += hitPeakAmp * exp(-0.5 * arg * arg);
          } // time
        } // ii
        // Find the charge weighted time of the summed signal
        float sumt = 0;
        chg = 0;
        for(unsigned short indx = 0; indx < signal.size(); ++indx) {
          chg  += signal[indx];
          sumt += signal[indx] * indx;
        } // indx
        if(chg == 0) {
          std::cout<<"No charge in signal range. This is really bad...\n";
          continue;
        }
        // aveIndx is the index of the charge-weighted average in the signal vector
        float aveIndx = sumt / chg;
        // find the merged hit RMS
        float mergedHitRMS = 0;
        for(unsigned short indx = 0; indx < signal.size(); ++indx) {
          float dindx = indx - aveIndx;
          mergedHitRMS += signal[indx] * dindx * dindx;
        } // indx
        mergedHitRMS = std::sqrt(mergedHitRMS / chg);
        // Calculate the hit charge normalization factor so that we can make a reasonable
        // estimate of the peak amplitude of the merged hits using a Gaussian approximation
        float chgNorm = tjs.fHits[fht]->PeakAmplitude() * tjs.fHits[fht]->RMS() / tjs.fHits[fht]->Integral();
        float mergedHitPeakAmp = chg * chgNorm / mergedHitRMS;
        float mergedHitPeakTick = loTick + aveIndx;
        tjs.newHits.emplace_back(
                                 tjs.fHits[wireInfoHit]->Channel(),
                                 loTick, hiTick,
                                 mergedHitPeakTick, 0,     // peak time & uncertainty
                                 mergedHitRMS,
                                 mergedHitPeakAmp, 0,      // peak amplitude & uncertainty
                                 chg, chg, 0,              // SummedADC, Integralv & uncertainty
                                 1, 0,                     // Multiplicity, LocalIndex
                                 666, 1,                   // GoodnessOfFit, DOF
                                 tjs.fHits[wireInfoHit]->View(),
                                 tjs.fHits[wireInfoHit]->SignalType(),
                                 tjs.fHits[wireInfoHit]->WireID()
        
        );
        // Correct UseHit for this TP
        for(unsigned short ii = 0; ii < tj.Pts[hitInPt].Hits.size(); ++ii) {
          if(tj.Pts[hitInPt].Hits[ii] == wireInfoHit) {
            tj.Pts[hitInPt].UseHit[ii] = true;
            // define oldnew
            oldnew[wireInfoHit] = tjs.newHits.size() - 1;
          } else {
            // oldnew for obsolete hits was set to UINT_MAX
            tj.Pts[hitInPt].UseHit[ii] = false;
          }
        } // ii
        
      } // NumUsedHits > 1
    } // fht
    
    // assign all TP hits to the new hit collection
    for(unsigned short itj = 0; itj < tjs.allTraj.size(); ++itj) {
      if(tjs.allTraj[itj].AlgMod[kKilled]) continue;
      for(unsigned short ipt = 0; ipt < tjs.allTraj[itj].Pts.size(); ++ipt) {
        for(unsigned short ii = 0; ii < tjs.allTraj[itj].Pts[ipt].Hits.size(); ++ii) {
          unsigned int iht = tjs.allTraj[itj].Pts[ipt].Hits[ii];
          unsigned int nht = oldnew[iht];
          if(nht != UINT_MAX) {
            if(tjs.fHits[iht]->WireID().Plane != tjs.newHits[nht].WireID().Plane || tjs.fHits[iht]->WireID().Wire != tjs.newHits[nht].WireID().Wire) {
              unsigned short ipl = tjs.fHits[iht]->WireID().Plane;
              unsigned short npl = tjs.newHits[nht].WireID().Plane;
              std::cout<<"MakeNewHits: fHits "<<ipl<<":"<<PrintHit(tjs.fHits[iht])<<" inconsistent with newHits "<<npl<<":"<<PrintHit(tjs.newHits[nht])<<"\n";
            }
          }
          tjs.allTraj[itj].Pts[ipt].Hits[ii] = oldnew[iht];
          // double check
          if(tjs.allTraj[itj].Pts[ipt].UseHit[ii] && oldnew[iht] == UINT_MAX) {
            std::cout<<"MakeNewHits UseHits points to an invalid hit\n";
          }
        } // ii
      } // ipt
    } // itj
    
    // QC check
    bool itsBad = false;
    for(unsigned int fht = 0; fht < tjs.fHits.size(); ++fht) {
      unsigned int nht = oldnew[fht];
      if(nht == UINT_MAX) continue;
      unsigned short fpl = tjs.fHits[fht]->WireID().Plane;
      unsigned int fwire = tjs.fHits[fht]->WireID().Wire;
      unsigned short npl = tjs.newHits[nht].WireID().Plane;;
      unsigned int nwire = tjs.newHits[nht].WireID().Wire;
      if(fpl != npl || fwire != nwire) {
        std::cout<<"Oops "<<fpl<<":"<<fwire<<" != "<<npl<<":"<<nwire<<"\n";
        itsBad = true;
      }
    } // fht
    if(itsBad) exit(1);
//    PrintAllTraj("MNH2", tjs, debug, 3, USHRT_MAX);
    
  } // MakeNewHits
  
  ////////////////////////////////////////////////
  void TrajClusterAlg::GetHitMultiplet(unsigned int theHit, std::vector<unsigned int>& hitsInMultiplet)
  {
    unsigned short localIndex;
    GetHitMultiplet(theHit, hitsInMultiplet, localIndex);
  } // GetHitMultiplet
  
  ////////////////////////////////////////////////
  void TrajClusterAlg::GetHitMultiplet(unsigned int theHit, std::vector<unsigned int>& hitsInMultiplet, unsigned short& localIndex)
  {
    hitsInMultiplet.clear();
    if(theHit > tjs.fHits.size() - 1) return;
    unsigned int iht;
/*
    // deal with special hits
    if(tjs.fHits[theHit]->GoodnessOfFit() < 0) {
      unsigned int hmult = tjs.fHits[theHit]->Multiplicity();
      // put the hit indices of the multiplet into the vector
      localIndex = tjs.fHits[theHit]->LocalIndex();
      unsigned int firstHit = theHit - localIndex;
      for(iht = firstHit; iht < firstHit + hmult; ++iht) hitsInMultiplet.push_back(iht);
      return;
    } // special hit
*/
    hitsInMultiplet.resize(1);
    hitsInMultiplet[0] = theHit;
    
    float hitSep;
    unsigned int theWire = tjs.fHits[theHit]->WireID().Wire;
    unsigned short thePlane = tjs.fHits[theHit]->WireID().Plane;
    float theTime = tjs.fHits[theHit]->PeakTime();
    float theRMS = tjs.fHits[theHit]->RMS();
    if(prt) mf::LogVerbatim("TC")<<"GetHitMultiplet theHit "<<theHit<<" "<<PrintHit(tjs.fHits[theHit])<<" RMS "<<tjs.fHits[theHit]->RMS();
    // look for hits < theTime but within hitSep
    if(theHit > 0) {
      for(iht = theHit - 1; iht != 0; --iht) {
        if(tjs.fHits[iht]->WireID().Wire != theWire) break;
        if(tjs.fHits[iht]->WireID().Plane != thePlane) break;
<<<<<<< HEAD
        // ignore hits with negligible charge
        if(tjs.fHits[iht]->Integral() < 1) continue;
=======
>>>>>>> dee8de61
        if(tjs.fHits[iht]->RMS() > theRMS) {
          hitSep = fMultHitSep * tjs.fHits[iht]->RMS();
          theRMS = tjs.fHits[iht]->RMS();
        } else {
          hitSep = fMultHitSep * theRMS;
        }
        if(theTime - tjs.fHits[iht]->PeakTime() > hitSep) break;
//        if(prt) mf::LogVerbatim("TC")<<" iht- "<<iht<<" "<<tjs.fHits[iht]->WireID().Plane<<":"<<PrintHit(tjs.fHits[iht])<<" RMS "<<tjs.fHits[iht]->RMS()<<" dt "<<theTime - tjs.fHits[iht]->PeakTime()<<" "<<hitSep;
        hitsInMultiplet.push_back(iht);
        theTime = tjs.fHits[iht]->PeakTime();
        if(iht == 0) break;
      } // iht
    } // iht > 0
    localIndex = hitsInMultiplet.size() - 1;
    // reverse the order so that hitsInMuliplet will be
    // returned in increasing time order
    if(hitsInMultiplet.size() > 1) std::reverse(hitsInMultiplet.begin(), hitsInMultiplet.end());
    // look for hits > theTime but within hitSep
    theTime = tjs.fHits[theHit]->PeakTime();
    theRMS = tjs.fHits[theHit]->RMS();
    for(iht = theHit + 1; iht < tjs.fHits.size(); ++iht) {
      if(tjs.fHits[iht]->WireID().Wire != theWire) break;
      if(tjs.fHits[iht]->WireID().Plane != thePlane) break;
<<<<<<< HEAD
      // ignore hits with negligible charge
      if(tjs.fHits[iht]->Integral() < 1) continue;
=======
>>>>>>> dee8de61
      if(tjs.fHits[iht]->RMS() > theRMS) {
        hitSep = fMultHitSep * tjs.fHits[iht]->RMS();
        theRMS = tjs.fHits[iht]->RMS();
      } else {
        hitSep = fMultHitSep * theRMS;
      }
      if(tjs.fHits[iht]->PeakTime() - theTime > hitSep) break;
//      if(prt) mf::LogVerbatim("TC")<<" iht+ "<<iht<<" "<<PrintHit(tjs.fHits[iht])<<" dt "<<(theTime - tjs.fHits[iht]->PeakTime())<<" RMS "<<tjs.fHits[iht]->RMS()<<" "<<hitSep;
      hitsInMultiplet.push_back(iht);
      theTime = tjs.fHits[iht]->PeakTime();
    } // iht

  } //GetHitMultiplet

  ////////////////////////////////////////////////
  void TrajClusterAlg::HitMultipletPosition(unsigned int theHit, float& hitTick, float& deltaRms, float& qtot)
  {
    // returns the charge weighted wire, time position of hits in the multiplet which are within
    // fMultHitSep of iht
    
    std::vector<unsigned int> hitsInMultiplet;
    GetHitMultiplet(theHit, hitsInMultiplet);
    qtot = 0;
    hitTick = 0;
    for(auto iht : hitsInMultiplet) {
      qtot += tjs.fHits[iht]->Integral();
      hitTick += tjs.fHits[iht]->Integral() * tjs.fHits[iht]->PeakTime();
    } // iht
    hitTick /= qtot;
    deltaRms = sqrt(HitsTimeErr2(hitsInMultiplet));
    
  } // HitMultipletPosition

  ////////////////////////////////////////////////
  bool TrajClusterAlg::TrajHitsOK(unsigned int iht, unsigned int jht)
  {
    // Hits (assume to be on adjacent wires with wire A > wire B) have an acceptable signal overlap
    
    if(iht > tjs.fHits.size() - 1) return false;
    if(jht > tjs.fHits.size() - 1) return false;
    
    raw::TDCtick_t hiStartTick = tjs.fHits[iht]->StartTick();
    if(tjs.fHits[jht]->StartTick() > hiStartTick) hiStartTick = tjs.fHits[jht]->StartTick();
    raw::TDCtick_t loEndTick = tjs.fHits[iht]->EndTick();
    if(tjs.fHits[jht]->EndTick() < loEndTick) loEndTick = tjs.fHits[jht]->EndTick();
    // add a tolerance to the StartTick - EndTick overlap
    raw::TDCtick_t tol = 30;
    // expand the tolerance for induction planes
    if(fPlane < geom->Cryostat(fCstat).TPC(fTpc).Nplanes()-1) tol = 40;

    if(tjs.fHits[jht]->PeakTime() > tjs.fHits[iht]->PeakTime()) {
      // positive slope
      if(loEndTick + tol < hiStartTick) {
//          if(prt) mf::LogVerbatim("TC")<<" bad overlap pos Slope "<<loEndTick<<" > "<<hiStartTick;
        return false;
      }
    } else {
      // negative slope
      if(loEndTick + tol < hiStartTick) {
//          if(prt) mf::LogVerbatim("TC")<<" bad overlap neg Slope "<<loEndTick<<" < "<<hiStartTick;
        return false;
      }
    }
    
    return true;
    
  } // TrajHitsOK

  
  ////////////////////////////////////////////////
  void TrajClusterAlg::FillWireHitRange(geo::TPCID const& tpcid)
  {
    // fills the WireHitRange vector. Slightly modified version of the one in ClusterCrawlerAlg.
    // Also fills the WirePtr vector
    
    // determine the number of planes
    art::ServiceHandle<geo::Geometry> geom;
    geo::TPCGeo const& TPC = geom->TPC(tpcid);
    unsigned int cstat = tpcid.Cryostat;
    unsigned int tpc = tpcid.TPC;
    unsigned short nplanes = TPC.Nplanes();
    
    lariov::ChannelStatusProvider const& channelStatus = art::ServiceHandle<lariov::ChannelStatusService>()->GetProvider();
    
    if(!tjs.WireHitRange.empty()) tjs.WireHitRange.clear();
    
    // initialize everything
    tjs.WireHitRange.resize(nplanes);
    tjs.FirstWire.resize(nplanes);
    tjs.LastWire.resize(nplanes);
    tjs.NumWires.resize(nplanes);
    tjs.MaxPos0.resize(nplanes);
    tjs.MaxPos1.resize(nplanes);
    fAveHitRMS.resize(nplanes, 3);
    
    std::pair<int, int> flag;
    flag.first = -2; flag.second = -2;
    
    // Calculate tjs.UnitsPerTick, the scale factor to convert a tick into
    // Wire Spacing Equivalent (WSE) units where the wire spacing in this plane = 1.
    // Strictly speaking this factor should be calculated for each plane to handle the
    // case where the wire spacing is different in each plane. Deal with this later if
    // the approximation used here fails.
    raw::ChannelID_t channel = tjs.fHits[0]->Channel();
    float wirePitch = geom->WirePitch(geom->View(channel));
    float tickToDist = detprop->DriftVelocity(detprop->Efield(),detprop->Temperature());
    tickToDist *= 1.e-3 * detprop->SamplingRate(); // 1e-3 is conversion of 1/us to 1/ns
    tjs.UnitsPerTick = tickToDist / wirePitch;
    
    for(unsigned short ipl = 0; ipl < nplanes; ++ipl) {
      tjs.FirstWire[ipl] = INT_MAX;
      tjs.LastWire[ipl] = 0;
      tjs.NumWires[ipl] = geom->Nwires(ipl, tpc, cstat);
      tjs.WireHitRange[ipl].resize(tjs.NumWires[ipl], flag);
      tjs.MaxPos0[ipl] = (float)(tjs.NumWires[ipl] + 1);
      tjs.MaxPos1[ipl] = (float)detprop->NumberTimeSamples() * tjs.UnitsPerTick;
    }
    
    unsigned int lastwire = 0, lastipl = 0;
    for(unsigned int iht = 0; iht < tjs.fHits.size(); ++iht) {
      if(tjs.fHits[iht]->WireID().Cryostat != cstat) continue;
      if(tjs.fHits[iht]->WireID().TPC != tpc) continue;
      unsigned short ipl = tjs.fHits[iht]->WireID().Plane;
      unsigned int wire = tjs.fHits[iht]->WireID().Wire;
      if(wire > tjs.NumWires[ipl] - 1) {
        mf::LogError("TC")<<"FillWireHitRange: Invalid wire number "<<wire<<" > "<<tjs.NumWires[ipl] - 1<<" in plane "<<ipl<<" Quitting";
        fQuitAlg = true;
        return;
      } // too large wire number
      if(ipl == lastipl && wire < lastwire) {
        mf::LogError("TC")<<"FillWireHitRange: Hits are not in increasing wire order. Quitting ";
        fQuitAlg = true;
        return;
      } // hits out of order
      lastwire = wire;
      lastipl = ipl;
      if(tjs.FirstWire[ipl] == INT_MAX) tjs.FirstWire[ipl] = wire;
      if(tjs.WireHitRange[ipl][wire].first == -2) tjs.WireHitRange[ipl][wire].first = iht;
      tjs.WireHitRange[ipl][wire].second = iht + 1;
      tjs.LastWire[ipl] = wire + 1;
    } // iht
    
    // overwrite with the "dead wires" condition
    flag.first = -1; flag.second = -1;
    for(unsigned short ipl = 0; ipl < nplanes; ++ipl) {
      for(unsigned int wire = 0; wire < tjs.NumWires[ipl]; ++wire) {
        raw::ChannelID_t chan = geom->PlaneWireToChannel((int)ipl, (int)wire, (int)tpc, (int)cstat);
        if(!channelStatus.IsGood(chan)) tjs.WireHitRange[ipl][wire] = flag;
      } // wire
    } // ipl
    
    // do a QC check
    unsigned int firstHit, lastHit;
    TrajPoint tp;
    for(unsigned short ipl = 0; ipl < nplanes; ++ipl) {
      // calculate the average hit width
      float hitWid = 0;
      float sum2 = 0;
      unsigned int cnt = 0;
      for(unsigned int wire = 0; wire < tjs.NumWires[ipl]; ++wire) {
        //        mf::LogVerbatim("TC")<<" wire "<<wire<<" "<<tjs.WireHitRange[ipl][wire].first<<" "<<tjs.WireHitRange[ipl][wire].second;
        // No hits or dead wire
        if(tjs.WireHitRange[ipl][wire].first < 0) continue;
        firstHit = tjs.WireHitRange[ipl][wire].first;
        lastHit = tjs.WireHitRange[ipl][wire].second;
        if(lastHit > tjs.fHits.size()) {
          mf::LogError("TC")<<"FillWireHitRange: Invalid lastHit "<<lastHit<<" > fHits.size "<<tjs.fHits.size()<<" in plane "<<ipl;
          fQuitAlg = true;
          return;
        }
        for(unsigned int iht = firstHit; iht < lastHit; ++iht) {
          if(tjs.fHits[iht]->Multiplicity() == 1) {
//            float wid = tjs.fHits[iht]->EndTick() - tjs.fHits[iht]->StartTick();
            float wid = tjs.fHits[iht]->RMS();
            hitWid += wid;
            sum2 += wid * wid;
            ++cnt;
          }
          if(tjs.fHits[iht]->WireID().Plane != ipl) {
            mf::LogError("TC")<<"FillWireHitRange: Invalid plane "<<tjs.fHits[iht]->WireID().Plane<<" != "<<ipl;
            fQuitAlg = true;
            return;
          }
          if(tjs.fHits[iht]->WireID().Wire != wire) {
            mf::LogError("TC")<<"FillWireHitRange: Invalid wire "<<tjs.fHits[iht]->WireID().Wire<<" != "<<wire<<" in plane "<<ipl;
            fQuitAlg = true;
            return;
          }
        } // iht
      } // wire
      if(cnt > 5) fAveHitRMS[ipl] = hitWid/(float)cnt;
    } // ipl
    
  } // FillWireHitRange
 
  /////////////////////////////////////////
  unsigned short TrajClusterAlg::AngleRange(TrajPoint const& tp)
  {
    // returns the index of the angle range
    float dang = tp.Ang;
    if(dang > M_PI) dang = M_PI;
    if(dang < -M_PI) dang = M_PI;
    if(dang < 0) dang = -dang;
    if(dang > M_PI/2) dang = M_PI - dang;
    for(unsigned short ir = 0; ir < fAngleRanges.size(); ++ir) {
      if(dang < fAngleRanges[ir]) return ir;
    }
    return fAngleRanges.size() - 1;
  } // AngleRange

  /////////////////////////////////////////
  bool TrajClusterAlg::SignalAtTp(TrajPoint const& tp)
  {
    return SignalAtPos(tp.Pos[0], tp.Pos[1], tp.CTP);
  } // SignalAtTp
  
  
  /////////////////////////////////////////
  bool TrajClusterAlg::SignalAtPos(float pos0, float pos1, CTP_t tCTP)
  {
    // Returns true if the TP is within the TPC and within a ROI
    
    if(pos0 < 0) return false;
    if(pos1 < 0) return false;
    unsigned int wire = std::nearbyint(pos0);
    geo::PlaneID planeID = DecodeCTP(tCTP);
    unsigned int ipl = planeID.Plane;
    if(wire >= tjs.NumWires[ipl]) return false;
    if(pos1 > tjs.MaxPos1[ipl]) return false;
    // Assume dead wires have a signal
    if(tjs.WireHitRange[ipl][wire].first == -1) return true;
    raw::TDCtick_t rawProjTick = (float)(pos1 / tjs.UnitsPerTick);
    unsigned int firstHit = (unsigned int)tjs.WireHitRange[ipl][wire].first;
    unsigned int lastHit = (unsigned int)tjs.WireHitRange[ipl][wire].second;
    for(unsigned int iht = firstHit; iht < lastHit; ++iht) {
      if(rawProjTick > tjs.fHits[iht]->StartTick() && rawProjTick < tjs.fHits[iht]->EndTick()) return true;
    } // iht
    return false;
  } // SignalAtPos
  
  //////////////////////////////////////////
  unsigned short TrajClusterAlg::NumPtsWithCharge(Trajectory& tj, bool includeDeadWires)
  {
    unsigned short ntp = 0;
    for(unsigned short ipt = tj.EndPt[0]; ipt < tj.EndPt[1]+1; ++ipt) if(tj.Pts[ipt].Chg > 0) ++ntp;
    // Add the count of deadwires
    unsigned short ipt0 = tj.EndPt[0];
    unsigned short ipt1 = tj.EndPt[1];
    if(ipt1 > tj.Pts.size() - 1) return 0;
    if(includeDeadWires) ntp += DeadWireCount(tj.Pts[ipt0], tj.Pts[ipt1]);
    return ntp;
  } // NumTPsWithCharge
  
  //////////////////////////////////////////
  unsigned short TrajClusterAlg::NumUsedHits(TrajPoint& tp)
  {
    // Counts the number of used hits in tp
    unsigned short nused = 0;
    if(tp.Hits.empty()) return nused;
    for(unsigned short ii = 0; ii < tp.UseHit.size(); ++ii) if(tp.UseHit[ii]) ++nused;
    return nused;
  } // NumUsedHits
  
  //////////////////////////////////////////
  float TrajClusterAlg::DeadWireCount(TrajPoint& tp1, TrajPoint& tp2)
  {
    return DeadWireCount(tp1.Pos[0], tp2.Pos[0], tp1.CTP);
  } // DeadWireCount
  
  //////////////////////////////////////////
  float TrajClusterAlg::DeadWireCount(float inWirePos1, float inWirePos2, CTP_t tCTP)
  {
    if(inWirePos1 < -0.4 || inWirePos2 < -0.4) return 0;
    unsigned int inWire1 = std::nearbyint(inWirePos1);
    unsigned int inWire2 = std::nearbyint(inWirePos2);
    geo::PlaneID planeID = DecodeCTP(tCTP);
    unsigned short plane = planeID.Plane;
    if(inWire1 > tjs.NumWires[plane] || inWire2 > tjs.NumWires[plane]) return 0;
    if(inWire1 > inWire2) {
      // put in increasing order
      unsigned int tmp = inWire1;
      inWire1 = inWire2;
      inWire2 = tmp;
    } // inWire1 > inWire2
    ++inWire2;
    unsigned int wire, ndead = 0;
    for(wire = inWire1; wire < inWire2; ++wire) if(tjs.WireHitRange[plane][wire].first == -1) ++ndead;
    return ndead;
  } // DeadWireCount

  //////////////////////////////////////////
  void TrajClusterAlg::CheckHitClusterAssociations()
  {
    // check hit - cluster associations
    
    if(tjs.fHits.size() != tjs.inClus.size()) {
      mf::LogError("TC")<<"CHCA: Sizes wrong "<<tjs.fHits.size()<<" "<<tjs.inClus.size();
      fQuitAlg = true;
      return;
    }
    
    unsigned int iht;
    short clID;
    
    // check cluster -> hit association
    for(unsigned short icl = 0; icl < tjs.tcl.size(); ++icl) {
      if(tjs.tcl[icl].ID < 0) continue;
      clID = tjs.tcl[icl].ID;
      for(unsigned short ii = 0; ii < tjs.tcl[icl].tclhits.size(); ++ii) {
        iht = tjs.tcl[icl].tclhits[ii];
        if(iht > tjs.fHits.size() - 1) {
          mf::LogError("CC")<<"CHCA: Bad tclhits index "<<iht<<" tjs.fHits size "<<tjs.fHits.size();
          fQuitAlg = true;
          return;
        } // iht > tjs.fHits.size() - 1
        if(tjs.inClus[iht] != clID) {
          mf::LogError("TC")<<"CHCA: Bad cluster -> hit association. clID "<<clID<<" hit "<<PrintHit(tjs.fHits[iht])<<" tjs.inClus "<<tjs.inClus[iht]<<" CTP "<<tjs.tcl[icl].CTP;
          FindHit("CHCA ", iht);
          fQuitAlg = true;
          return;
        }
      } // ii
    } // icl
    
    // check hit -> cluster association
    unsigned short icl;
    for(iht = 0; iht < tjs.fHits.size(); ++iht) {
      if(tjs.inClus[iht] <= 0) continue;
      icl = tjs.inClus[iht] - 1;
      // see if the cluster is obsolete
      if(tjs.tcl[icl].ID < 0) {
        mf::LogError("TC")<<"CHCA: Hit "<<PrintHit(tjs.fHits[iht])<<" associated with an obsolete cluster tjs.tcl[icl].ID "<<tjs.tcl[icl].ID;
        fQuitAlg = true;
        return;
      }
      if (std::find(tjs.tcl[icl].tclhits.begin(), tjs.tcl[icl].tclhits.end(), iht) == tjs.tcl[icl].tclhits.end()) {
        mf::LogError("TC")<<"CHCA: Hit "<<tjs.tcl[icl].CTP<<":"<<PrintHit(tjs.fHits[iht])<<" -> tjs.inClus "<<tjs.inClus[iht]<<" but isn't in tjs.tcl[icl].ID "<<tjs.tcl[icl].ID<<" list of hits. icl "<<icl<<" iht "<<iht;
        for(unsigned short itj = 0; itj < tjs.allTraj.size(); ++itj) {
          if(tjs.allTraj[itj].ClusterIndex == icl) mf::LogError("TC")<<"CHCA: Cluster index "<<icl<<" found in traj ID "<<tjs.allTraj[itj].ID;
        } // itj
        PrintAllTraj("CHCA", tjs, debug, USHRT_MAX, USHRT_MAX);
        fQuitAlg = true;
        return;
      }
    } // iht
    
  } // CheckHitClusterAssociations()
  
  //////////////////////////////////////////
  void TrajClusterAlg::MaskTrajEndPoints(Trajectory& tj, unsigned short nPts)
  {
    // Masks off (sets all hits not-Used) nPts trajectory points at the leading edge of the
    // trajectory, presumably because the fit including this points is poor. The position, direction
    // and Delta of the last nPts points is updated as well
    
    if(tj.Pts.size() < 3) {
      mf::LogError("TC")<<"MaskTrajEndPoints: Trajectory ID "<<tj.ID<<" too short to mask hits ";
      fGoodWork = false;
      return;
    }
    if(nPts > tj.Pts.size() - 2) {
      mf::LogError("TC")<<"MaskTrajEndPoints: Trying to mask too many points "<<nPts<<" Pts.size "<<tj.Pts.size();
      fGoodWork = false;
      return;
    }
    
    // find the last good point (with charge)
    unsigned short lastGoodPt = USHRT_MAX ;
    for(unsigned short ii = 0; ii < tj.Pts.size(); ++ii) {
      unsigned short ipt = tj.EndPt[1] - nPts - ii;
      if(tj.Pts[ipt].Chg > 0) {
        lastGoodPt = ipt;
        break;
      }
      if(ipt == 0) break;
    } // ii
    if(prt) {
      mf::LogVerbatim("TC")<<"MTEP: lastGoodPt "<<lastGoodPt<<" Pts size "<<tj.Pts.size()<<" fGoodWork "<<fGoodWork;
    }
    if(lastGoodPt == USHRT_MAX) return;
    tj.EndPt[1] = lastGoodPt;
    bool isVLA = (AngleRange(tj.Pts[lastGoodPt]) > 1);
    
    for(unsigned short ii = 0; ii < nPts; ++ii) {
      unsigned short ipt = tj.Pts.size() - 1 - ii;
      // Ensure that the hits are masked off
      for(unsigned short jj = 0; jj < tj.Pts[ipt].Hits.size(); ++jj) {
        tj.Pts[ipt].UseHit[jj] = false;
        unsigned int iht = tj.Pts[ipt].Hits[jj];
        if(tjs.inTraj[iht] == tj.ID) tjs.inTraj[iht] = 0;
      }
      tj.Pts[ipt].Chg = 0;
      // Reset the position and direction of the masked off points
      tj.Pts[ipt].Dir = tj.Pts[lastGoodPt].Dir;
      if(isVLA) {
        // Very large angle: Move by path length
        float path = TrajPointSeparation(tj.Pts[lastGoodPt], tj.Pts[ipt]);
        tj.Pts[ipt].Pos[0] = tj.Pts[lastGoodPt].Pos[0] + path * tj.Pts[ipt].Dir[0];
        tj.Pts[ipt].Pos[1] = tj.Pts[lastGoodPt].Pos[1] + path * tj.Pts[ipt].Dir[1];
      } else {
        // Not large angle: Move by wire
        float dw = work.Pts[ipt].Pos[0] - work.Pts[lastGoodPt].Pos[0];
        // Correct the projected time to the wire
        float newpos = work.Pts[lastGoodPt].Pos[1] + dw * work.Pts[ipt].Dir[1] / work.Pts[ipt].Dir[0];
        if(prt) mf::LogVerbatim("TC")<<"MTEP: ipt "<<ipt<<" Pos[0] "<<tj.Pts[ipt].Pos[0]<<". Move Pos[1] from "<<tj.Pts[ipt].Pos[1]<<" to "<<newpos;
        tj.Pts[ipt].Pos[1] = work.Pts[lastGoodPt].Pos[1] + dw * work.Pts[ipt].Dir[1] / work.Pts[ipt].Dir[0];
      }
      tj.Pts[ipt].Delta = PointTrajDOCA(tjs, tj.Pts[ipt].HitPos[0], tj.Pts[ipt].HitPos[1], tj.Pts[ipt]);
    } // ii
    
  } // MaskTrajEndPoints


} // namespace cluster<|MERGE_RESOLUTION|>--- conflicted
+++ resolved
@@ -6175,11 +6175,6 @@
       for(iht = theHit - 1; iht != 0; --iht) {
         if(tjs.fHits[iht]->WireID().Wire != theWire) break;
         if(tjs.fHits[iht]->WireID().Plane != thePlane) break;
-<<<<<<< HEAD
-        // ignore hits with negligible charge
-        if(tjs.fHits[iht]->Integral() < 1) continue;
-=======
->>>>>>> dee8de61
         if(tjs.fHits[iht]->RMS() > theRMS) {
           hitSep = fMultHitSep * tjs.fHits[iht]->RMS();
           theRMS = tjs.fHits[iht]->RMS();
@@ -6203,11 +6198,6 @@
     for(iht = theHit + 1; iht < tjs.fHits.size(); ++iht) {
       if(tjs.fHits[iht]->WireID().Wire != theWire) break;
       if(tjs.fHits[iht]->WireID().Plane != thePlane) break;
-<<<<<<< HEAD
-      // ignore hits with negligible charge
-      if(tjs.fHits[iht]->Integral() < 1) continue;
-=======
->>>>>>> dee8de61
       if(tjs.fHits[iht]->RMS() > theRMS) {
         hitSep = fMultHitSep * tjs.fHits[iht]->RMS();
         theRMS = tjs.fHits[iht]->RMS();
