////////////////////////////////////////////////////////////////////////////////////////////////////
// Class:       PointIdAlg
// Authors:     D.Stefan (Dorota.Stefan@ncbj.gov.pl),      from DUNE,   CERN/NCBJ, since May 2016
//              R.Sulej (Robert.Sulej@cern.ch),            from DUNE,   FNAL/NCBJ, since May 2016
//              P.Plonski,                                 from DUNE,   WUT,       since May 2016
//              D.Smith,                                   from LArIAT, BU, 2017: real data dump
////////////////////////////////////////////////////////////////////////////////////////////////////

#include "larreco/RecoAlg/ImagePatternAlgs/PointIdAlg/PointIdAlg.h"
#include "tensorflow/core/public/session.h"

#include "art/Framework/Principal/Event.h"
#include "art/Framework/Principal/Handle.h"
#include "art/Framework/Services/Registry/ServiceHandle.h"

#include "larcorealg/Geometry/ChannelMapAlg.h" // geo::InvalidWireIDError
#include "larcore/CoreUtils/ServiceUtil.h" // lar::providerFrom<>()

#include "lardataobj/Simulation/SimChannel.h"
#include "larsim/Simulation/LArG4Parameters.h"

#include "larevt/CalibrationDBI/Interface/ChannelStatusService.h"
#include "larevt/CalibrationDBI/Interface/ChannelStatusProvider.h"

#include "messagefacility/MessageLogger/MessageLogger.h"

#include "CLHEP/Random/RandGauss.h"

#include <sys/stat.h>

// ------------------------------------------------------
// -------------------ModelInterface---------------------
// ------------------------------------------------------

std::vector< std::vector<float> > nnet::ModelInterface::Run(std::vector< std::vector< std::vector<float> > > const & inps, int samples)
{
    if ((samples == 0) || inps.empty() || inps.front().empty() || inps.front().front().empty())
        return std::vector< std::vector<float> >();

    if ((samples == -1) || (samples > (int)inps.size())) { samples = inps.size(); }

    std::vector< std::vector<float> > results;
    for (int i = 0; i < samples; ++i)
    {
        results.push_back(Run(inps[i]));
    }
    return results;
}


std::string nnet::ModelInterface::findFile(const char* fileName) const
{
    std::string fname_out;
    cet::search_path sp("FW_SEARCH_PATH");
    if (!sp.find_file(fileName, fname_out))
    {
        struct stat buffer;
        if (stat(fileName, &buffer) == 0) { fname_out = fileName; }
        else
        {
            throw art::Exception(art::errors::NotFound)
                << "Could not find the model file " << fileName;
        }
    }
    return fname_out;
}


// ------------------------------------------------------
// ----------------KerasModelInterface-------------------
// ------------------------------------------------------

nnet::KerasModelInterface::KerasModelInterface(const char* modelFileName) :
	m(nnet::ModelInterface::findFile(modelFileName).c_str())
{
	mf::LogInfo("KerasModelInterface") << "Keras model loaded.";
}
// ------------------------------------------------------

std::vector<float> nnet::KerasModelInterface::Run(std::vector< std::vector<float> > const & inp2d)
{
	std::vector< std::vector< std::vector<float> > > inp3d;
	inp3d.push_back(inp2d); // lots of copy, should add 2D to keras...

	keras::DataChunk *sample = new keras::DataChunk2D();
	sample->set_data(inp3d); // and more copy...
	std::vector<float> out = m.compute_output(sample);
	delete sample;
	return out;
}


// ------------------------------------------------------
// -----------------TfModelInterface---------------------
// ------------------------------------------------------

nnet::TfModelInterface::TfModelInterface(const char* modelFileName)
{
	g = tf::Graph::create(nnet::ModelInterface::findFile(modelFileName).c_str(), {"cnn_output", "_netout"});
	if (!g) { throw art::Exception(art::errors::Unknown) << "TF model failed."; }

	mf::LogInfo("TfModelInterface") << "TF model loaded.";
}
// ------------------------------------------------------

std::vector< std::vector<float> > nnet::TfModelInterface::Run(std::vector< std::vector< std::vector<float> > > const & inps, int samples)
{
    if ((samples == 0) || inps.empty() || inps.front().empty() || inps.front().front().empty())
        return std::vector< std::vector<float> >();

    if ((samples == -1) || (samples > (long long int)inps.size())) { samples = inps.size(); }

    long long int rows = inps.front().size(), cols = inps.front().front().size();

    tensorflow::Tensor _x(tensorflow::DT_FLOAT, tensorflow::TensorShape({ samples, rows, cols, 1 }));
    auto input_map = _x.tensor<float, 4>();
    for (long long int s = 0; s < samples; ++s) {
        const auto & sample = inps[s]; 
        for (long long int r = 0; r < rows; ++r) {
            const auto & row = sample[r]; 
            for (long long int c = 0; c < cols; ++c) {
                input_map(s, r, c, 0) = row[c];
            }
        }
    }

    return g->run(_x);
}
// ------------------------------------------------------

std::vector<float> nnet::TfModelInterface::Run(std::vector< std::vector<float> > const & inp2d)
{
    long long int rows = inp2d.size(), cols = inp2d.front().size();

    tensorflow::Tensor _x(tensorflow::DT_FLOAT, tensorflow::TensorShape({ 1, rows, cols, 1 }));
    auto input_map = _x.tensor<float, 4>();
    for (long long int r = 0; r < rows; ++r) {
        const auto & row = inp2d[r]; 
        for (long long int c = 0; c < cols; ++c) {
            input_map(0, r, c, 0) = row[c];
        }
    }

    auto out = g->run(_x);
    if (!out.empty()) return out.front();
    else return std::vector<float>();
}


// ------------------------------------------------------
// --------------------PointIdAlg------------------------
// ------------------------------------------------------

nnet::PointIdAlg::PointIdAlg(const Config& config) : img::DataProviderAlg(config),
	fNNet(0),
	fPatchSizeW(config.PatchSizeW()), fPatchSizeD(config.PatchSizeD()),
	fCurrentWireIdx(99999), fCurrentScaledDrift(99999)
{
	fNNetModelFilePath = config.NNetModelFile();

	deleteNNet();

	if ((fNNetModelFilePath.length() > 5) &&
	    (fNNetModelFilePath.compare(fNNetModelFilePath.length() - 5, 5, ".nnet") == 0))
	{
		fNNet = new nnet::KerasModelInterface(fNNetModelFilePath.c_str());
	}
        else if ((fNNetModelFilePath.length() > 3) &&
            (fNNetModelFilePath.compare(fNNetModelFilePath.length() - 3, 3, ".pb") == 0))
        {
                fNNet = new nnet::TfModelInterface(fNNetModelFilePath.c_str());
        }
	else
	{
		mf::LogError("PointIdAlg") << "File name extension not supported.";
	}

    if (!fNNet) { throw cet::exception("nnet::PointIdAlg") << "Loading model from file failed."; }

    resizePatch();
}
// ------------------------------------------------------

nnet::PointIdAlg::~PointIdAlg(void)
{
	deleteNNet();
}
// ------------------------------------------------------

void nnet::PointIdAlg::resizePatch(void)
{
	fWireDriftPatch.resize(fPatchSizeW);
	for (auto & r : fWireDriftPatch) r.resize(fPatchSizeD);
}
// ------------------------------------------------------

float nnet::PointIdAlg::predictIdValue(unsigned int wire, float drift, size_t outIdx) const
{
	float result = 0.;

	if (!bufferPatch(wire, drift))
	{
		mf::LogError("PointIdAlg") << "Patch buffering failed.";
		return result;
	}

	if (fNNet)
	{
		auto out = fNNet->Run(fWireDriftPatch);
		if (!out.empty()) { result = out[outIdx]; }
		else
		{
			mf::LogError("PointIdAlg") << "Problem with applying model to input.";
		}
	}

	return result;
}
// ------------------------------------------------------

std::vector<float> nnet::PointIdAlg::predictIdVector(unsigned int wire, float drift) const
{
	std::vector<float> result;

	if (!bufferPatch(wire, drift))
	{
		mf::LogError("PointIdAlg") << "Patch buffering failed.";
		return result;
	}

	if (fNNet)
	{
<<<<<<< HEAD
        //mf::LogInfo("DataProviderAlg") << "Apply...";
		if (fNNet->Run(fWireDriftPatch))
=======
		result = fNNet->Run(fWireDriftPatch);
		if (result.empty())
>>>>>>> 1a2f3f00
		{
			mf::LogError("PointIdAlg") << "Problem with applying model to input.";
		}
<<<<<<< HEAD
		else mf::LogError("PointIdAlg") << "Problem with applying model to input.";
		//mf::LogInfo("DataProviderAlg") << "OK";
=======
>>>>>>> 1a2f3f00
	}

	return result;
}
// ------------------------------------------------------

std::vector< std::vector<float> > nnet::PointIdAlg::predictIdVectors(std::vector< std::pair<unsigned int, float> > points) const
{
	if (points.empty() || !fNNet) { return std::vector< std::vector<float> >(); }

	std::vector< std::vector< std::vector<float> > > inps(
		points.size(), std::vector< std::vector<float> >(
			fPatchSizeW, std::vector<float>(fPatchSizeD)));
	for (size_t i = 0; i < points.size(); ++i)
	{
		unsigned int wire = points[i].first;
		float drift = points[i].second;
		if (!bufferPatch(wire, drift, inps[i]))
		{
			throw cet::exception("PointIdAlg") << "Patch buffering failed" << std::endl;
		}

	}

	return fNNet->Run(inps);
}
// ------------------------------------------------------

bool nnet::PointIdAlg::isSamePatch(unsigned int wire1, float drift1, unsigned int wire2, float drift2) const
{
    if (fDownscaleFullView)
    {
    	size_t sd1 = (size_t)(drift1 / fDriftWindow);
    	size_t sd2 = (size_t)(drift2 / fDriftWindow);
    	if ((wire1 == wire2) && (sd1 == sd2))
    		return true; // the same position
    }
    else
    {
    	if ((wire1 == wire2) && ((size_t)drift1 == (size_t)drift2))
	    	return true; // the same position
    }

    return false; // not the same position
}

bool nnet::PointIdAlg::isCurrentPatch(unsigned int wire, float drift) const
{
    if (fDownscaleFullView)
    {
    	size_t sd = (size_t)(drift / fDriftWindow);
    	if ((fCurrentWireIdx == wire) && (fCurrentScaledDrift == sd))
    		return true; // still within the current position
    }
    else
    {
    	if ((fCurrentWireIdx == wire) && (fCurrentScaledDrift == drift))
	    	return true; // still within the current position
    }

    return false; // not a current position
}
// ------------------------------------------------------

// MUST give the same result as get_patch() in scripts/utils.py
bool nnet::PointIdAlg::patchFromDownsampledView(size_t wire, float drift, std::vector< std::vector<float> > & patch) const
{
	int halfSizeW = fPatchSizeW / 2;
	int halfSizeD = fPatchSizeD / 2;

	int w0 = fCurrentWireIdx - halfSizeW;
	int w1 = fCurrentWireIdx + halfSizeW;

	int d0 = fCurrentScaledDrift - halfSizeD;
	int d1 = fCurrentScaledDrift + halfSizeD;

	int wsize = fWireDriftData.size();
	for (int w = w0, wpatch = 0; w < w1; ++w, ++wpatch)
	{
		auto & dst = patch[wpatch];
		if ((w >= 0) && (w < wsize))
		{
			auto & src = fWireDriftData[w];
			int dsize = src.size();
			for (int d = d0, dpatch = 0; d < d1; ++d, ++dpatch)
			{
				if ((d >= 0) && (d < dsize))
				{
					dst[dpatch] = src[d];
				}
				else
				{
					dst[dpatch] = 0;
				}
			}
		}
		else
		{
			std::fill(dst.begin(), dst.end(), 0);
		}
	}

	return true;
}

bool nnet::PointIdAlg::patchFromOriginalView(size_t wire, float drift, std::vector< std::vector<float> > & patch) const
{
	int dsize = fDriftWindow * fPatchSizeD;
	int halfSizeW = fPatchSizeW / 2;
	int halfSizeD = dsize / 2;

	int w0 = fCurrentWireIdx - halfSizeW;
	int w1 = fCurrentWireIdx + halfSizeW;

	int d0 = fCurrentScaledDrift - halfSizeD;
	int d1 = fCurrentScaledDrift + halfSizeD;

	std::vector<float> tmp(dsize);
	int wsize = fWireDriftData.size();
	for (int w = w0, wpatch = 0; w < w1; ++w, ++wpatch)
	{
		if ((w >= 0) && (w < wsize))
		{
			auto & src = fWireDriftData[w];
			int src_size = src.size();
			for (int d = d0, dpatch = 0; d < d1; ++d, ++dpatch)
			{
				if ((d >= 0) && (d < src_size))
				{
					tmp[dpatch] = src[d];
				}
				else
				{
					tmp[dpatch] = 0;
				}
			}
		}
		else
		{
			std::fill(tmp.begin(), tmp.end(), 0);
		}

		downscale(patch[wpatch], tmp, d0);
	}

	return true;
}
// ------------------------------------------------------

std::vector<float> nnet::PointIdAlg::flattenData2D(std::vector< std::vector<float> > const & patch)
{
	std::vector<float> flat;
	if (patch.empty() || patch.front().empty())
	{
		mf::LogError("DataProviderAlg") << "Patch is empty.";
		return flat;
	}

	flat.resize(patch.size() * patch.front().size());

	for (size_t w = 0, i = 0; w < patch.size(); ++w)
	{
		auto const & wire = patch[w];
		for (size_t d = 0; d < wire.size(); ++d, ++i)
		{
			flat[i] = wire[d];
		}
	}

	return flat;
}
// ------------------------------------------------------

bool nnet::PointIdAlg::isInsideFiducialRegion(unsigned int wire, float drift) const
{
	size_t marginW = fPatchSizeW / 8; // fPatchSizeX/2 will make patch always completely filled
	size_t marginD = fPatchSizeD / 8;

	size_t scaledDrift = (size_t)(drift / fDriftWindow);
	if ((wire >= marginW) && (wire < fNWires - marginW) &&
	    (scaledDrift >= marginD) && (scaledDrift < fNScaledDrifts - marginD)) return true;
	else return false;
}
// ------------------------------------------------------

// ------------------------------------------------------
// ------------------TrainingDataAlg---------------------
// ------------------------------------------------------

nnet::TrainingDataAlg::TrainingDataAlg(const Config& config) : img::DataProviderAlg(config),
	fEdepTot(0),
	fWireProducerLabel(config.WireLabel()),
	fHitProducerLabel(config.HitLabel()),
	fTrackModuleLabel(config.TrackLabel()),
	fSimulationProducerLabel(config.SimulationLabel()),
	fSaveVtxFlags(config.SaveVtxFlags()),
    fAdcDelay(config.AdcDelayTicks()),
    fEventsPerBin(100, 0)
{
    fSaveSimInfo = !fSimulationProducerLabel.label().empty();
}
// ------------------------------------------------------

nnet::TrainingDataAlg::~TrainingDataAlg(void)
{
}
// ------------------------------------------------------

void nnet::TrainingDataAlg::resizeView(size_t wires, size_t drifts)
{
	img::DataProviderAlg::resizeView(wires, drifts);

	fWireDriftEdep.resize(wires);
	for (auto & w : fWireDriftEdep)
	{
		w.resize(fNCachedDrifts);
		std::fill(w.begin(), w.end(), 0.0F);
	}

	fWireDriftPdg.resize(wires);
	for (auto & w : fWireDriftPdg)
	{
		w.resize(fNCachedDrifts);
		std::fill(w.begin(), w.end(), 0);
	}
}
// ------------------------------------------------------

bool nnet::TrainingDataAlg::setWireEdepsAndLabels(
	std::vector<float> const & edeps, std::vector<int> const & pdgs, size_t wireIdx)
{
	if ((wireIdx >= fWireDriftEdep.size()) || (edeps.size() != pdgs.size())) { return false; }

	size_t dstep = 1;
	if (fDownscaleFullView) { dstep = fDriftWindow; }

	if (edeps.size() / dstep > fNCachedDrifts) { return false; }

	auto & wEdep = fWireDriftEdep[wireIdx];
	auto & wPdg = fWireDriftPdg[wireIdx];

	for (size_t i = 0; i < fNCachedDrifts; ++i)
	{
		size_t i0 = i * dstep;
		size_t i1 = (i + 1) * dstep;

		int best_pdg = pdgs[i0] & nnet::TrainingDataAlg::kPdgMask;
		int vtx_flags = pdgs[i0] & nnet::TrainingDataAlg::kVtxMask;
		int type_flags = pdgs[i0] & nnet::TrainingDataAlg::kTypeMask;
		float max_edep = edeps[i0];
		for (size_t k = i0 + 1; k < i1; ++k)
		{
			float ek = edeps[k];
			if (ek > max_edep)
			{
				max_edep = ek;
				best_pdg = pdgs[k] & nnet::TrainingDataAlg::kPdgMask; // remember best matching pdg
			}
			type_flags |= pdgs[k] & nnet::TrainingDataAlg::kTypeMask; // accumulate track type flags
			vtx_flags |= pdgs[k] & nnet::TrainingDataAlg::kVtxMask;   // accumulate all vtx flags
		}

		wEdep[i] = max_edep;

        best_pdg |= type_flags;
		if (fSaveVtxFlags) best_pdg |= vtx_flags;
		wPdg[i] = best_pdg;
	}

	return true;
}
// ------------------------------------------------------

nnet::TrainingDataAlg::WireDrift nnet::TrainingDataAlg::getProjection(const TLorentzVector& tvec, unsigned int plane) const
{
	auto const* detprop = lar::providerFrom<detinfo::DetectorPropertiesService>();
	nnet::TrainingDataAlg::WireDrift wd;
	wd.Wire = 0; wd.Drift = 0; wd.TPC = -1; wd.Cryo = -1;

    try
    {
    	double vtx[3] = {tvec.X(), tvec.Y(), tvec.Z()};
	    if (fGeometry->FindTPCAtPosition(vtx).isValid)
	    {
	    	geo::TPCID tpcid = fGeometry->FindTPCAtPosition(vtx);
	    	unsigned int tpc = tpcid.TPC, cryo = tpcid.Cryostat;

	    	// correct for the time offset
	    	float dx = tvec.T() * 1.e-3 * detprop->DriftVelocity();
	    	int driftDir = fGeometry->TPC(tpcid).DetectDriftDirection();
			if (driftDir == 1) { dx *= -1; }
			else if (driftDir != -1)
			{
			    throw cet::exception("nnet::TrainingDataAlg") << "drift direction is not X." << std::endl;
			}
			vtx[0] = tvec.X() + dx;
				
	    	wd.Wire = fGeometry->NearestWire(vtx, plane, tpc, cryo);
	    	wd.Drift = fDetProp->ConvertXToTicks(vtx[0], plane, tpc, cryo);
	    	wd.TPC = tpc; wd.Cryo = cryo;
	    }
	}
	catch (const geo::InvalidWireIDError & e)
	{
	    mf::LogWarning("TrainingDataAlg") << "Vertex projection out of wire planes, just skipping this vertex.";
	}
	catch (...)
	{
	    mf::LogWarning("TrainingDataAlg") << "Vertex projection out of wire planes, skip MC vertex.";
	}
	return wd;
}
// ------------------------------------------------------

bool nnet::TrainingDataAlg::isElectronEnd(const simb::MCParticle & particle,
    const std::unordered_map< int, const simb::MCParticle* > & particleMap) const
{
    const float minElectronLength2 = 2.5*2.5;
    const float maxDeltaLength2 = 0.15*0.15;

    int pdg = abs(particle.PdgCode());
	if (pdg != 11) return false; // should be applied only to electrons

	size_t nSec = particle.NumberDaughters();
	for (size_t d = 0; d < nSec; ++d)
	{
		auto d_search = particleMap.find(particle.Daughter(d));
		if (d_search != particleMap.end())
		{
			auto const & daughter = *((*d_search).second);
			int d_pdg = abs(daughter.PdgCode());
			if (d_pdg != 22) { return false; } // not the end of the shower
		}
	}

    float trkLength2 = 0;
	auto const * p = &particle;
	bool branching = false;
	while (!branching)
	{
        trkLength2 += particleRange2(*p);
        auto m_search = particleMap.find(p->Mother());
		if (m_search != particleMap.end())
        {
			p = (*m_search).second;
			int m_pdg = abs(p->PdgCode());
			if (m_pdg == 11)
			{
			    nSec = p->NumberDaughters();
			    size_t ne = 0;
			    for (size_t d = 0; d < nSec; ++d)
			    {
			        auto d_search = particleMap.find(p->Daughter(d));
			        if (d_search != particleMap.end())
			        {
			            auto const & daughter = *((*d_search).second);
			            int d_pdg = abs(daughter.PdgCode());
			            if (d_pdg == 11)
			            {
                        	if (particleRange2(daughter) > maxDeltaLength2) { ne++; }
			            }
			        }
			    }
			    if (ne > 1) { branching = true; }
			}
			else break;
        }
        else break;
    }

    return (trkLength2 > minElectronLength2);
}

bool nnet::TrainingDataAlg::isMuonDecaying(const simb::MCParticle & particle,
    const std::unordered_map< int, const simb::MCParticle* > & particleMap) const
{
    bool hasElectron = false, hasNuMu = false, hasNuE = false;

    int pdg = abs(particle.PdgCode());
	if ((pdg == 13) && (particle.EndProcess() == "FastScintillation")) // potential muon decay at rest
	{
		unsigned int nSec = particle.NumberDaughters();
		for (size_t d = 0; d < nSec; ++d)
		{
			auto d_search = particleMap.find(particle.Daughter(d));
			if (d_search != particleMap.end())
			{
				auto const & daughter = *((*d_search).second);
				int d_pdg = abs(daughter.PdgCode());
				if (d_pdg == 11) hasElectron = true;
				else if (d_pdg == 14) hasNuMu = true;
				else if (d_pdg == 12) hasNuE = true;
			}
		}
	}

	return (hasElectron && hasNuMu && hasNuE);
}

void nnet::TrainingDataAlg::collectVtxFlags(
	std::unordered_map< size_t, std::unordered_map< int, int > > & wireToDriftToVtxFlags,
	const std::unordered_map< int, const simb::MCParticle* > & particleMap,
	unsigned int plane) const
{
	std::cout << "collectVtxFlags" << std::endl;
	for (auto const & p : particleMap)
	{
		auto const & particle = *p.second;

		double ekStart = 1000. * (particle.E() - particle.Mass());
		double ekEnd = 1000. * (particle.EndE() - particle.Mass());

		int pdg = abs(particle.PdgCode());
		int flagsStart = nnet::TrainingDataAlg::kNone;
		int flagsEnd = nnet::TrainingDataAlg::kNone;
	
		switch (pdg)
		{
			case 22:   // gamma
				if ((particle.EndProcess() == "conv") &&
				    (ekStart > 40.0)) // conversion, gamma > 40MeV
				{
					//std::cout << "---> gamma conversion at " << ekStart << std::endl;
					flagsEnd = nnet::TrainingDataAlg::kConv;
				}
				break;

			case 11:   // e+/-
			    if (isElectronEnd(particle, particleMap))
			    {
			        flagsEnd = nnet::TrainingDataAlg::kElectronEnd;
			    }
				break;


			case 13:   // mu+/-
			    if (isMuonDecaying(particle, particleMap))
			    {
			        //std::cout << "---> mu decay to electron" << std::endl;
			        flagsEnd = nnet::TrainingDataAlg::kDecay;
			    }
				break;

			case 111:  // pi0
				//std::cout << "---> pi0" << std::endl;
				flagsStart = nnet::TrainingDataAlg::kPi0;
				break;

			case 321:  // K+/-
			case 211:  // pi+/-
			case 2212: // proton
				if (ekStart > 50.0)
				{
					if (particle.Mother() != 0)
					{
						auto search = particleMap.find(particle.Mother());
						if (search != particleMap.end())
						{
							auto const & mother = *((*search).second);
							int m_pdg = abs(mother.PdgCode());
							unsigned int nSec = mother.NumberDaughters();
							unsigned int nVisible = 0;
							if (nSec > 1)
							{
								for (size_t d = 0; d < nSec; ++d)
								{
									auto d_search = particleMap.find(mother.Daughter(d));
									if (d_search != particleMap.end())
									{
										auto const & daughter = *((*d_search).second);
										int d_pdg = abs(daughter.PdgCode());
										if (((d_pdg == 2212) || (d_pdg == 211) || (d_pdg == 321)) &&
										    (1000. * (daughter.E() - daughter.Mass()) > 50.0))
										{
											++nVisible;
										}
									}
								}
							}
							// hadron with Ek > 50MeV (so well visible) and
							// produced by another hadron (but not neutron, so not single track from nothing) or
							// at least secondary hadrons with Ek > 50MeV (so this is a good kink or V-like)
							if (((m_pdg != pdg) && (m_pdg != 2112)) || ((m_pdg != 2112) && (nVisible > 0)) || ((m_pdg == 2112) && (nVisible > 1)))
							{
								// std::cout << "---> hadron at " << ekStart
								//	<< ", pdg: " << pdg << ", mother pdg: " << m_pdg
								//	<< ", vis.daughters: " << nVisible << std::endl;
								flagsStart = nnet::TrainingDataAlg::kHadr;
							} 
						}
						// else std::cout << "---> mother not found for tid: " << particle.Mother() << std::endl;
					}

					if (particle.EndProcess() == "FastScintillation") // potential decay at rest
					{
						unsigned int nSec = particle.NumberDaughters();
						for (size_t d = 0; d < nSec; ++d)
						{
							auto d_search = particleMap.find(particle.Daughter(d));
							if (d_search != particleMap.end())
							{
								auto const & daughter = *((*d_search).second);
								int d_pdg = abs(daughter.PdgCode());
								if ((pdg == 321) && (d_pdg == 13))
								{
									//std::cout << "---> K decay to mu" << std::endl;
									flagsEnd = nnet::TrainingDataAlg::kDecay;
									break;
								}
								if ((pdg == 211) && (d_pdg == 13))
								{
									//std::cout << "---> pi decay to mu" << std::endl;
									flagsEnd = nnet::TrainingDataAlg::kDecay;
									break;
								}
							}
						}
					}

					if ((particle.EndProcess() == "Decay") && (ekEnd > 200.0)) // decay in flight
					{
						unsigned int nSec = particle.NumberDaughters();
						for (size_t d = 0; d < nSec; ++d)
						{
							auto d_search = particleMap.find(particle.Daughter(d));
							if (d_search != particleMap.end())
							{
								auto const & daughter = *((*d_search).second);
								int d_pdg = abs(daughter.PdgCode());
								if ((pdg == 321) && (d_pdg == 13))
								{
									//std::cout << "---> in-flight K decay to mu" << std::endl;
									flagsEnd = nnet::TrainingDataAlg::kHadr;
									break;
								}
								if ((pdg == 211) && (d_pdg == 13))
								{
									//std::cout << "---> in-flight pi decay to mu" << std::endl;
									flagsEnd = nnet::TrainingDataAlg::kHadr;
									break;
								}
							}
						}
					}
				}
				break;

			default: continue;
		}
		
		if (particle.Process() == "primary")
		{
			flagsStart |= nnet::TrainingDataAlg::kNuPri;
		}
		
		
		if (flagsStart != nnet::TrainingDataAlg::kNone)
		{
			auto wd = getProjection(particle.Position(), plane);
			
			if ((wd.TPC == (int)fTPC) && (wd.Cryo == (int)fCryo))
			{
				wireToDriftToVtxFlags[wd.Wire][wd.Drift] |= flagsStart;
				// std::cout << "---> flagsStart:" << flagsStart << " plane:" << plane << " wire:" << wd.Wire << " drift:" << wd.Drift << std::endl;
			}
			// else std::cout << "---> not in current TPC" << std::endl;
		}
		if (flagsEnd != nnet::TrainingDataAlg::kNone)
		{
			auto wd = getProjection(particle.EndPosition(), plane);
			if ((wd.TPC == (int)fTPC) && (wd.Cryo == (int)fCryo))
			{
			    //if (flagsEnd == nnet::TrainingDataAlg::kElectronEnd) { std::cout << "---> clear electron endpoint" << std::endl; }
				wireToDriftToVtxFlags[wd.Wire][wd.Drift] |= flagsEnd;
				//if (flagsEnd == nnet::TrainingDataAlg::kElectronEnd)
				//    std::cout << "---> flagsEnd:" << flagsEnd << " plane:" << plane << " wire:" << wd.Wire << " drift:" << wd.Drift << std::endl;
			}
			// else std::cout << "---> not in current TPC" << std::endl;
		}

		//if (ekStart > 30.0)
		//{
		//	std::cout << particle.PdgCode() << ", " << ekStart << ": "
		//		<< particle.Process() << " --> " << particle.EndProcess()
		//		<< " " << ekEnd	<< std::endl;
		//}
	}
}
// ------------------------------------------------------

bool nnet::TrainingDataAlg::setDataEventData(const art::Event& event,
	unsigned int plane, unsigned int tpc, unsigned int cryo)
{

  art::Handle< std::vector<recob::Wire> > wireHandle;
  std::vector< art::Ptr<recob::Wire> > Wirelist;

  if(event.getByLabel(fWireProducerLabel, wireHandle))
    art::fill_ptr_vector(Wirelist, wireHandle);

  if(!setWireDriftData(*wireHandle, plane, tpc, cryo)) {
    mf::LogError("TrainingDataAlg") << "Wire data not set.";
    return false;
  }

  // Hit info
  art::Handle< std::vector<recob::Hit> > HitHandle;
  std::vector< art::Ptr<recob::Hit> > Hitlist;

  if(event.getByLabel(fHitProducerLabel, HitHandle))
    art::fill_ptr_vector(Hitlist, HitHandle);

  // Track info
  art::Handle< std::vector<recob::Track> > TrackHandle;
  std::vector< art::Ptr<recob::Track> > Tracklist;

  if(event.getByLabel(fTrackModuleLabel, TrackHandle))
    art::fill_ptr_vector(Tracklist, TrackHandle);

  art::FindManyP<recob::Track> ass_trk_hits(HitHandle,   event, fTrackModuleLabel);

  // Loop over wires (sorry about hard coded value) to fill in 1) pdg and 2) charge depo
  for (size_t widx = 0; widx < 240; ++widx) {
    
    std::vector< float > labels_deposit(fNDrifts, 0);  // full-drift-length buffers
    std::vector< int > labels_pdg(fNDrifts, 0);

    // First, the charge depo
    for(size_t subwidx = 0; subwidx < Wirelist.size(); ++subwidx) {
      if(widx+240 == Wirelist[subwidx]->Channel()) {	
	labels_deposit = Wirelist[subwidx]->Signal();
	break;
      }
    }
   
    // Second, the pdg code
    // This code finds the angle of the track and records
    //  events based on its angle to try to get an isometric sample
    //  instead of just a bunch of straight tracks

    // Meta code:
    // For each hit:
    //  find farthest hit from point
    //  then find farthest hit from THAT one
    //  should be start and end of track, then just use trig

    for(size_t iHit = 0; iHit < Hitlist.size(); ++iHit) {

      if(Hitlist[iHit]->Channel() != widx+240) { continue; }
      if(Hitlist[iHit]->View() != 1) { continue; }

      // Make sure there is a track association
      if(ass_trk_hits.at(iHit).size() == 0) { continue; }
      
      // Not sure about this
      // Cutting on length to not just get a bunch of shower stubs
      // Might add a lot of bias though
      if(ass_trk_hits.at(iHit)[0]->Length() < 5) { continue; }

      // Search for farest hit from this one
      int far_index = 0;
      double far_dist = 0;

      for(size_t jHit = 0; jHit < Hitlist.size(); ++jHit) {
	if(jHit == iHit) { continue; }
	if(Hitlist[jHit]->View() != 1) { continue; }

	if(ass_trk_hits.at(jHit).size() == 0) { continue; }
	if(ass_trk_hits.at(jHit)[0]->ID() != 
	   ass_trk_hits.at(iHit)[0]->ID()) { continue; }

	double dist = sqrt((Hitlist[iHit]->Channel()-Hitlist[jHit]->Channel()) *
			   (Hitlist[iHit]->Channel()-Hitlist[jHit]->Channel()) +
			   (Hitlist[iHit]->PeakTime()-Hitlist[jHit]->PeakTime()) * 
			   (Hitlist[iHit]->PeakTime()-Hitlist[jHit]->PeakTime()));

	if(far_dist < dist){
	  far_dist = dist;
	  far_index = jHit;
	}
      }

      // Search for the other end of the track
      int other_end = 0;
      int other_dist = 0;

      for(size_t jHit = 0; jHit < Hitlist.size(); ++jHit) {
	if(jHit == iHit or int(jHit) == far_index) { continue; }
	if(Hitlist[jHit]->View() != 1) { continue; }

	if(ass_trk_hits.at(jHit).size() == 0) { continue; }
	if(ass_trk_hits.at(jHit)[0]->ID() != 
	   ass_trk_hits.at(iHit)[0]->ID()) { continue; }

	double dist = sqrt((Hitlist[far_index]->Channel()-Hitlist[jHit]->Channel()) *
			   (Hitlist[far_index]->Channel()-Hitlist[jHit]->Channel()) +
			   (Hitlist[far_index]->PeakTime()-Hitlist[jHit]->PeakTime()) * 
			   (Hitlist[far_index]->PeakTime()-Hitlist[jHit]->PeakTime()));

	if(other_dist < dist){
	  other_dist = dist;
	  other_end = jHit;
	}
      }

      // We have the end points now
      double del_wire = double(Hitlist[other_end]->Channel() - Hitlist[far_index]->Channel());
      double del_time = double(Hitlist[other_end]->PeakTime() - Hitlist[far_index]->PeakTime());
      double hypo = sqrt(del_wire * del_wire + del_time * del_time);      

      if(hypo == 0) { continue; } // Should never happen, but doing it anyway

      double cosser = TMath::Abs(del_wire / hypo);
      double norm_ang = TMath::ACos(cosser) * 2 / TMath::Pi();

      // Using fEventsPerBin to keep track of number of hits per angle (normalized to 0 to 1)

      int binner = int(norm_ang * fEventsPerBin.size());
      if(binner >= (int)fEventsPerBin.size()) { binner = fEventsPerBin.size() - 1; } // Dealing with rounding errors

      // So we should get a total of 5000 * 100 = 50,000 if we use the whole set
      if(fEventsPerBin[binner] > 5000) { continue; }
      fEventsPerBin[binner]++;
      
      // If survives everything, saves the pdg
      labels_pdg[Hitlist[iHit]->PeakTime()] = 211; // Same as pion for now

    }

    setWireEdepsAndLabels(labels_deposit, labels_pdg, widx);

  } // for each Wire

  /*
  for(size_t i = 0; i < fEventsPerBin.size(); i ++) {
    std::cout << i << ") " << fEventsPerBin[i] << " - ";
  }
  */

  return true;

}

bool nnet::TrainingDataAlg::setEventData(const art::Event& event,
	unsigned int plane, unsigned int tpc, unsigned int cryo)
{
	art::ValidHandle< std::vector<recob::Wire> > wireHandle
		= event.getValidHandle< std::vector<recob::Wire> >(fWireProducerLabel);

	if (!setWireDriftData(*wireHandle, plane, tpc, cryo))
	{
		mf::LogError("TrainingDataAlg") << "Wire data not set.";
		return false;
	}

    if (!fSaveSimInfo || event.isRealData())
    {
        mf::LogInfo("TrainingDataAlg") << "Skip MC simulation info.";
        return true;
    }

	art::ServiceHandle<sim::LArG4Parameters> larParameters;
	double electronsToGeV = 1. / larParameters->GeVToElectrons();

	auto particleHandle = event.getValidHandle< std::vector<simb::MCParticle> >(fSimulationProducerLabel);

	auto simChannelHandle = event.getValidHandle< std::vector<sim::SimChannel> >(fSimulationProducerLabel);

    std::unordered_map< int, const simb::MCParticle* > particleMap;
	for (auto const & particle : *particleHandle)
    {
		particleMap[particle.TrackId()] = &particle;
	}

	std::unordered_map< size_t, std::unordered_map< int, int > > wireToDriftToVtxFlags;
	if (fSaveVtxFlags) collectVtxFlags(wireToDriftToVtxFlags, particleMap, plane);

	fEdepTot = 0;

	std::map< int, int > trackToPDG;
	for (size_t widx = 0; widx < fNWires; ++widx)
	{
		auto wireChannelNumber = fWireChannels[widx];
		if (wireChannelNumber == raw::InvalidChannelID) continue;

		std::vector< float > labels_deposit(fNDrifts, 0);         // full-drift-length buffers,
		std::vector< int > labels_pdg(labels_deposit.size(), 0);  // both of the same size,
		int labels_size = labels_deposit.size();                  // cached as int for comparisons below

		std::map< int, std::map< int, double > > timeToTrackToCharge;
		for (auto const & channel : *simChannelHandle)
		{
			if (channel.Channel() != wireChannelNumber) continue;		

			auto const & timeSlices = channel.TDCIDEMap();
			for (auto const & timeSlice : timeSlices)
			{
				int time = timeSlice.first;

				auto const & energyDeposits = timeSlice.second;
				for (auto const & energyDeposit : energyDeposits)
				{
					int pdg = 0;
					int tid = energyDeposit.trackID;
					if (tid < 0) // negative tid means it is EM activity, and -tid is the mother
					{
					    pdg = 11; tid = -tid;
					    
						auto search = particleMap.find(tid);
					    if (search == particleMap.end())
					    {
						    mf::LogWarning("TrainingDataAlg") << "PARTICLE NOT FOUND";
						    continue;
					    }
					    auto const & mother = *((*search).second); // mother particle of this EM
					    int mPdg = abs(mother.PdgCode());
					    if ((mPdg == 13) || (mPdg == 211) || (mPdg == 2212))
					    {
					        if (energyDeposit.numElectrons > 10) pdg |= nnet::TrainingDataAlg::kDelta; // tag delta ray
					    }
					}
					else
					{
					  auto search = particleMap.find(tid);
					  if (search == particleMap.end())
					  {
						   mf::LogWarning("TrainingDataAlg") << "PARTICLE NOT FOUND";
						   continue;
					   }
					   auto const & particle = *((*search).second);
					   pdg = abs(particle.PdgCode());
					   
					   if (particle.Process() == "primary")
					   {
					   		if (pdg == 11)
					   		{
					   			pdg |= nnet::TrainingDataAlg::kPriEl; // tag primary
					   		}
					   		else if (pdg == 13)
					   		{
					   			pdg |= nnet::TrainingDataAlg::kPriMu; // tag primary
					   		}
					   }

            auto msearch = particleMap.find(particle.Mother());
	    			if (msearch != particleMap.end())
	    			{
	    				auto const & mother = *((*msearch).second);
              if (pdg == 11) // electron, check if it is Michel
              {
	    		     	if (nnet::TrainingDataAlg::isMuonDecaying(mother, particleMap))
	    		      {
               		pdg |= nnet::TrainingDataAlg::kMichel; // tag Michel
	    		      }
              }
            }
					}

					trackToPDG[energyDeposit.trackID] = pdg;

					double energy = energyDeposit.numElectrons * electronsToGeV;
					timeToTrackToCharge[time][energyDeposit.trackID] += energy;
					fEdepTot += energy;

	      		} // loop over energy deposits
      		} // loop over time slices
      	} // for each SimChannel

        int type_pdg_mask = nnet::TrainingDataAlg::kTypeMask | nnet::TrainingDataAlg::kPdgMask;
		for (auto const & ttc : timeToTrackToCharge)
		{
			float max_deposit = 0.0;
			int max_pdg = 0;
			for (auto const & tc : ttc.second) {

				if( tc.second > max_deposit ) 
				{
					max_deposit = tc.second;
					max_pdg = trackToPDG[tc.first];
				}			
			}

			if (ttc.first < labels_size)
			{
			    int tick_idx = ttc.first + fAdcDelay;
				if (tick_idx < labels_size)
				{
				    labels_deposit[tick_idx] = max_deposit;
				    labels_pdg[tick_idx] = max_pdg & type_pdg_mask;
				}
			}
		}

		for (auto const & drift_flags : wireToDriftToVtxFlags[widx])
		{
			int drift = drift_flags.first, flags = drift_flags.second;
			if ((drift >= 0) && (drift < labels_size))
			{
				labels_pdg[drift] |= flags;
			}
		}

		setWireEdepsAndLabels(labels_deposit, labels_pdg, widx);

	} // for each Wire

	return true;
}
// ------------------------------------------------------

bool nnet::TrainingDataAlg::findCrop(float max_e_cut, unsigned int & w0, unsigned int & w1, unsigned int & d0, unsigned int & d1) const
{
    if (fWireDriftEdep.empty() || fWireDriftEdep.front().empty()) return false;

    float max_cut = 0.25 * max_e_cut;

    w0 = 0;
    float cut = 0;
    while (w0 < fWireDriftEdep.size())
    {
        for (auto const d : fWireDriftEdep[w0]) cut += d;
        if (cut < max_cut) w0++;
        else break;
    }
    w1 = fWireDriftEdep.size() - 1;
    cut = 0;
    while (w1 > w0)
    {
        for (auto const d : fWireDriftEdep[w1]) cut += d;
        if (cut < max_cut) w1--;
        else break;
    }
    w1++;

    d0 = 0;
    cut = 0;
    while (d0 < fWireDriftEdep.front().size())
    {
        for (size_t i = w0; i < w1; ++i) cut += fWireDriftEdep[i][d0];
        if (cut < max_cut) d0++;
        else break;
    }
    d1 = fWireDriftEdep.front().size() - 1;
    cut = 0;
    while (d1 > d0)
    {
        for (size_t i = w0; i < w1; ++i) cut += fWireDriftEdep[i][d1];
        if (cut < max_cut) d1--;
        else break;
    }
    d1++;

    unsigned int margin = 20;
    if ((w1 - w0 > 8) && (d1 - d0 > 8))
    {
        if (w0 < margin) w0 = 0;
        else w0 -= margin;

        if (w1 > fWireDriftEdep.size() - margin) w1 = fWireDriftEdep.size();
        else w1 += margin;
        
        if (d0 < margin) d0 = 0;
        else d0 -= margin;
        
        if (d1 > fWireDriftEdep.front().size() - margin) d1 = fWireDriftEdep.front().size();
        else d1 += margin;
        
        return true;
    }
    else return false;
}
// ------------------------------------------------------
<|MERGE_RESOLUTION|>--- conflicted
+++ resolved
@@ -230,21 +230,11 @@
 
 	if (fNNet)
 	{
-<<<<<<< HEAD
-        //mf::LogInfo("DataProviderAlg") << "Apply...";
-		if (fNNet->Run(fWireDriftPatch))
-=======
-		result = fNNet->Run(fWireDriftPatch);
-		if (result.empty())
->>>>>>> 1a2f3f00
-		{
-			mf::LogError("PointIdAlg") << "Problem with applying model to input.";
-		}
-<<<<<<< HEAD
-		else mf::LogError("PointIdAlg") << "Problem with applying model to input.";
-		//mf::LogInfo("DataProviderAlg") << "OK";
-=======
->>>>>>> 1a2f3f00
+        result = fNNet->Run(fWireDriftPatch);
+        if (result.empty())
+        {
+            mf::LogError("PointIdAlg") << "Problem with applying model to input.";
+        }
 	}
 
 	return result;
