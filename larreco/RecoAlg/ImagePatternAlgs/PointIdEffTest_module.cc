////////////////////////////////////////////////////////////////////////
// Class:       PointIdEffTest
// Module Type: analyzer
// File:        PointIdEffTest_module.cc
//
// Author: dorota.stefan@cern.ch
//
// Generated at Fri Apr 29 06:42:27 2016 by Dorota Stefan using artmod
// from cetpkgsupport v1_10_01.
////////////////////////////////////////////////////////////////////////

#include "lardataobj/Simulation/SimChannel.h"
#include "larsim/Simulation/LArG4Parameters.h"
#include "larcore/Geometry/Geometry.h"
#include "larcore/Geometry/GeometryCore.h"
#include "lardataobj/RecoBase/Wire.h"
#include "lardataobj/RecoBase/Hit.h"
#include "lardataobj/RecoBase/Cluster.h"
#include "lardataobj/RecoBase/Track.h"
#include "larreco/Calorimetry/CalorimetryAlg.h"
#include "nusimdata/SimulationBase/MCParticle.h"
#include "nusimdata/SimulationBase/MCTruth.h"
#include "larcoreobj/SimpleTypesAndConstants/PhysicalConstants.h"
#include "lardata/Utilities/DatabaseUtil.h"

#include "art/Framework/Core/EDAnalyzer.h"
#include "art/Framework/Core/ModuleMacros.h"
#include "art/Framework/Principal/Event.h"
#include "art/Framework/Principal/Handle.h"
#include "art/Framework/Principal/Run.h"
#include "art/Framework/Principal/SubRun.h"
#include "art/Framework/Services/Registry/ServiceHandle.h"
#include "art/Framework/Services/Optional/TFileService.h"
#include "canvas/Persistency/Common/FindManyP.h"
#include "canvas/Utilities/InputTag.h"
#include "fhiclcpp/types/Atom.h"
#include "fhiclcpp/types/Table.h"
#include "messagefacility/MessageLogger/MessageLogger.h"

#include "lardata/ArtDataHelper/MVAReader.h"

#include "TH1.h"
#include "TTree.h"
#include "TLorentzVector.h"
#include "TVector3.h"

#include <iostream>
#include <fstream>

#include <cmath>

<<<<<<< HEAD
#define MVA_LENGTH 4
=======
#define MVA_LENGTH 3
>>>>>>> 83a7beb7

namespace nnet {

class PointIdEffTest : public art::EDAnalyzer {
public:
    enum EId { kShower = 0, kTrack = 1 };

	struct Config {
		using Name = fhicl::Name;
		using Comment = fhicl::Comment;

		fhicl::Table<calo::CalorimetryAlg::Config> CalorimetryAlg {
			Name("CalorimetryAlg"),
			Comment("Used to calculate electron lifetime correction.")
		};

		fhicl::Atom<art::InputTag> SimModuleLabel {
			Name("SimModuleLabel"),
			Comment("...")
		};

		fhicl::Atom<art::InputTag> NNetModuleLabel {
			Name("NNetModuleLabel"),
			Comment("NNet outputs tag")
		};

		fhicl::Atom<bool> SaveHitsFile {
			Name("SaveHitsFile"),
			Comment("...")
		};

		fhicl::Atom<unsigned int> View {
			Name("View"),
			Comment("...")
		};
    };
    using Parameters = art::EDAnalyzer::Table<Config>;

    explicit PointIdEffTest(Parameters const& config);

    PointIdEffTest(PointIdEffTest const &) = delete;
    PointIdEffTest(PointIdEffTest &&) = delete;
    PointIdEffTest & operator = (PointIdEffTest const &) = delete;
    PointIdEffTest & operator = (PointIdEffTest &&) = delete;

	virtual void beginRun(const art::Run& run) override;

	virtual void beginJob() override;
	virtual void endJob() override;

    virtual void analyze(art::Event const & e) override;

private:
    void cleanup(void);

    void countTruthDep(
        const std::vector< sim::SimChannel > & channels,
        float & emLike, float & trackLike) const;

	int testCNN(
	    const std::vector< sim::SimChannel > & channels,
        const std::vector< art::Ptr<recob::Hit> > & hits,
        const std::array<float, MVA_LENGTH> & cnn_out,
        const std::vector< anab::FeatureVector<MVA_LENGTH> > & hit_outs);

	int fRun, fEvent;
    float fMcDepEM, fMcDepTrack, fMcFractionEM;
    float fHitEM_0p5, fHitTrack_0p5, fHitMcFractionEM;
    float fHitEM_0p85, fHitTrack_0p85;
    float fTotHit, fCleanHit;

    //const int kEffSize = 100;
    float fHitsEM_OK_0p5[100], fHitsTrack_OK_0p5[100];
    float fHitsEM_OK_0p85[100], fHitsTrack_OK_0p85[100];
    float fHitRecoEM[100], fHitRecoFractionEM[100];

	int fMcPid;
	int fClSize;
	int fPure;
	double fPidValue;

	int fTrkOk[100], fTrkBad[100];
	int fShOk[100], fShBad[100];
	int fNone, fTotal;

	double fElectronsToGeV;

	TTree *fEventTree, *fClusterTree;

	std::ofstream fHitsOutFile;

	unsigned int fView;

	geo::GeometryCore const* fGeometry;

	std::unordered_map< int, const simb::MCParticle* > fParticleMap;

    calo::CalorimetryAlg fCalorimetryAlg;
	art::InputTag fSimulationProducerLabel;
	art::InputTag fNNetModuleLabel;
	bool fSaveHitsFile;
};

} // namespace nnet

nnet::PointIdEffTest::PointIdEffTest(nnet::PointIdEffTest::Parameters const& config) : art::EDAnalyzer(config),
	fMcPid(-1), fClSize(0),

	fView(config().View()),
	fCalorimetryAlg(config().CalorimetryAlg()),
	fSimulationProducerLabel(config().SimModuleLabel()),
	fNNetModuleLabel(config().NNetModuleLabel()),
	fSaveHitsFile(config().SaveHitsFile())
{
    fGeometry = &*(art::ServiceHandle<geo::Geometry>());
}

void nnet::PointIdEffTest::beginRun(const art::Run&)
{
	art::ServiceHandle< sim::LArG4Parameters > larParameters;
	fElectronsToGeV = 1./larParameters->GeVToElectrons();
}

void nnet::PointIdEffTest::beginJob()
{
	art::ServiceHandle<art::TFileService> tfs;

    fEventTree = tfs->make<TTree>("event","event info");
    fEventTree->Branch("fRun", &fRun, "fRun/I");
    fEventTree->Branch("fEvent", &fEvent, "fEvent/I");
    fEventTree->Branch("fMcDepEM", &fMcDepEM, "fMcDepEM/F");
    fEventTree->Branch("fMcDepTrack", &fMcDepTrack, "fMcDepTrack/F");
    fEventTree->Branch("fMcFractionEM", &fMcFractionEM, "fMcFractionEM/F");
    fEventTree->Branch("fHitEM_0p5", &fHitEM_0p5, "fHitEM_0p5/F");
    fEventTree->Branch("fHitTrack_0p5", &fHitTrack_0p5, "fHitTrack_0p5/F");
    fEventTree->Branch("fHitMcFractionEM", &fHitMcFractionEM, "fHitMcFractionEM/F");
    fEventTree->Branch("fHitEM_0p85", &fHitEM_0p85, "fHitEM_0p85/F");
    fEventTree->Branch("fHitTrack_0p85", &fHitTrack_0p85, "fHitTrack_0p85/F");
    fEventTree->Branch("fCleanHit", &fCleanHit, "fCleanHit/F");

    fEventTree->Branch("fHitsEM_OK_0p5", fHitsEM_OK_0p5, "fHitsEM_OK_0p5[100]/F");
    fEventTree->Branch("fHitsTrack_OK_0p5", fHitsTrack_OK_0p5, "fHitsTrack_OK_0p5[100]/F");

    fEventTree->Branch("fHitsEM_OK_0p85", fHitsEM_OK_0p85, "fHitsEM_OK_0p85[100]/F");
    fEventTree->Branch("fHitsTrack_OK_0p85", fHitsTrack_OK_0p85, "fHitsTrack_OK_0p85[100]/F");

    fEventTree->Branch("fHitRecoEM", fHitRecoEM, "fHitRecoEM[100]/F");
    fEventTree->Branch("fHitRecoFractionEM", fHitRecoFractionEM, "fHitRecoFractionEM[100]/F");


	fClusterTree = tfs->make<TTree>("cluster","clusters info");
	fClusterTree->Branch("fMcPid", &fMcPid, "fMcPid/I");
	fClusterTree->Branch("fClSize", &fClSize, "fClSize/I");
	fClusterTree->Branch("fPidValue", &fPidValue, "fPidValue/D");

	if (fSaveHitsFile) fHitsOutFile.open("hits_pid.prn");

    fNone = 0; fTotal = 0;
    for (size_t i = 0; i < 100; ++i)
    {
        fShOk[i] = 0; fShBad[i] = 0;
        fTrkOk[i] = 0; fTrkBad[i] = 0;
    }
}

void nnet::PointIdEffTest::endJob()
{
	if (fSaveHitsFile) fHitsOutFile.close();

    art::ServiceHandle<art::TFileService> tfs;

    TTree *thrTree = tfs->make<TTree>("threshold","error rate vs threshold");

    float thr, shErr, trkErr;
    thrTree->Branch("thr", &thr, "thr/F");
    thrTree->Branch("shErr", &shErr, "shErr/F");
    thrTree->Branch("trkErr", &trkErr, "trkErr/F");

    for (size_t i = 0; i < 100; ++i)
    {
        thr = 0.01 * i;
        shErr = fShBad[i] / float(fShBad[i] + fShOk[i]);
        trkErr = fTrkBad[i] / float(fTrkBad[i] + fTrkOk[i]);
        thrTree->Fill();

        //std::cout << "Threshold " << thr << "  fShErr " << shErr << " fTrkErr " << trkErr << " sum:" << shErr + trkErr <<  std::endl;
	}
	std::cout << "Total " << fTotal << std::endl;
}

void nnet::PointIdEffTest::cleanup(void)
{
    fParticleMap.clear();

    fMcDepEM = 0; fMcDepTrack = 0;
    fMcFractionEM = 0;
    fHitEM_0p5 = 0; fHitTrack_0p5 = 0;
    fHitEM_0p85 = 0; fHitTrack_0p85 = 0;
    fHitMcFractionEM = 0;
    fTotHit = 0; fCleanHit = 0;

    for (size_t i = 0; i < 100; ++i)
    {
        fHitsEM_OK_0p5[i] = 0; fHitsTrack_OK_0p5[i] = 0;
        fHitsEM_OK_0p85[i] = 0; fHitsTrack_OK_0p85[i] = 0;
        fHitRecoEM[i] = 0; fHitRecoFractionEM[i] = 0;
    }
}

void nnet::PointIdEffTest::analyze(art::Event const & e)
{
    cleanup(); // remove everything from members

	fRun = e.run();
	fEvent = e.id().event();
	std::cout << "event " << fEvent << std::endl;

	// access to MC information
	
	// MC particles list
	auto particleHandle = e.getValidHandle< std::vector<simb::MCParticle> >(fSimulationProducerLabel);
	for (auto const& particle : *particleHandle) { fParticleMap[particle.TrackId()] = &particle; }

	// SimChannels
	auto simChannelHandle = e.getValidHandle< std::vector<sim::SimChannel> >(fSimulationProducerLabel);

	countTruthDep(*simChannelHandle, fMcDepEM, fMcDepTrack);

    // output from cnn's

    anab::MVAReader<recob::Hit, MVA_LENGTH> hitResults(e, fNNetModuleLabel);                     // hit-by-hit outpus just to be dumped to file for debugging
    auto cluResults = anab::MVAReader<recob::Cluster, MVA_LENGTH>::create(e, fNNetModuleLabel);  // outputs for clusters recovered in not-throwing way 
    if (cluResults)
    {
    	const art::FindManyP<recob::Hit> hitsFromClusters(cluResults->dataHandle(), e, cluResults->dataTag());

	    for (size_t c = 0; c < cluResults->size(); ++c)
	    {
	        const recob::Cluster & clu = cluResults->item(c);

            if (clu.Plane().Plane != fView) continue;

    	    const std::vector< art::Ptr<recob::Hit> > & hits = hitsFromClusters.at(c);
    	    std::array<float, MVA_LENGTH> cnn_out = cluResults->getOutput(c);

            testCNN(*simChannelHandle, hits, cnn_out, hitResults.outputs()); // test hits in the cluster
    	}

        if (fTotHit > 0) fCleanHit = fCleanHit / fTotHit;
        else fCleanHit = 0;

        double totMcDep = fMcDepEM + fMcDepTrack;
        if (totMcDep) fMcFractionEM = fMcDepEM / totMcDep;
        else fMcFractionEM = 0;

        double totEmTrk0p5 = fHitEM_0p5 + fHitTrack_0p5;
        if (totEmTrk0p5 > 0) fHitMcFractionEM = fHitEM_0p5 / totEmTrk0p5;
        else fHitMcFractionEM = 0;

        for (size_t i = 0; i < 100; ++i)
        {
            if (fHitEM_0p5 > 0) fHitsEM_OK_0p5[i] /= fHitEM_0p5;
            else fHitsEM_OK_0p5[i] = 0;

            if (fHitTrack_0p5 > 0) fHitsTrack_OK_0p5[i] /= fHitTrack_0p5;
            else fHitsTrack_OK_0p5[i] = 0;

            if (fHitEM_0p85 > 0) fHitsEM_OK_0p85[i] /= fHitEM_0p85;
            else fHitsEM_OK_0p85[i] = 0;

            if (fHitTrack_0p85 > 0) fHitsTrack_OK_0p85[i] /= fHitTrack_0p85;
            else fHitsTrack_OK_0p85[i] = 0;


            if (totEmTrk0p5 > 0) fHitRecoFractionEM[i] = fHitRecoEM[i] / totEmTrk0p5;
            else fHitRecoFractionEM[i] = 0;
        }

    	fEventTree->Fill();
    }
    else { mf::LogWarning("TrainingDataAlg") << "MVA FOR CLUSTERS NOT FOUND"; }

	cleanup(); // remove everything from members
}

/******************************************/

void nnet::PointIdEffTest::countTruthDep(
    const std::vector< sim::SimChannel > & channels,
    float & emLike, float & trackLike) const
{
    emLike = 0; trackLike = 0;
	for (auto const& channel : channels)
	{
		// for every time slice in this channel:
		auto const& timeSlices = channel.TDCIDEMap();
		for (auto const& timeSlice : timeSlices)
		{
			// loop over the energy deposits.
			auto const& energyDeposits = timeSlice.second;
			for (auto const& energyDeposit : energyDeposits)
			{
				int trackID = energyDeposit.trackID;

				double energy = energyDeposit.numElectrons * fElectronsToGeV * 1000;

				if (trackID < 0)
				{
					emLike += energy;
				}
				else if (trackID > 0)
				{
					auto search = fParticleMap.find(trackID);
					bool found = true;
					if (search == fParticleMap.end())
					{
						mf::LogWarning("TrainingDataAlg") << "PARTICLE NOT FOUND";
						found = false;
					}

					int pdg = 0;
					if (found)
					{
						const simb::MCParticle& particle = *((*search).second);
						if (!pdg) pdg = particle.PdgCode(); // not EM activity so read what PDG it is
					}

					if ((pdg == 11) || (pdg == -11) || (pdg == 22)) emLike += energy;
					else trackLike += energy;
				}
			}
		}
	}
}

/******************************************/

int nnet::PointIdEffTest::testCNN(
    const std::vector< sim::SimChannel > & channels,
    const std::vector< art::Ptr<recob::Hit> > & hits,
    const std::array<float, MVA_LENGTH> & cnn_out,
    const std::vector< anab::FeatureVector<MVA_LENGTH> > & hit_outs)
{
	fClSize = hits.size();

	fPidValue = 0;
	double p_trk_or_sh = cnn_out[0] + cnn_out[1];
	if (p_trk_or_sh > 0) fPidValue = cnn_out[0] / p_trk_or_sh;

	double totEnSh = 0, totEnTrk = 0;
	for (auto const & hit: hits)
	{
		// the channel associated with this hit.
		auto hitChannelNumber = hit->Channel();

        double hitEnSh = 0, hitEnTrk = 0;
		for (auto const & channel : channels)
		{
			if (channel.Channel() != hitChannelNumber) continue;

			// for every time slice in this channel:
			auto const& timeSlices = channel.TDCIDEMap();
			for (auto const& timeSlice : timeSlices)
			{
				int time = timeSlice.first;
				if (std::abs(hit->TimeDistanceAsRMS(time)) < 1.0)
				{
					// loop over the energy deposits.
					auto const & energyDeposits = timeSlice.second;
		
					for (auto const & energyDeposit : energyDeposits)
					{
						int trackID = energyDeposit.trackID;

						double energy = energyDeposit.numElectrons * fElectronsToGeV * 1000;

						if (trackID < 0)
						{
							hitEnSh += energy;
						}
						else if (trackID > 0)
						{
							auto search = fParticleMap.find(trackID);
							bool found = (search != fParticleMap.end());

							int pdg = 0;
							if (found)
							{
								const simb::MCParticle & particle = *((*search).second);
								if (!pdg) pdg = particle.PdgCode(); // not EM activity so read what PDG it is
							}
							else
							{
								mf::LogWarning("TrainingDataAlg") << "PARTICLE NOT FOUND";
							}

							if ((pdg == 11) || (pdg == -11) || (pdg == 22)) hitEnSh += energy;
							else hitEnTrk += energy;
						}
					}
				}
			}
		}
		totEnSh += hitEnSh;
		totEnTrk += hitEnTrk;

        double hitAdc = hit->SummedADC() * fCalorimetryAlg.LifetimeCorrection(hit->PeakTime());
		fTotHit += hitAdc;

        int hitPidMc_0p5 = -1;
		if (hitEnSh > hitEnTrk)
		{
		    fHitEM_0p5 += hitAdc;
		    hitPidMc_0p5 = nnet::PointIdEffTest::kShower;
		}
		else
		{
		    fHitTrack_0p5 += hitAdc;
		    hitPidMc_0p5 = nnet::PointIdEffTest::kTrack;
		}

        int hitPidMc_0p85 = -1;
        double hitDep = hitEnSh + hitEnTrk;
		if (hitEnSh > 0.85 * hitDep)
		{
		    fHitEM_0p85 += hitAdc; fCleanHit += hitAdc;
		    hitPidMc_0p85 = nnet::PointIdEffTest::kShower;
		}
		else if (hitEnTrk > 0.85 * hitDep)
		{
		    fHitTrack_0p85 += hitAdc; fCleanHit += hitAdc;
		    hitPidMc_0p85 = nnet::PointIdEffTest::kTrack;
		}

		for (size_t i = 0; i < 100; ++i)
		{
		    double thr = 0.01 * i;
		    
            int recoPid = -1;
    	    if (fPidValue < thr)
    	    {
    	        recoPid = nnet::PointIdEffTest::kShower;
    	        fHitRecoEM[i] += hitAdc;
    	    }
	        else recoPid = nnet::PointIdEffTest::kTrack;

	        if ((recoPid == nnet::PointIdEffTest::kShower) && (hitPidMc_0p5 == nnet::PointIdEffTest::kShower))
	        {
	        	fHitsEM_OK_0p5[i] += hitAdc;
	        }
	        else if ((recoPid == nnet::PointIdEffTest::kTrack) && (hitPidMc_0p5 == nnet::PointIdEffTest::kTrack))
	        {
	        	fHitsTrack_OK_0p5[i] += hitAdc;
	        }

	        if ((recoPid == nnet::PointIdEffTest::kShower) && (hitPidMc_0p85 == nnet::PointIdEffTest::kShower))
	        {
	        	fHitsEM_OK_0p85[i] += hitAdc;
	        }
	        else if ((recoPid == nnet::PointIdEffTest::kTrack) && (hitPidMc_0p85 == nnet::PointIdEffTest::kTrack))
	        {
	        	fHitsTrack_OK_0p85[i] += hitAdc;
	        }
		}
	}

    // ************ count clusters *************

	fMcPid = -1;
	if (totEnSh > 1.5 * totEnTrk) // major energy deposit from EM activity
	{
		fMcPid = nnet::PointIdEffTest::kShower;
	}
	else if (totEnTrk > 1.5 * totEnSh)
	{
		fMcPid = nnet::PointIdEffTest::kTrack;
	}

    for (size_t i = 0; i < 100; ++i)
    {
        double thr = 0.01 * i;

        int recoPid = -1;
    	if (fPidValue < thr) recoPid = nnet::PointIdEffTest::kShower;
	    else recoPid = nnet::PointIdEffTest::kTrack;

	    if ((recoPid == nnet::PointIdEffTest::kShower) && (fMcPid == nnet::PointIdEffTest::kShower))
	    {
	    	fShOk[i] += fClSize;
	    }
	    else if ((recoPid == nnet::PointIdEffTest::kTrack) && (fMcPid == nnet::PointIdEffTest::kTrack))
	    {
	    	fTrkOk[i] += fClSize;
	    }	
	    else if ((recoPid == nnet::PointIdEffTest::kShower) && (fMcPid == nnet::PointIdEffTest::kTrack))
	    {
	    	fTrkBad[i] += fClSize;
	    }
	    else if ((recoPid == nnet::PointIdEffTest::kTrack) && (fMcPid == nnet::PointIdEffTest::kShower))
	    {
	    	fShBad[i] += fClSize;
	    }
	    else
	    {
	    	fNone++;
	    }
	}
	fTotal++;

	if (fSaveHitsFile)
	{
		for (auto const & h : hits)
		{
		    auto const & vout = hit_outs[h.key()];
	    	double hitPidValue = 0;
        	double h_trk_or_sh = vout[0] + vout[1];
        	if (h_trk_or_sh > 0) hitPidValue = vout[0] / h_trk_or_sh;

			fHitsOutFile << fRun << " " << fEvent << " "
				<< h->WireID().TPC  << " " << h->WireID().Wire << " " << h->PeakTime() << " "
				<< h->SummedADC() * fCalorimetryAlg.LifetimeCorrection(h->PeakTime()) << " "
				<< fMcPid << " " << fPidValue << " " << hitPidValue;

			if (MVA_LENGTH == 4)
			{
			    fHitsOutFile << " " << vout[2]; // is michel?
			}

			fHitsOutFile << std::endl;
		}
	}

    fClusterTree->Fill();
	return fMcPid;
}

/******************************************/

DEFINE_ART_MODULE(nnet::PointIdEffTest)<|MERGE_RESOLUTION|>--- conflicted
+++ resolved
@@ -49,11 +49,7 @@
 
 #include <cmath>
 
-<<<<<<< HEAD
-#define MVA_LENGTH 4
-=======
 #define MVA_LENGTH 3
->>>>>>> 83a7beb7
 
 namespace nnet {
 
