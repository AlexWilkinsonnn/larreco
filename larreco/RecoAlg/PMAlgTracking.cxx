--- conflicted
+++ resolved
@@ -902,45 +902,6 @@
 }
 // ------------------------------------------------------
 
-bool pma::PMAlgTracker::areCoLinear(double& cos3d,
-		TVector3 f0, TVector3 b0, TVector3 f1, TVector3 b1,
-		double distProjThr)
-{
-	TVector3 s0 = b0 - f0, s1 = b1 - f1;
-	cos3d = s0 * s1 / (s0.Mag() * s1.Mag());
-
-	TVector3 proj0 = pma::GetProjectionToSegment(b0, f1, b1);
-	double distProj0 = sqrt( pma::Dist2(b0, proj0) );
-
-	TVector3 proj1 = pma::GetProjectionToSegment(f1, f0, b0);
-	double distProj1 = sqrt( pma::Dist2(f1, proj1) );
-
-	double d = sqrt( pma::Dist2(b0, f1) );
-	double dThr = (1 + 0.02 * d) * distProjThr;
-
-	mf::LogVerbatim("PMAlgTrackMaker")
-		<< "   dThr:" << dThr << " d0:" << distProj0 << " d1:" << distProj1 << " c:" << cos3d;
-
-	if ((distProj0 < dThr) && (distProj1 < dThr))
-		return true;
-	else return false;
-}
-
-<<<<<<< HEAD
-void pma::PMAlgTracker::matchCoLinearAnyT0(void)
-{
-
-  // Can we try using Leigh's stitcher?
-  std::cout << "Running Leigh's new stitcher" << std::endl;
-  pma::PMAlgStitching stitcher(fResult);
-  stitcher.StitchTracksCPA();
-  stitcher.StitchTracksAPA();
-  std::cout << "Done" << std::endl;
-}
-=======
->>>>>>> ff5547f3
-// ------------------------------------------------------
-
 // ------------------------------------------------------
 // ------------------------------------------------------
 int pma::PMAlgTracker::build(void)
