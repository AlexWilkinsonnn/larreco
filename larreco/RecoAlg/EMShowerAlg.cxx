--- conflicted
+++ resolved
@@ -246,15 +246,9 @@
       // If this plane has an average higher than the quadratic sum of the others, it may be bad
       if (clusterAvSizeIt->second >= quadOtherPlanes)
     	badPlane = clusterAvSizeIt->first;
-<<<<<<< HEAD
-
-    }
-
-=======
-
-    }
-
->>>>>>> ef70731b
+
+    }
+
     if (badPlane != -1) {
       std::cout << "Bad plane is " << badPlane << std::endl;
       for (std::vector<art::Ptr<recob::Cluster> >::iterator clusterIt = planeClusters.at(badPlane).begin(); clusterIt != planeClusters.at(badPlane).end(); ++clusterIt)
@@ -498,23 +492,16 @@
 
 }
 
-<<<<<<< HEAD
-std::vector<art::Ptr<recob::Hit> > shower::EMShowerAlg::FindOrderOfHits(std::vector<art::Ptr<recob::Hit> > const& hits) {
-=======
 std::vector<art::Ptr<recob::Hit> > shower::EMShowerAlg::FindOrderOfHits(std::vector<art::Ptr<recob::Hit> > const& hits, bool perpendicular) {
->>>>>>> ef70731b
 
   // Find the charge-weighted centre (in [cm]) of this shower
   TVector2 centre = ShowerCentre(hits);
 
   // Find a rough shower 'direction'
   TVector2 direction = ShowerDirection(hits);
-<<<<<<< HEAD
-=======
 
   if (perpendicular)
     direction = direction.Rotate(TMath::Pi()/2);
->>>>>>> ef70731b
 
   // Find how far each hit (projected onto this axis) is from the centre
   TVector2 pos;
@@ -920,128 +907,6 @@
   return recob::Shower();
 }
 
-<<<<<<< HEAD
-std::map<int,std::vector<art::Ptr<recob::Hit> > > shower::EMShowerAlg::OrderShowerHits(art::PtrVector<recob::Hit> const& shower, int plane) {
-
-  // Don't forget to clean up the header file!
-
-  // Save RMS, and the gradient of the RMS for each plane
-  std::map<int,double> planeRMSGradients;
-  std::map<int,double> planeRMS;
-
-  // Find the shower hits on each plane
-  std::map<int,std::vector<art::Ptr<recob::Hit> > > showerHitsMap;
-  for (art::PtrVector<recob::Hit>::const_iterator hit = shower.begin(); hit != shower.end(); ++hit)
-    showerHitsMap[(*hit)->WireID().Plane].push_back(*hit);
-
-  // Get the RMS of the hits in each plane
-  for (std::map<int,std::vector<art::Ptr<recob::Hit> > >::iterator showerHitsIt = showerHitsMap.begin(); showerHitsIt != showerHitsMap.end(); ++showerHitsIt)
-    planeRMS[showerHitsIt->first] = ShowerHitRMS(showerHitsIt->second);
-
-  // Find if the shower isn't well-formed along a central axis in one view
-  int badPlane = -1;
-  std::map<int,double> planeOtherRMS;
-  if (planeRMS.size() == 2) {
-    std::vector<int> planes;
-    for (std::map<int,double>::iterator planeRMSIt = planeRMS.begin(); planeRMSIt != planeRMS.end(); ++planeRMSIt)
-      planes.push_back(planeRMSIt->first);
-    for (std::vector<int>::iterator plane1It = planes.begin(); plane1It != planes.end(); ++plane1It)
-      for (std::vector<int>::iterator plane2It = planes.begin(); plane2It != planes.end(); ++plane2It)
-  	if (*plane1It != *plane2It)
-  	  planeOtherRMS[*plane1It] = planeRMS.at(*plane2It);
-  }
-  else if (planeRMS.size() > 2) {
-    for (std::map<int,double>::iterator planeRMSIt = planeRMS.begin(); planeRMSIt != planeRMS.end(); ++planeRMSIt) {
-      std::vector<double> otherRMSs;
-      for (int plane = 0; plane < (int)fGeom->MaxPlanes(); ++plane)
-  	if (plane != planeRMSIt->first)
-  	  otherRMSs.push_back(planeRMS.at(plane));
-      double avOtherRMSs = 0;
-      for (std::vector<double>::iterator otherRMSIt = otherRMSs.begin(); otherRMSIt != otherRMSs.end(); ++otherRMSIt)
-  	avOtherRMSs += *otherRMSIt;
-      avOtherRMSs /= (double)otherRMSs.size();
-      planeOtherRMS[planeRMSIt->first] = avOtherRMSs;
-    }
-  }
-  for (std::map<int,double>::iterator planeOtherRMSIt = planeOtherRMS.begin(); planeOtherRMSIt != planeOtherRMS.end(); ++planeOtherRMSIt)
-    if (planeRMS.at(planeOtherRMSIt->first) > planeOtherRMSIt->second * 2.5) {
-      badPlane = planeOtherRMSIt->first;
-      std::cout << "Too high: " << badPlane << std::endl;
-      mf::LogInfo("EMShowerAlg") << "Ommitting view " << badPlane << " for this shower; hits do not appear to lie along an axis" << std::endl;
-    }
-
-  std::cout << "Bad plane is " << badPlane << std::endl;
-
-  // Order the hits if they appear to be well defined along a shower 'axis'
-  for (std::map<int,std::vector<art::Ptr<recob::Hit> > >::iterator showerHitsIt = showerHitsMap.begin(); showerHitsIt != showerHitsMap.end(); ++showerHitsIt) {
-    if (showerHitsIt->first != plane and plane != -1) continue;
-    if (showerHitsIt->first == badPlane)
-      continue;
-    showerHitsMap[showerHitsIt->first] = this->FindOrderOfHits(showerHitsIt->second);
-  }
-
-  // Order the hits in each plane first
-  for (std::map<int,std::vector<art::Ptr<recob::Hit> > >::const_iterator showerHitsIt = showerHitsMap.begin(); showerHitsIt != showerHitsMap.end(); ++showerHitsIt) {
-
-    // std::cout << "Hits in order for plane " << showerHitsIt->first << ":" << std::endl;
-    // for (std::vector<art::Ptr<recob::Hit> >::const_iterator showerHitIt = showerHitsIt->second.begin(); showerHitIt != showerHitsIt->second.end(); ++showerHitIt)
-    //   std::cout << "Hit at position (" << HitPosition(*showerHitIt).X() << ", " << HitPosition(*showerHitIt).Y() << ") has real wire " << (*showerHitIt)->WireID() << std::endl;
-
-    std::cout << "Plane " << showerHitsIt->first << " has start (" << HitCoordinates(showerHitsIt->second.front()).X() << " (real wire " << showerHitsIt->second.front()->WireID() << "), " << HitCoordinates(showerHitsIt->second.front()).Y() << ") and end (" << HitCoordinates(showerHitsIt->second.back()).X() << " (real wire " << showerHitsIt->second.back()->WireID() << "), " << HitCoordinates(showerHitsIt->second.back()).Y() << ")" << std::endl;
-
-    // First, order the hits along the shower
-    // Then we need to see if this is correct or if we need to swap the order
-    std::vector<art::Ptr<recob::Hit> > showerHits = showerHitsIt->second;
-
-    // Find a rough shower 'direction' and centre
-    TVector2 direction = ShowerDirection(showerHits);
-
-    // Bin the hits into discreet chunks
-    int nShowerSegments = 5;
-    double lengthOfShower = (HitPosition(showerHits.back()) - HitPosition(showerHits.front())).Mod();
-    double lengthOfSegment = lengthOfShower / (double)nShowerSegments;
-    std::map<int,std::vector<art::Ptr<recob::Hit> > > showerSegments;
-    std::map<int,double> segmentCharge;
-    for (std::vector<art::Ptr<recob::Hit> >::iterator showerHitIt = showerHits.begin(); showerHitIt != showerHits.end(); ++showerHitIt) {
-      showerSegments[(int)(HitPosition(*showerHitIt)-HitPosition(showerHits.front())).Mod() / lengthOfSegment].push_back(*showerHitIt);
-      segmentCharge[(int)(HitPosition(*showerHitIt)-HitPosition(showerHits.front())).Mod() / lengthOfSegment] += (*showerHitIt)->Integral();
-    }
-
-    //TGraph* graph = new TGraph();
-    std::vector<std::pair<int,double> > binVsRMS;
-
-    // Loop over the bins to find the distribution of hits as the shower progresses
-    for (std::map<int,std::vector<art::Ptr<recob::Hit> > >::iterator showerSegmentIt = showerSegments.begin(); showerSegmentIt != showerSegments.end(); ++showerSegmentIt) {
-
-      // Get the mean position of the hits in this bin
-      TVector2 meanPosition(0,0);
-      for (std::vector<art::Ptr<recob::Hit> >::iterator hitInSegmentIt = showerSegmentIt->second.begin(); hitInSegmentIt != showerSegmentIt->second.end(); ++hitInSegmentIt)
-	meanPosition += HitPosition(*hitInSegmentIt);
-      meanPosition /= (double)showerSegmentIt->second.size();
-
-      // Get the RMS of this bin
-      std::vector<double> distanceToAxisBin;
-      for (std::vector<art::Ptr<recob::Hit> >::iterator hitInSegmentIt = showerSegmentIt->second.begin(); hitInSegmentIt != showerSegmentIt->second.end(); ++hitInSegmentIt) {
-	TVector2 proj = (HitPosition(*hitInSegmentIt) - meanPosition).Proj(direction) + meanPosition;
-	distanceToAxisBin.push_back((HitPosition(*hitInSegmentIt) - proj).Mod());
-      }
-
-      double RMSBin = TMath::RMS(distanceToAxisBin.begin(), distanceToAxisBin.end());
-      //graph->SetPoint(graph->GetN(), showerSegmentIt->first, RMSBin);//*segmentCharge.at(showerSegmentIt->first));
-      binVsRMS.push_back(std::make_pair(showerSegmentIt->first, RMSBin));
-
-    }
-
-    // Get the gradient of the RMS-bin plot
-    int nhits = 0;
-    double sumx=0., sumy=0., sumx2=0., sumxy=0.;
-    for (std::vector<std::pair<int,double> >::iterator binVsRMSIt = binVsRMS.begin(); binVsRMSIt != binVsRMS.end(); ++binVsRMSIt) {
-      ++nhits;
-      sumx += binVsRMSIt->first;
-      sumy += binVsRMSIt->second;
-      sumx2 += binVsRMSIt->first * binVsRMSIt->first;
-      sumxy += binVsRMSIt->first * binVsRMSIt->second;
-=======
 void shower::EMShowerAlg::FindOrderOfHits(std::map<int,std::vector<art::Ptr<recob::Hit> > >& showerHitsMap, std::map<int,double> const& planeRMS, int plane) {
 
   // Find if the shower isn't well-formed along a central axis in one view
@@ -1245,34 +1110,8 @@
       }
       if (gradient < 0)
 	std::reverse(showerHitsIt->second.begin(), showerHitsIt->second.end());
->>>>>>> ef70731b
-    }
-    double RMSgradient = (nhits * sumxy - sumx * sumy) / (nhits * sumx2 - sumx * sumx);
-
-<<<<<<< HEAD
-    // TCanvas* canv = new TCanvas();
-    // graph->Fit("pol1");
-    // TF1* fit = graph->GetFunction("pol1");
-    // Double_t graphGradient = fit->GetParameter(1);
-    // graph->Draw();
-    // canv->SaveAs("direction.png");
-    // std::cout << "Gradient from graph is " << graphGradient << " and from vector is " << RMSgradient << std::endl;
-    //delete graph;
-
-    planeRMSGradients[showerHitsIt->first] = RMSgradient;
-
-  }
-
-  for (std::map<int,double>::iterator planeRMSIt = planeRMS.begin(); planeRMSIt != planeRMS.end(); ++planeRMSIt)
-    std::cout << "Plane " << planeRMSIt->first << " has RMS " << planeRMSIt->second << " and RMS gradient " << planeRMSGradients.at(planeRMSIt->first) << std::endl;
-
-  // If there is only one view then not much cross-checking we can do!
-  //  -- reverse the shower if the RMS gradient was negative
-  if (planeRMSGradients.size() < 2) {
-    for (std::map<int,std::vector<art::Ptr<recob::Hit> > >::iterator showerHitsIt = showerHitsMap.begin(); showerHitsIt != showerHitsMap.end(); ++showerHitsIt) {
-      if (planeRMSGradients.at(showerHitsIt->first) < 0)
-	std::reverse(showerHitsIt->second.begin(), showerHitsIt->second.end());
-=======
+    }
+
     for (std::map<int,std::vector<art::Ptr<recob::Hit> > >::iterator planeIt = showerHitsMap.begin(); planeIt != showerHitsMap.end(); ++planeIt)
     std::cout << "After reversing: Plane " << planeIt->first << ": start is (" << HitCoordinates(planeIt->second.front()).X() << ", " << HitCoordinates(planeIt->second.front()).Y() << ")" << std::endl;
 
@@ -1284,83 +1123,13 @@
 	planeToReverse = gradientMap.begin()->second;
       std::cout << "Plane to reverse is " << planeToReverse << std::endl;
       std::reverse(showerHitsMap.at(planeToReverse).begin(), showerHitsMap.at(planeToReverse).end());
->>>>>>> ef70731b
-    }
-  }
-
-<<<<<<< HEAD
-  // Can do a bit more if there are two views:
-  //  -- check all the gradients
-  //  -- if any are significant negative gradients reverse the shower
-  //  -- check the shower views
-  //     -- if inconsistent, reverse the order of the smallest RMS-bin gradient view
-  if (planeRMSGradients.size() == 2) {
-
-    std::map<double,int> gradientMap;
-    for (std::map<int,std::vector<art::Ptr<recob::Hit> > >::iterator showerHitsIt = showerHitsMap.begin(); showerHitsIt != showerHitsMap.end(); ++showerHitsIt) {
-      double gradient = planeRMSGradients.at(showerHitsIt->first);
-      gradientMap[TMath::Abs(gradient)] = showerHitsIt->first;
-      if (TMath::Abs(gradient) < 0.01)
-	continue;
-      if (gradient < 0)
-	std::reverse(showerHitsIt->second.begin(), showerHitsIt->second.end());
-    }
-
-    if (!CheckShowerHits(showerHitsMap)) {
-      int planeToReverse = gradientMap.begin()->second;
-      std::reverse(showerHitsMap.at(planeToReverse).begin(), showerHitsMap.at(planeToReverse).end());
-    }
-
-  }
-
-  // Can do the most checks if we have three available views:
-  //  -- check all the gradients
-  //  -- if any are significant negative gradients reverse the shower
-  //  -- check the shower views
-  //     -- if inconsistent:
-  //        -- if insignificant RMS-bin gradient shower views, reverse the shower order
-  //        -- if none, reverse the smallest gradient
-  if (planeRMSGradients.size() == 3) {
-
-    for (std::map<int,std::vector<art::Ptr<recob::Hit> > >::iterator planeIt = showerHitsMap.begin(); planeIt != showerHitsMap.end(); ++planeIt)
-    std::cout << "Before any reversing: Plane " << planeIt->first << ": start is (" << HitCoordinates(planeIt->second.front()).X() << ", " << HitCoordinates(planeIt->second.front()).Y() << ")" << std::endl;
-
-    std::map<double,int> gradientMap;
-    std::vector<int> ignoredPlanes;
-    for (std::map<int,std::vector<art::Ptr<recob::Hit> > >::iterator showerHitsIt = showerHitsMap.begin(); showerHitsIt != showerHitsMap.end(); ++showerHitsIt) {
-      double gradient = planeRMSGradients.at(showerHitsIt->first);
-      gradientMap[TMath::Abs(gradient)] = showerHitsIt->first;
-      if (TMath::Abs(gradient) < 0.01) {
-	ignoredPlanes.push_back(showerHitsIt->first);
-	continue;
-      }
-      if (gradient < 0)
-	std::reverse(showerHitsIt->second.begin(), showerHitsIt->second.end());
-    }
-
-    for (std::map<int,std::vector<art::Ptr<recob::Hit> > >::iterator planeIt = showerHitsMap.begin(); planeIt != showerHitsMap.end(); ++planeIt)
-    std::cout << "After reversing: Plane " << planeIt->first << ": start is (" << HitCoordinates(planeIt->second.front()).X() << ", " << HitCoordinates(planeIt->second.front()).Y() << ")" << std::endl;
-
-    if (!CheckShowerHits(showerHitsMap)) {
-      int planeToReverse;
-      if (ignoredPlanes.size())
-	planeToReverse = ignoredPlanes.at(0);
-      else
-	planeToReverse = gradientMap.begin()->second;
-      std::cout << "Plane to reverse is " << planeToReverse << std::endl;
-      std::reverse(showerHitsMap.at(planeToReverse).begin(), showerHitsMap.at(planeToReverse).end());
-    }
-
-  }
-
-  for (std::map<int,std::vector<art::Ptr<recob::Hit> > >::iterator planeIt = showerHitsMap.begin(); planeIt != showerHitsMap.end(); ++planeIt)
-    std::cout << "End of OrderShowerHits: Plane " << planeIt->first << ": start is (" << HitCoordinates(planeIt->second.front()).X() << ", " << HitCoordinates(planeIt->second.front()).Y() << ")" << std::endl;
-
-=======
+    }
+
+  }
+
   // for (std::map<int,std::vector<art::Ptr<recob::Hit> > >::iterator planeIt = showerHitsMap.begin(); planeIt != showerHitsMap.end(); ++planeIt)
   //   std::cout << "End of OrderShowerHits: Plane " << planeIt->first << ": start is (" << HitCoordinates(planeIt->second.front()).X() << ", " << HitCoordinates(planeIt->second.front()).Y() << ")" << std::endl;
 
->>>>>>> ef70731b
   return showerHitsMap;
 
 }
@@ -1519,7 +1288,6 @@
 }
 
 TVector2 shower::EMShowerAlg::ShowerDirection(const std::vector<art::Ptr<recob::Hit> >& showerHits) {
-<<<<<<< HEAD
 
   TVector2 pos;
   int nhits = 0;
@@ -1535,23 +1303,6 @@
   double gradient = (nhits * sumxy - sumx * sumy) / (nhits * sumx2 - sumx * sumx);
   TVector2 direction = TVector2(1,gradient).Unit();
 
-=======
-
-  TVector2 pos;
-  int nhits = 0;
-  double sumx=0., sumy=0., sumx2=0., sumxy=0.;
-  for (std::vector<art::Ptr<recob::Hit> >::const_iterator hit = showerHits.begin(); hit != showerHits.end(); ++hit) {
-    ++nhits;
-    pos = HitPosition(*hit);
-    sumx += pos.X();
-    sumy += pos.Y();
-    sumx2 += pos.X() * pos.X();
-    sumxy += pos.X() * pos.Y();
-  }
-  double gradient = (nhits * sumxy - sumx * sumy) / (nhits * sumx2 - sumx * sumx);
-  TVector2 direction = TVector2(1,gradient).Unit();
-
->>>>>>> ef70731b
   return direction;
 
 }
