--- conflicted
+++ resolved
@@ -53,12 +53,8 @@
 {
   BlurWire:            6
   BlurTick:            9
-<<<<<<< HEAD
-  BlurSigma:           3
-=======
   SigmaWire:           3
   SigmaTick:           3
->>>>>>> 491e028f
   ClusterWireDistance: 2
   ClusterTickDistance: 4
   NeighboursThreshold: 0
