--- conflicted
+++ resolved
@@ -1,5 +1,3 @@
-#include "spacepointsolverhitreadingtools.fcl"
-
 BEGIN_PROLOG
 
 standard_spacepointsolver:
@@ -23,16 +21,11 @@
   # Form triplets out of two induction hits and a bad collection wire
   AllowBadCollectionHit: true
 
-<<<<<<< HEAD
-  # Experiment specific tool for reading hits
-  HitReaderTool: @local::standard_Hits
-=======
   MaxIterationsNoReg: 100
   MaxIterationsReg:   100
 
   XHitOffset:         0
 
->>>>>>> 3e14123a
 }
 
 microboone_spacepointsolver: @local::standard_spacepointsolver
