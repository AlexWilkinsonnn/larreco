# The parent line must be the first non-comment line in the file
# This line defines the product name and version
<<<<<<< HEAD
parent	larreco	v07_10_01
=======
parent	larreco	v08_00_00_rc2
>>>>>>> 9495e549
defaultqual	e17
#
fcldir product_dir job
fwdir  product_dir config_data
#
product         version
<<<<<<< HEAD
larsim		v07_09_00
eigen		v3_3_4a
nutools         v2_24_08
=======
larsim		v08_00_00_rc2
eigen		v3_3_4a
nutools         v2_26_01
>>>>>>> 9495e549
tensorflow      v1_3_0d		-	optional

cetbuildtools	v7_04_00	-	only_for_build
end_product_list

qualifier     larsim     nutools    tensorflow eigen	notes
e17:debug     e17:debug  e17:debug  e17:debug  -nq-
e17:prof      e17:prof   e17:prof   e17:prof   -nq-
c2:debug      c2:debug   c2:debug   c2:debug   -nq-
c2:prof       c2:prof    c2:prof    c2:prof    -nq-
end_qualifier_list

# Preserve tabs and formatting in emacs and vi / vim:

### Local Variables:
### tab-width: 8
### End:<|MERGE_RESOLUTION|>--- conflicted
+++ resolved
@@ -1,25 +1,15 @@
 # The parent line must be the first non-comment line in the file
 # This line defines the product name and version
-<<<<<<< HEAD
-parent	larreco	v07_10_01
-=======
 parent	larreco	v08_00_00_rc2
->>>>>>> 9495e549
 defaultqual	e17
 #
 fcldir product_dir job
 fwdir  product_dir config_data
 #
 product         version
-<<<<<<< HEAD
-larsim		v07_09_00
-eigen		v3_3_4a
-nutools         v2_24_08
-=======
 larsim		v08_00_00_rc2
 eigen		v3_3_4a
 nutools         v2_26_01
->>>>>>> 9495e549
 tensorflow      v1_3_0d		-	optional
 
 cetbuildtools	v7_04_00	-	only_for_build
