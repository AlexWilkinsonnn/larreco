# The parent line must be the first non-comment line in the file
# This line defines the product name and version
<<<<<<< HEAD
parent	larreco	v07_01_00
defaultqual	e15
=======
parent	larreco	v07_03_02
defaultqual	e17
>>>>>>> 69df95cf
#
fcldir product_dir job
fwdir  product_dir config_data
#
product         version
<<<<<<< HEAD
larsim		v07_01_00
eigen		v3_3_4a
nutools         v2_24_01
=======
larsim		v07_02_02
eigen		v3_3_4a
nutools         v2_24_04
>>>>>>> 69df95cf
tensorflow      v1_3_0d		-	optional

cetbuildtools	v7_04_00	-	only_for_build
end_product_list

<<<<<<< HEAD
  
# e15  - with gcc 6.4.0 and -std=c++14
qualifier     larsim     nutools    tensorflow eigen	notes
e17:debug     e17:debug  e17:debug  e17:debug  -nq-
e17:prof      e17:prof   e17:prof   e17:prof   -nq-
e15:debug     e15:debug  e15:debug  e15:debug  -nq-
e15:prof      e15:prof   e15:prof   e15:prof   -nq-
=======
qualifier     larsim     nutools    tensorflow eigen	notes
e17:debug     e17:debug  e17:debug  e17:debug  -nq-
e17:prof      e17:prof   e17:prof   e17:prof   -nq-
>>>>>>> 69df95cf
c2:debug      c2:debug   c2:debug   c2:debug   -nq-
c2:prof       c2:prof    c2:prof    c2:prof    -nq-
end_qualifier_list

# Preserve tabs and formatting in emacs and vi / vim:

### Local Variables:
### tab-width: 8
### End:<|MERGE_RESOLUTION|>--- conflicted
+++ resolved
@@ -1,44 +1,23 @@
 # The parent line must be the first non-comment line in the file
 # This line defines the product name and version
-<<<<<<< HEAD
-parent	larreco	v07_01_00
-defaultqual	e15
-=======
 parent	larreco	v07_03_02
 defaultqual	e17
->>>>>>> 69df95cf
 #
 fcldir product_dir job
 fwdir  product_dir config_data
 #
 product         version
-<<<<<<< HEAD
-larsim		v07_01_00
-eigen		v3_3_4a
-nutools         v2_24_01
-=======
 larsim		v07_02_02
 eigen		v3_3_4a
 nutools         v2_24_04
->>>>>>> 69df95cf
 tensorflow      v1_3_0d		-	optional
 
 cetbuildtools	v7_04_00	-	only_for_build
 end_product_list
 
-<<<<<<< HEAD
-  
-# e15  - with gcc 6.4.0 and -std=c++14
 qualifier     larsim     nutools    tensorflow eigen	notes
 e17:debug     e17:debug  e17:debug  e17:debug  -nq-
 e17:prof      e17:prof   e17:prof   e17:prof   -nq-
-e15:debug     e15:debug  e15:debug  e15:debug  -nq-
-e15:prof      e15:prof   e15:prof   e15:prof   -nq-
-=======
-qualifier     larsim     nutools    tensorflow eigen	notes
-e17:debug     e17:debug  e17:debug  e17:debug  -nq-
-e17:prof      e17:prof   e17:prof   e17:prof   -nq-
->>>>>>> 69df95cf
 c2:debug      c2:debug   c2:debug   c2:debug   -nq-
 c2:prof       c2:prof    c2:prof    c2:prof    -nq-
 end_qualifier_list
