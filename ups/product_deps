# The parent line must be the first non-comment line in the file
# This line defines the product name and version
parent	larreco	v06_13_00
defaultqual	e10
#
fcldir product_dir job
#
product         version
<<<<<<< HEAD
larsim		v06_08_00
eigen           v3_2_9a
nutools         v2_08_00
=======
larsim		v06_10_00
nutools         v2_09_00
>>>>>>> 865845a3
gcc		v4_9_3a

cetbuildtools	v5_06_01	-	only_for_build
end_product_list

  
# e10  - with gcc 4.9.3 and -std=c++14
qualifier	larsim		nutools		gcc	notes
e10:debug	e10:debug	e10:debug	-nq-
e10:opt		e10:opt		e10:opt		-nq-
e10:prof	e10:prof	e10:prof	-nq-
end_qualifier_list

# Preserve tabs and formatting in emacs and vi / vim:

### Local Variables:
### tab-width: 8
### End:<|MERGE_RESOLUTION|>--- conflicted
+++ resolved
@@ -6,14 +6,9 @@
 fcldir product_dir job
 #
 product         version
-<<<<<<< HEAD
-larsim		v06_08_00
+larsim		v06_10_00
 eigen           v3_2_9a
-nutools         v2_08_00
-=======
-larsim		v06_10_00
 nutools         v2_09_00
->>>>>>> 865845a3
 gcc		v4_9_3a
 
 cetbuildtools	v5_06_01	-	only_for_build
