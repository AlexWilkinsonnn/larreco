# The parent line must be the first non-comment line in the file
# This line defines the product name and version
parent	larreco	v07_06_00
defaultqual	e17
#
fcldir product_dir job
fwdir  product_dir config_data
#
product         version
<<<<<<< HEAD
larsim		v07_04_01
=======
larsim		v07_04_03
>>>>>>> abe3c276
eigen		v3_3_4a
nutools         v2_24_05
tensorflow      v1_3_0d		-	optional

cetbuildtools	v7_04_00	-	only_for_build
end_product_list

qualifier     larsim     nutools    tensorflow eigen	notes
e17:debug     e17:debug  e17:debug  e17:debug  -nq-
e17:prof      e17:prof   e17:prof   e17:prof   -nq-
c2:debug      c2:debug   c2:debug   c2:debug   -nq-
c2:prof       c2:prof    c2:prof    c2:prof    -nq-
end_qualifier_list

# Preserve tabs and formatting in emacs and vi / vim:

### Local Variables:
### tab-width: 8
### End:<|MERGE_RESOLUTION|>--- conflicted
+++ resolved
@@ -7,11 +7,7 @@
 fwdir  product_dir config_data
 #
 product         version
-<<<<<<< HEAD
 larsim		v07_04_01
-=======
-larsim		v07_04_03
->>>>>>> abe3c276
 eigen		v3_3_4a
 nutools         v2_24_05
 tensorflow      v1_3_0d		-	optional
