/**
 *  @file   Segmentation2D.h
 *
 *  @author D.Stefan and R.Sulej
 * 
 *  @brief  Split into linear clusters.
 */

#ifndef Segmentation2D_h
#define Segmentation2D_h

#include "SimpleClustering.h"

namespace tss
{
	class Segmentation2D;
}

class tss::Segmentation2D
{
public:
<<<<<<< HEAD
	Segmentation2D(void) :
		fRadiusMin(1.5), fRadiusMax(3.0), // 0.5, 1.0
=======
	Segmentation2D(const fhicl::ParameterSet& p) :
		fRadiusMin(0.5), fRadiusMax(1.0),
>>>>>>> b49d7615
		fMaxLineDist(0.2),
		fDenseVtxRadius(1.0), fDenseHitRadius(5.0),
		fDenseMinN(5), fDenseMinH(100)
	{ reconfigure(p); }

	void reconfigure(const fhicl::ParameterSet& p);

	std::vector< tss::Cluster2D > run(tss::Cluster2D & inp) const;

	void splitHits(
		const std::vector< tss::Cluster2D > & inp,
		std::vector< const tss::Hit2D* > & trackHits,
		std::vector< const tss::Hit2D* > & emHits) const;

	void splitHitsNaive(
		const tss::Cluster2D & inp,
		std::vector< const tss::Hit2D* > & trackHits,
		std::vector< const tss::Hit2D* > & emHits) const;

	void splitHitsNaive(
		const std::vector< tss::Cluster2D > & inp,
		std::vector< const tss::Hit2D* > & trackHits,
		std::vector< const tss::Hit2D* > & emHits) const;

	int mergeClusters(
		std::vector< tss::Cluster2D > & group,
		const std::vector< size_t > & idxs) const;

private:

	void run(
		tss::Cluster2D & inp,
		std::vector< tss::Cluster2D > & result,
		std::vector< TVector2 > & centers) const;

	tss::Cluster2D buildSegment(tss::Cluster2D & inp, TVector2 center, TVector2 end) const;
	tss::Cluster2D selectRing(const tss::Cluster2D & inp, TVector2 center) const;

	void tagDenseEnds(std::vector< tss::Cluster2D > & group) const;
	void mergeDenseParts(std::vector< tss::Cluster2D > & group) const;

	bool Cl2InsideCl1(tss::Cluster2D& cl1, tss::Cluster2D& cl2) const;

	tss::SimpleClustering fSimpleClustering;

	double fRadiusMin, fRadiusMax;
	double fMaxLineDist;

	double fDenseVtxRadius, fDenseHitRadius;
	size_t fDenseMinN, fDenseMinH;
};

#endif
<|MERGE_RESOLUTION|>--- conflicted
+++ resolved
@@ -19,13 +19,9 @@
 class tss::Segmentation2D
 {
 public:
-<<<<<<< HEAD
-	Segmentation2D(void) :
-		fRadiusMin(1.5), fRadiusMax(3.0), // 0.5, 1.0
-=======
+
 	Segmentation2D(const fhicl::ParameterSet& p) :
 		fRadiusMin(0.5), fRadiusMax(1.0),
->>>>>>> b49d7615
 		fMaxLineDist(0.2),
 		fDenseVtxRadius(1.0), fDenseHitRadius(5.0),
 		fDenseMinN(5), fDenseMinH(100)
