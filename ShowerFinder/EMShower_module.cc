--- conflicted
+++ resolved
@@ -208,11 +208,7 @@
     TVector3 direction, directionError, vertex, vertexError;
     std::vector<double> totalEnergy, totalEnergyError, dEdx, dEdxError;
     int bestPlane;
-<<<<<<< HEAD
     //fEMShowerAlg.FindShowerProperties(showerHits, fmt, fCalorimetryAlg, direction, directionError, vertex, vertexError, totalEnergy, totalEnergyError, dEdx, dEdxError, bestPlane);
-=======
-    fEMShowerAlg.FindShowerProperties(showerHits, fmt, fCalorimetryAlg, direction, directionError, vertex, vertexError, totalEnergy, totalEnergyError, dEdx, dEdxError, bestPlane);
->>>>>>> 34ad8a19
 
     // Make shower object and associations
     showers->emplace_back(direction, directionError, vertex, vertexError, totalEnergy, totalEnergyError, dEdx, dEdxError, bestPlane, showerNum);
