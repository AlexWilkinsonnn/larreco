
art_make( LIBRARY_NAME  RecoAlg
          LIB_LIBRARIES BackTracker_service
                        RecoBase
                        RecoBaseArt
                        Simulation
                        Filters
                        Geometry
                        Geometry_service
                        RecoObjects
                        AnalysisBase
<<<<<<< HEAD
                        LArPropertiesService_service
                        DetectorPropertiesService_service
=======
			AnalysisAlg
                        LArProperties_service
                        DetectorProperties_service
>>>>>>> 29c70b51
                        Utilities
                        ClusterRecoUtil
			CMToolBase
			CMTAlgMerge
			CMTAlgPriority
			CMTAlgMatch
			CMToolApp
			PMAlg
                        ${SIMULATIONBASE}
                        ${ART_FRAMEWORK_CORE}
			${ART_FRAMEWORK_PRINCIPAL}
			${ART_FRAMEWORK_SERVICES_REGISTRY}
			${ART_FRAMEWORK_SERVICES_BASIC}
			${ART_FRAMEWORK_SERVICES_OPTIONAL}
			${ART_FRAMEWORK_SERVICES_OPTIONAL_TFILESERVICE_SERVICE}
                        ${ART_FRAMEWORK_SERVICES_OPTIONAL_RANDOMNUMBERGENERATOR_SERVICE}
			${ART_PERSISTENCY_COMMON}
			${ART_PERSISTENCY_PROVENANCE}
			${ART_UTILITIES}
			${MF_MESSAGELOGGER}
			${MF_UTILITIES}
	                ${FHICLCPP}
			${CETLIB}
                        ${CLHEP}
			${ROOT_BASIC_LIB_LIST}
                        ${ROOT_MINUIT}
			${ROOT_MINUIT2}	
        )

add_subdirectory(CMTool)
add_subdirectory(ClusterRecoUtil)
add_subdirectory(Cluster3DAlgs)
add_subdirectory(PMAlg)

install_headers()
install_fhicl()
install_source()
<|MERGE_RESOLUTION|>--- conflicted
+++ resolved
@@ -9,14 +9,9 @@
                         Geometry_service
                         RecoObjects
                         AnalysisBase
-<<<<<<< HEAD
+			AnalysisAlg
                         LArPropertiesService_service
                         DetectorPropertiesService_service
-=======
-			AnalysisAlg
-                        LArProperties_service
-                        DetectorProperties_service
->>>>>>> 29c70b51
                         Utilities
                         ClusterRecoUtil
 			CMToolBase
