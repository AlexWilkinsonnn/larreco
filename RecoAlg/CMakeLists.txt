
art_make( LIBRARY_NAME  RecoAlg
          LIB_LIBRARIES HarrisVertexFinder_module
                        BackTracker_service
                        RecoBase
                        Simulation
                        Filters
                        Geometry
                        Geometry_service
                        RecoObjects
                        AnalysisBase
                        LArProperties_service
                        DetectorProperties_service
                        Utilities
<<<<<<< HEAD
                        ${SIMULATIONBASE}
=======
			ClusterRecoUtil
			CMToolBase
			CMTAlgMerge
			CMTAlgPriority
			CMTAlgMatch
			CMToolApp
>>>>>>> 5250c8fd
                        ${ART_FRAMEWORK_CORE}
			${ART_FRAMEWORK_PRINCIPAL}
			${ART_FRAMEWORK_SERVICES_REGISTRY}
			${ART_FRAMEWORK_SERVICES_BASIC}
			${ART_FRAMEWORK_SERVICES_OPTIONAL}
			${ART_FRAMEWORK_SERVICES_OPTIONAL_TFILESERVICE_SERVICE}
                        ${ART_FRAMEWORK_SERVICES_OPTIONAL_RANDOMNUMBERGENERATOR_SERVICE}
			${ART_PERSISTENCY_COMMON}
			${ART_PERSISTENCY_PROVENANCE}
			${ART_UTILITIES}
			${MF_MESSAGELOGGER}
			${MF_UTILITIES}
	                ${FHICLCPP}
			${CETLIB}
                        ${CLHEP}
			${ROOT_BASIC_LIB_LIST}
                        ${ROOT_MINUIT}
			${ROOT_MINUIT2}	
        )

add_subdirectory(CMTool)
add_subdirectory(ClusterRecoUtil)

install_headers()
install_fhicl()
install_source()

add_subdirectory(Cluster3DAlgs)<|MERGE_RESOLUTION|>--- conflicted
+++ resolved
@@ -12,16 +12,13 @@
                         LArProperties_service
                         DetectorProperties_service
                         Utilities
-<<<<<<< HEAD
                         ${SIMULATIONBASE}
-=======
 			ClusterRecoUtil
 			CMToolBase
 			CMTAlgMerge
 			CMTAlgPriority
 			CMTAlgMatch
 			CMToolApp
->>>>>>> 5250c8fd
                         ${ART_FRAMEWORK_CORE}
 			${ART_FRAMEWORK_PRINCIPAL}
 			${ART_FRAMEWORK_SERVICES_REGISTRY}
