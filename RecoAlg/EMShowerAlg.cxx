////////////////////////////////////////////////////////////////////
// Implementation of the EMShower algorithm
//
// Forms EM showers from clusters and associated tracks.
// Also provides methods for finding the vertex and further
// properties of the shower.
//
// Mike Wallbank (m.wallbank@sheffield.ac.uk), September 2015
////////////////////////////////////////////////////////////////////

#include "RecoAlg/EMShowerAlg.h"

void shower::EMShowerAlg::MakeShowers(std::map<int,std::vector<int> > const& trackToClusters, std::vector<std::vector<int> >& showers) {

  /// Makes showers given a map between tracks and all clusters associated with them

  // Loop over all tracks 
  for (std::map<int,std::vector<int> >::const_iterator trackToClusterIt = trackToClusters.begin(); trackToClusterIt != trackToClusters.end(); ++ trackToClusterIt) {

    // Find which showers already made are associated with this track
    std::vector<int> matchingShowers;
    for (unsigned int shower = 0; shower < showers.size(); ++shower)
      for (std::vector<int>::const_iterator cluster = trackToClusterIt->second.begin(); cluster != trackToClusterIt->second.end(); ++cluster)
	if ( (std::find(showers.at(shower).begin(), showers.at(shower).end(), *cluster) != showers.at(shower).end()) and
	     (std::find(matchingShowers.begin(), matchingShowers.end(), shower)) == matchingShowers.end() )
	  matchingShowers.push_back(shower);

    // Shouldn't be more than one
    if (matchingShowers.size() > 1)
      std::cout << "WARNING! Number of showers this track matches is " << matchingShowers.size() << std::endl;

    // New shower
    if (matchingShowers.size() < 1)
      showers.push_back(trackToClusterIt->second);

    // Add to existing shower
    else {
      for (std::vector<int>::const_iterator cluster = trackToClusterIt->second.begin(); cluster != trackToClusterIt->second.end(); ++cluster)
	if (std::find(showers.at(matchingShowers.at(0)).begin(), showers.at(matchingShowers.at(0)).end(), *cluster) == showers.at(matchingShowers.at(0)).end())
	  showers.at(matchingShowers.at(0)).push_back(*cluster);
    }

  }

  return;

}

void shower::EMShowerAlg::FindShowerProperties(art::PtrVector<recob::Hit> const& hits, art::FindManyP<recob::Track> const& fmt, calo::CalorimetryAlg const& calo,
					       TVector3& direction, TVector3& directionError, TVector3& vertex, TVector3& vertexError,
					       std::vector<double>& totalEnergy, std::vector<double>& totalEnergyError, std::vector<double>& dEdx, std::vector<double>& dEdxError,
					       int& bestPlane) {

  /// Finds the properties of the shower from the hits in it

  // Consider each plane separately
  std::map<int,art::PtrVector<recob::Hit> > planeHitsMap;
  for (art::PtrVector<recob::Hit>::const_iterator hit = hits.begin(); hit != hits.end(); ++hit)
    planeHitsMap[(*hit)->View()].push_back(*hit);

  std::map<int,art::Ptr<recob::Hit> > vertexMap;
<<<<<<< HEAD
=======
  std::map<int,art::Ptr<recob::Track> > trackMap;
  std::map<int,std::vector<int> > trackHitsMap;
>>>>>>> 34ad8a19

  unsigned int highestNumberOfHits = 0;

  // Loop through planes to find vertices in each view
  for (std::map<int,art::PtrVector<recob::Hit> >::iterator planeHits = planeHitsMap.begin(); planeHits != planeHitsMap.end(); ++planeHits) {
    
    std::cout << "Plane " << planeHits->first << std::endl;

    // Find best plane
    if (planeHits->second.size() > highestNumberOfHits) {
      highestNumberOfHits = planeHits->second.size();
      bestPlane = planeHits->first;
    }

    // Find rough 'ends' of the shower!
    art::Ptr<recob::Hit> end1, end2;
    FindShowerEnds(planeHits->second, end1, end2);

    // // Decide which end is the vertex
    // art::Ptr<recob::Hit> vertex = FindVertex(planeHits->second, end1, end2);
    // art::Ptr<recob::Hit> showerEnd = vertex.key() == end1.key() ? end2 : end1;
    // vertexMap.push_back(vertex);

    // // Get the initial track
    // std::vector<int> trackHits = FindTrack(planeHits->second, HitCoordinates(vertex), HitCoordinates(showerEnd));
    // art::Ptr<recob::Track> track = fmt.at(hits.at(trackHits.at(0)).key()).at(0);

    // Get the initial track
    std::vector<int> trackHits1 = FindTrack(planeHits->second, HitCoordinates(end1), HitCoordinates(end2));
    std::vector<int> trackHits2 = FindTrack(planeHits->second, HitCoordinates(end2), HitCoordinates(end1));
    std::vector<int> trackHits = trackHits1.size() > trackHits2.size() ? trackHits1 : trackHits2;
<<<<<<< HEAD
    //art::Ptr<recob::Track> track = fmt.at(hits.at(trackHits.at(0)).key()).at(0);

    // Vertex
    art::Ptr<recob::Hit> vertex = hits.at(*trackHits.begin());
    vertexMap[planeHits->first] = vertex;
=======
    trackHitsMap[planeHits->first] = trackHits;

    // Find a track object
    art::Ptr<recob::Track> track;
    for (std::vector<int>::iterator trackHitIt = trackHits.begin(); trackHitIt != trackHits.end(); ++trackHitIt) {
      std::vector<art::Ptr<recob::Track> > tracks = fmt.at(planeHits->second.at(*trackHitIt).key());
      if (tracks.size() == 0)
	continue;
      track = tracks.at(0);
      break;
    }
    trackMap[planeHits->first] = track;
>>>>>>> 34ad8a19

    // Vertex
    art::Ptr<recob::Hit> planevertex = planeHits->second.at(*trackHits.begin());
    vertexMap[planeHits->first] = planevertex;
    std::cout << "The vertex is " << std::endl;
<<<<<<< HEAD
    HitCoordinates(vertex).Print();

    // Find energy and dE/dx
    //dEdx.push_back(FinddEdx(planeHits->second, track, calo, vertex->View(), trackHits));
    totalEnergy.push_back(FindTotalEnergy(planeHits->second));

  }

  if (vertexMap.size() < 2) return;

  // std::cout << "Vertex x is " << fDetProp->ConvertTicksToX(vertexHitMap.at(0)->PeakTime(), vertexHitMap.at(0)->WireID().planeID()) << ", " << fDetProp->ConvertTicksToX(vertexHitMap.at(1)->PeakTime(), vertexHitMap.at(1)->WireID().planeID()) << " and " << fDetProp->ConvertTicksToX(vertexHitMap.at(2)->PeakTime(), vertexHitMap.at(2)->WireID().planeID()) << std::endl;
=======
    HitCoordinates(planevertex).Print();

  }

  // Find 3D vertex and direction
  art::Ptr<recob::Track> vertexTrack;
  FindVertexTrack(vertexTrack, vertexMap, trackMap, trackHitsMap);
  vertex = vertexTrack->Vertex();
  direction = vertexTrack->VertexDirection();

  // Find energy and dE/dx
  for (unsigned int plane = 0; plane < fGeom->MaxPlanes(); ++plane) {
    if (planeHitsMap.count(plane) != 0) {
      dEdx.push_back(FinddEdx(planeHitsMap.at(plane), vertexTrack, calo, vertexMap.at(plane)->View(), trackHitsMap.at(plane)));
      totalEnergy.push_back(FindTotalEnergy(planeHitsMap.at(plane), plane));
    }
    else {
      dEdx.push_back(0);
      totalEnergy.push_back(0);
    }
  }
>>>>>>> 34ad8a19

  std::cout << "Best plane is " << bestPlane << std::endl;
  std::cout << "dE/dx for each plane is: " << dEdx[0] << ", " << dEdx[1] << " and " << dEdx[2] << std::endl;
  std::cout << "Total energy for each plane is: " << totalEnergy[0] << ", " << totalEnergy[1] << " and " << totalEnergy[2] << std::endl;

  return;

}

<<<<<<< HEAD
double shower::EMShowerAlg::FindTotalEnergy(art::PtrVector<recob::Hit> const& hits) {

  /// Finds the total energy deposited by the shower in this view

  ///////////// NEEDS TO BE FIXED TO RETURN TOTAL ENERGY, NOT CHARGE!

  double totalEnergy = 0;

  for (art::PtrVector<recob::Hit>::const_iterator hit = hits.begin(); hit != hits.end(); ++hit)
    totalEnergy += (*hit)->Integral();

  return totalEnergy;

}

double shower::EMShowerAlg::FinddEdx(art::PtrVector<recob::Hit> const& shower, art::Ptr<recob::Track> const& track, calo::CalorimetryAlg const& calo, geo::View_t const& view, std::vector<int> const& trackHits) {

  /// Finds dE/dx for the track given a set of hits

  std::vector<double> dEdx;

  for (std::vector<int>::const_iterator trackHitIt = trackHits.begin(); trackHitIt != trackHits.end(); ++trackHitIt)
    dEdx.push_back(calo.dEdx_AREA(shower.at(*trackHitIt), track->PitchInView(view)));

  double avdEdx = 0;
  for (std::vector<double>::iterator dEdxIt = dEdx.begin(); dEdxIt != dEdx.end(); ++dEdxIt)
    avdEdx += *dEdxIt;

  avdEdx /= dEdx.size();

  return avdEdx;

}

art::Ptr<recob::Hit> shower::EMShowerAlg::FindVertex(art::PtrVector<recob::Hit> const& shower, art::Ptr<recob::Hit> const& hit1, art::Ptr<recob::Hit> const& hit2) {
=======
void shower::EMShowerAlg::FindVertexTrack(art::Ptr<recob::Track>& vertexTrack, std::map<int,art::Ptr<recob::Hit> > const& vertexMap, std::map<int,art::Ptr<recob::Track> > const& trackMap, std::map<int,std::vector<int> > const& trackHitsMap) {

  /// Finds the 3D vertex and direction given the tracks associated with the 2D vertex
>>>>>>> 34ad8a19

  // First, find out if two views agree on a track (normally they will)
  std::map<int,std::vector<int> > trackIDToPlanes;
  std::vector<int> planesWithTrack;
  for (std::map<int,art::Ptr<recob::Track> >::const_iterator trackIt = trackMap.begin(); trackIt != trackMap.end(); ++trackIt)
    if (!trackIt->second.isNull()) {
      trackIDToPlanes[trackIt->second->ID()].push_back(trackIt->first);
      planesWithTrack.push_back(trackIt->first);
    }
  for (std::map<int,std::vector<int> >::iterator trackVertexIt = trackIDToPlanes.begin(); trackVertexIt != trackIDToPlanes.end(); ++trackVertexIt)
    if (trackVertexIt->second.size() > 1)
      vertexTrack = trackMap.at(*trackVertexIt->second.begin());

  // If there are no planes with a track reconstructed, don't carry on right now
  if (planesWithTrack.size() == 0)
    return;

  // If they don't, try to use the third view (it exsits) to pick the correct track
  if (vertexTrack.isNull() and trackMap.size() > 2) {
    std::map<int,double> distanceOfVertexFromVertex;
    for (std::map<int,art::Ptr<recob::Hit> >::const_iterator vertexIt = vertexMap.begin(); vertexIt != vertexMap.end(); ++vertexIt) {
      if (std::find(planesWithTrack.begin(), planesWithTrack.end(), vertexIt->first) != planesWithTrack.end())
	continue;
      for (std::vector<int>::iterator planesWithTrackIt = planesWithTrack.begin(); planesWithTrackIt != planesWithTrack.end(); ++planesWithTrackIt)
	distanceOfVertexFromVertex[*planesWithTrackIt] = ( TMath::Abs( HitCoordinates(vertexIt->second).Y() - HitCoordinates(vertexMap.at(*planesWithTrackIt)).Y() ) ) / HitCoordinates(vertexMap.at(*planesWithTrackIt)).Y();
    }
    std::vector<int> thirdViewClose;
    for (std::map<int,double>::iterator distanceOfVertexFromVertexIt = distanceOfVertexFromVertex.begin(); distanceOfVertexFromVertexIt != distanceOfVertexFromVertex.end(); ++distanceOfVertexFromVertexIt)
      if (distanceOfVertexFromVertexIt->second < 0.1)
	thirdViewClose.push_back(distanceOfVertexFromVertexIt->first);
    if (thirdViewClose.size() == 1)
      vertexTrack = trackMap.at(thirdViewClose.at(0));
  }

  // Finally, if all else fails, just pick the view with the longest initial track reconstructed in 2D
  if (vertexTrack.isNull()) {
    std::map<int,int> lengthOfTrackToPlane;
    for (std::vector<int>::iterator planesWithTrackIt = planesWithTrack.begin(); planesWithTrackIt != planesWithTrack.end(); ++planesWithTrackIt)
      lengthOfTrackToPlane[trackHitsMap.at(*planesWithTrackIt).size()] = *planesWithTrackIt;
    vertexTrack = trackMap.at(lengthOfTrackToPlane.rbegin()->second);
  }

  return;

}

double shower::EMShowerAlg::FindTotalEnergy(art::PtrVector<recob::Hit> const& hits, int plane) {

  /// Finds the total energy deposited by the shower in this view

  double totalCharge = 0, totalEnergy = 0;

  for (art::PtrVector<recob::Hit>::const_iterator hit = hits.begin(); hit != hits.end(); ++hit)
    totalCharge += (*hit)->Integral();

  double Uintercept = -1519.33, Ugradient = 148867;
  double Vintercept = -1234.91, Vgradient = 149458;
  double Zintercept = -1089.73, Zgradient = 145372;

  switch (plane) {
  case 0:
    totalEnergy = (double)(totalCharge - Uintercept)/(double)Ugradient;
    break;
  case 1:
    totalEnergy = (double)(totalCharge - Vintercept)/(double)Vgradient;
    break;
  case 2:
    totalEnergy = (double)(totalCharge - Zintercept)/(double)Zgradient;
    break;
  }

  return totalEnergy;

}

double shower::EMShowerAlg::FinddEdx(art::PtrVector<recob::Hit> const& shower, art::Ptr<recob::Track> const& track, calo::CalorimetryAlg const& calo, geo::View_t const& view, std::vector<int> const& trackHits) {

  /// Finds dE/dx for the track given a set of hits

  std::vector<double> dEdx;

  for (std::vector<int>::const_iterator trackHitIt = trackHits.begin(); trackHitIt != trackHits.end(); ++trackHitIt)
    dEdx.push_back(calo.dEdx_AREA(shower.at(*trackHitIt), track->PitchInView(view)));

  double avdEdx = 0;
  for (std::vector<double>::iterator dEdxIt = dEdx.begin(); dEdxIt != dEdx.end(); ++dEdxIt)
    avdEdx += *dEdxIt;

  avdEdx /= dEdx.size();

  return avdEdx;

}

std::vector<int> shower::EMShowerAlg::FindTrack(art::PtrVector<recob::Hit> const& shower, TVector2 const& start, TVector2 const& end) {

  /// Finds the track from the start of the shower

  std::vector<int> trackHits;

  // Map of hit on each wire
  std::map<int,std::vector<int> > hitWires;
  for (art::PtrVector<recob::Hit>::const_iterator hit = shower.begin(); hit != shower.end(); ++hit)
    hitWires[(int)HitCoordinates(*hit).X()].push_back(std::distance(shower.begin(), hit));

  // Call the track ended when there is more than one hit on a wire twice in three wires
  std::vector<int> lastTwoWires = {0, 0};

  // Find out which way to look!
  int startWire = (int)start.X(), endWire = (int)end.X();
  bool increasing;
  if (startWire < endWire) increasing = true;
  else increasing = false;

  // Look through the hits from the start
  if (increasing) {
    for (int wire = startWire; wire < endWire; ++wire) {
      int numberOfHitsOnThisWire;
      if (hitWires.find(wire) != hitWires.end()) numberOfHitsOnThisWire = hitWires.at(wire).size();
      else numberOfHitsOnThisWire = 0;
      if (numberOfHitsOnThisWire >= 2 and (lastTwoWires.at(0) >= 2 or lastTwoWires.at(1) >= 2))
	break;
      else {
	if (numberOfHitsOnThisWire)
	  for (std::vector<int>::const_iterator hitWireIt = hitWires.at(wire).begin(); hitWireIt != hitWires.at(wire).end(); ++hitWireIt)
	    trackHits.push_back(*hitWireIt);
	lastTwoWires[0] = lastTwoWires[1];
	lastTwoWires[1] = numberOfHitsOnThisWire;
      }
    }
  }

  else {
    for (int wire = startWire; wire > endWire; --wire) {
      int numberOfHitsOnThisWire;
      if (hitWires.find(wire) != hitWires.end()) numberOfHitsOnThisWire = hitWires.at(wire).size();
      else numberOfHitsOnThisWire = 0;
      if (numberOfHitsOnThisWire >= 2 and (lastTwoWires.at(0) >= 2 or lastTwoWires.at(1) >= 2))
	break;
      else {
	if (numberOfHitsOnThisWire)
	  for (std::vector<int>::const_iterator hitWireIt = hitWires.at(wire).begin(); hitWireIt != hitWires.at(wire).end(); ++hitWireIt)
	    trackHits.push_back(*hitWireIt);
	lastTwoWires[0] = lastTwoWires[1];
	lastTwoWires[1] = numberOfHitsOnThisWire;
      }
    }
  }

  if (trackHits.size() == 0)
    trackHits.push_back(hitWires.begin()->second.at(0));

  return trackHits;

}

void shower::EMShowerAlg::FindShowerEnds(art::PtrVector<recob::Hit> const& shower, art::Ptr<recob::Hit>& end1, art::Ptr<recob::Hit>& end2) {

  /// Roughly finds the two 'ends' of the shower (one is the vertex, one isn't well defined!)

  // Find the charge-weighted centre of this shower
  TVector2 pos, chargePoint = TVector2(0,0);
  double totalCharge = 0;
  for (art::PtrVector<recob::Hit>::const_iterator planeHit = shower.begin(); planeHit != shower.end(); ++planeHit) {
    pos = HitCoordinates(*planeHit);
    chargePoint += (*planeHit)->Integral() * pos;
    totalCharge += (*planeHit)->Integral();
  }
  TVector2 centre = chargePoint / totalCharge;

  // First need to find each end of the shower
  std::map<double,int> hitDistances;
  std::map<int,TVector2> hitCentreVector;

  // Find the distance of each hit from the shower centre
  for (art::PtrVector<recob::Hit>::const_iterator hit = shower.begin(); hit != shower.end(); ++hit) {
    TVector2 pos = HitCoordinates(*hit);
    double distanceFromCentre = (pos - centre).Mod();
    hitDistances[distanceFromCentre] = std::distance(shower.begin(),hit);
    hitCentreVector[std::distance(shower.begin(),hit)] = pos - centre;
  }

  // Use this to find the end points
  int oneHit = 0, otherHit = 0;
  for (std::map<double,int>::reverse_iterator hitDistance = hitDistances.rbegin(); hitDistance != hitDistances.rend(); ++hitDistance) {
    if (hitDistance == hitDistances.rbegin())
      oneHit = hitDistance->second;
    else
      if (TMath::Abs(hitCentreVector.at(oneHit).DeltaPhi(hitCentreVector.at(hitDistance->second))) > TMath::Pi()/2) {
	otherHit = hitDistance->second;
	break;
      }
  }

  end1 = shower.at(oneHit);
  end2 = shower.at(otherHit);

  return;

}

// void shower::EMShowerAlg::FindVertex(art::PtrVector<recob::Hit> const& shower, TVector2 const& end1, TVector2 const& end2, std::vector<int>& trackHits) {

//   /// Decides which 'end' of the shower is the true vertex and finds the initial track

//   // Map of hit on each wire
//   std::map<int,std::vector<int> > hitWires;
//   for (art::PtrVector<recob::Hit>::const_iterator hit = shower.begin(); hit != shower.end(); ++hit)
//     hitWires[(int)HitCoordinates(*hit).X()].push_back(std::distance(shower.begin(), hit));

//   std::vector<int> trackHits1, trackHits2;
//   FindTrack(end1, end2, hitWires, trackHits1);
//   FindTrack(end2, end1, hitWires, trackHits2);

//   trackHits = trackHits1.size() > trackHits2.size() ? trackHits1 : trackHits2;

//   std::cout << "Vertex is (" << HitCoordinates(shower.at(*trackHits.begin())).X() << ", " << HitCoordinates(shower.at(*trackHits.begin())).Y() << ") and the end of the track is (" << HitCoordinates(shower.at(*trackHits.rbegin())).X() << ", " << HitCoordinates(shower.at(*trackHits.rbegin())).Y() << ")" << std::endl;

//   return;

// }

// void shower::EMShowerAlg::FindTrack(art::PtrVector<recob::Hit> const& shower, std::map<double,int> const& hitToEnd, std::vector<int>& trackHits) {

//   /// Contructs a track from the 'end' of a shower

//   TVector2 end = HitCoordinates(shower.at(hitToEnd.begin()->second));
//   std::cout << "End coordinates are " << std::endl;
//   end.Print();

//   // Look through the hits from the end
//   for (std::map<double,int>::const_iterator hitToEndIt = hitToEnd.begin(); hitToEndIt != hitToEnd.end(); ++hitToEndIt) {

//     // Put first hit in vector
//     if (hitToEnd.begin() == hitToEndIt) {
//       trackHits.push_back(hitToEndIt->second);
//       continue;
//     }

//     // Find the direction from all hits up to this one
//     double nhits, sumx, sumy, sumx2, sumxy;
//     for (std::map<double,int>::const_iterator hitsInTrackIt = hitToEnd.begin(); hitsInTrackIt != std::next(hitToEndIt,1); ++hitsInTrackIt) {
//       ++nhits;
//       TVector2 hitpos = HitCoordinates(shower.at(hitsInTrackIt->second));
//       sumx += hitpos.X();
//       sumy += hitpos.Y();
//       sumx2 += hitpos.X() * hitpos.X();
//       sumxy += hitpos.X() * hitpos.Y();
//     }
//     double gradient = (nhits * sumxy - sumx * sumy) / (nhits * sumx2 - sumx * sumx);
//     TVector2 direction = TVector2(1,gradient).Unit();

//     // Project all the hits onto this direction and find average displacement
//     double totalDisplacement = 0;
//     for (std::map<double,int>::const_iterator hitsInTrackIt = hitToEnd.begin(); hitsInTrackIt != std::next(hitToEndIt,1); ++hitsInTrackIt) {
//       TVector2 hitpos = HitCoordinates(shower.at(hitsInTrackIt->second)) - end;
//       totalDisplacement += TMath::Sqrt(TMath::Power(hitpos.Mod(),2) - TMath::Power((hitpos.Proj(direction)).Mod(),2));
//     }
//     double averageDisplacement = totalDisplacement / (std::distance(hitToEnd.begin(), hitToEndIt) + 1);

//     std::cout << "Hit at (" << HitCoordinates(shower.at(hitToEndIt->second)).X() << ", " << HitCoordinates(shower.at(hitToEndIt->second)).Y() << ") [distance of " << hitToEndIt->first << "] leads to av displacement of " << averageDisplacement << std::endl;

//     // if (averageDisplacement < 1)
//     //   trackHits.push_back(hitToEndIt->second);
//     // else
//     //   break;

//   }

//   return;

// }

// void shower::EMShowerAlg::FindVertex(art::PtrVector<recob::Hit> const& shower, TVector2 const& end1, TVector2 const& end2, std::vector<int>& trackHits) {

//   /// Decides which 'end' of the shower is the true vertex and finds the initial track

//   // Distance of each hit from either 'end'
//   std::map<double,int> hitToEnd1, hitToEnd2;
//   TVector2 hitpos;
//   for (art::PtrVector<recob::Hit>::const_iterator hit = shower.begin(); hit != shower.end(); ++hit) {
//     hitpos = HitCoordinates(*hit);
//     hitToEnd1[(hitpos - end1).Mod()] = std::distance(shower.begin(), hit);
//     hitToEnd2[(hitpos - end2).Mod()] = std::distance(shower.begin(), hit);
//   }

//   // Try to form a straight line from each end to see which is the vertex
//   std::vector<int> trackHits1, trackHits2;
//   FindTrack(shower, hitToEnd1, trackHits1);
//   FindTrack(shower, hitToEnd2, trackHits2);

//   // The vertex is the end with the longest initial straight track
//   trackHits = trackHits1.size() > trackHits2.size() ? trackHits1 : trackHits2;

//   return;

// }

// void shower::EMShowerAlg::FindTrack(art::PtrVector<recob::Hit> const& shower, std::map<double,int> const& hitToEnd, std::vector<int>& trackHits) {

//   /// Contructs a track from the 'end' of a shower

//   TVector2 end = HitCoordinates(shower.at(hitToEnd.begin()->second));
//   std::cout << "End coordinates are " << std::endl;
//   end.Print();

//   // Look through the hits from the end
//   for (std::map<double,int>::const_iterator hitToEndIt = hitToEnd.begin(); hitToEndIt != hitToEnd.end(); ++hitToEndIt) {

//     // Put first hit in vector
//     if (hitToEnd.begin() == hitToEndIt) {
//       trackHits.push_back(hitToEndIt->second);
//       continue;
//     }

//     // Find the direction from all hits up to this one
//     double nhits, sumx, sumy, sumx2, sumxy;
//     for (std::map<double,int>::const_iterator hitsInTrackIt = hitToEnd.begin(); hitsInTrackIt != std::next(hitToEndIt,1); ++hitsInTrackIt) {
//       ++nhits;
//       TVector2 hitpos = HitCoordinates(shower.at(hitsInTrackIt->second));
//       sumx += hitpos.X();
//       sumy += hitpos.Y();
//       sumx2 += hitpos.X() * hitpos.X();
//       sumxy += hitpos.X() * hitpos.Y();
//     }
//     double gradient = (nhits * sumxy - sumx * sumy) / (nhits * sumx2 - sumx * sumx);
//     TVector2 direction = TVector2(1,gradient).Unit();

//     // Project all the hits onto this direction and find average displacement
//     double totalDisplacement = 0;
//     for (std::map<double,int>::const_iterator hitsInTrackIt = hitToEnd.begin(); hitsInTrackIt != std::next(hitToEndIt,1); ++hitsInTrackIt) {
//       TVector2 hitpos = HitCoordinates(shower.at(hitsInTrackIt->second)) - end;
//       totalDisplacement += TMath::Sqrt(TMath::Power(hitpos.Mod(),2) - TMath::Power((hitpos.Proj(direction)).Mod(),2));
//     }
//     double averageDisplacement = totalDisplacement / (std::distance(hitToEnd.begin(), hitToEndIt) + 1);

//     std::cout << "Hit at (" << HitCoordinates(shower.at(hitToEndIt->second)).X() << ", " << HitCoordinates(shower.at(hitToEndIt->second)).Y() << ") [distance of " << hitToEndIt->first << "] leads to av displacement of " << averageDisplacement << std::endl;

//     // if (averageDisplacement < 1)
//     //   trackHits.push_back(hitToEndIt->second);
//     // else
//     //   break;

//   }

//   return;

// }

// art::Ptr<recob::Hit> shower::EMShowerAlg::FindVertex(art::PtrVector<recob::Hit> const& shower, art::Ptr<recob::Hit> const& hit1, art::Ptr<recob::Hit> const& hit2) {

//   /// Decides which 'end' of the shower is the true vertex

//   TVector2 end1 = HitCoordinates(hit1);
//   TVector2 end2 = HitCoordinates(hit2);

//   // Find the geometrical centre of the shower and the direction vector
//   TVector2 centre = (end1 + end2) / 2;
//   TVector2 direction = (end1 - end2).Unit();

//   // Sum all deposited charge for each end of the shower
//   double chargeEnd1 = 0, chargeEnd2 = 0;

//   // Project all hits onto this vector to determine which end each is closer to
//   TVector2 proj;
//   double distanceEnd1, distanceEnd2;
//   for (art::PtrVector<recob::Hit>::const_iterator hit = shower.begin(); hit != shower.end(); ++hit) {
//     proj = (HitCoordinates(*hit)-centre).Proj(direction);
//     distanceEnd1 = (end1 - centre - proj).Mod();
//     distanceEnd2 = (end2 - centre - proj).Mod();
//     if (distanceEnd1 < distanceEnd2)
//       chargeEnd1 += (*hit)->Integral();
//     else
//       chargeEnd2 += (*hit)->Integral();
//   }

//   std::cout << "Charge nearest end1 is " << chargeEnd1 << " and end2 is " << chargeEnd2 << std::endl;

//   // The half of the shower nearest the vertex will deposit less energy
//   return chargeEnd1 < chargeEnd2 ? hit1 : hit2;

// }

TVector2 shower::EMShowerAlg::HitCoordinates(art::Ptr<recob::Hit> const& hit) {

  /// Return the coordinates of this hit in global wire/tick space

  return TVector2(GlobalWire(hit->WireID()), hit->PeakTime());

}

double shower::EMShowerAlg::GlobalWire(geo::WireID wireID) {

  /// Find the global wire position

  double wireCentre[3];
  fGeom->WireIDToWireGeo(wireID).GetCenter(wireCentre);

  double globalWire;
  if (fGeom->SignalType(wireID) == geo::kInduction) {
    if (wireID.TPC % 2 == 0) globalWire = fGeom->WireCoordinate(wireCentre[1], wireCentre[2], wireID.Plane, 0, wireID.Cryostat);
    else globalWire = fGeom->WireCoordinate(wireCentre[1], wireCentre[2], wireID.Plane, 1, wireID.Cryostat);
  }
  else {
    if (wireID.TPC % 2 == 0) globalWire = wireID.Wire + ((wireID.TPC/2) * fGeom->Nwires(wireID.Plane, 0, wireID.Cryostat));
    else globalWire = wireID.Wire + ((int)(wireID.TPC/2) * fGeom->Nwires(wireID.Plane, 1, wireID.Cryostat));
  }

  return globalWire;

}<|MERGE_RESOLUTION|>--- conflicted
+++ resolved
@@ -59,11 +59,8 @@
     planeHitsMap[(*hit)->View()].push_back(*hit);
 
   std::map<int,art::Ptr<recob::Hit> > vertexMap;
-<<<<<<< HEAD
-=======
   std::map<int,art::Ptr<recob::Track> > trackMap;
   std::map<int,std::vector<int> > trackHitsMap;
->>>>>>> 34ad8a19
 
   unsigned int highestNumberOfHits = 0;
 
@@ -95,13 +92,6 @@
     std::vector<int> trackHits1 = FindTrack(planeHits->second, HitCoordinates(end1), HitCoordinates(end2));
     std::vector<int> trackHits2 = FindTrack(planeHits->second, HitCoordinates(end2), HitCoordinates(end1));
     std::vector<int> trackHits = trackHits1.size() > trackHits2.size() ? trackHits1 : trackHits2;
-<<<<<<< HEAD
-    //art::Ptr<recob::Track> track = fmt.at(hits.at(trackHits.at(0)).key()).at(0);
-
-    // Vertex
-    art::Ptr<recob::Hit> vertex = hits.at(*trackHits.begin());
-    vertexMap[planeHits->first] = vertex;
-=======
     trackHitsMap[planeHits->first] = trackHits;
 
     // Find a track object
@@ -114,25 +104,11 @@
       break;
     }
     trackMap[planeHits->first] = track;
->>>>>>> 34ad8a19
 
     // Vertex
     art::Ptr<recob::Hit> planevertex = planeHits->second.at(*trackHits.begin());
     vertexMap[planeHits->first] = planevertex;
     std::cout << "The vertex is " << std::endl;
-<<<<<<< HEAD
-    HitCoordinates(vertex).Print();
-
-    // Find energy and dE/dx
-    //dEdx.push_back(FinddEdx(planeHits->second, track, calo, vertex->View(), trackHits));
-    totalEnergy.push_back(FindTotalEnergy(planeHits->second));
-
-  }
-
-  if (vertexMap.size() < 2) return;
-
-  // std::cout << "Vertex x is " << fDetProp->ConvertTicksToX(vertexHitMap.at(0)->PeakTime(), vertexHitMap.at(0)->WireID().planeID()) << ", " << fDetProp->ConvertTicksToX(vertexHitMap.at(1)->PeakTime(), vertexHitMap.at(1)->WireID().planeID()) << " and " << fDetProp->ConvertTicksToX(vertexHitMap.at(2)->PeakTime(), vertexHitMap.at(2)->WireID().planeID()) << std::endl;
-=======
     HitCoordinates(planevertex).Print();
 
   }
@@ -154,7 +130,6 @@
       totalEnergy.push_back(0);
     }
   }
->>>>>>> 34ad8a19
 
   std::cout << "Best plane is " << bestPlane << std::endl;
   std::cout << "dE/dx for each plane is: " << dEdx[0] << ", " << dEdx[1] << " and " << dEdx[2] << std::endl;
@@ -164,47 +139,9 @@
 
 }
 
-<<<<<<< HEAD
-double shower::EMShowerAlg::FindTotalEnergy(art::PtrVector<recob::Hit> const& hits) {
-
-  /// Finds the total energy deposited by the shower in this view
-
-  ///////////// NEEDS TO BE FIXED TO RETURN TOTAL ENERGY, NOT CHARGE!
-
-  double totalEnergy = 0;
-
-  for (art::PtrVector<recob::Hit>::const_iterator hit = hits.begin(); hit != hits.end(); ++hit)
-    totalEnergy += (*hit)->Integral();
-
-  return totalEnergy;
-
-}
-
-double shower::EMShowerAlg::FinddEdx(art::PtrVector<recob::Hit> const& shower, art::Ptr<recob::Track> const& track, calo::CalorimetryAlg const& calo, geo::View_t const& view, std::vector<int> const& trackHits) {
-
-  /// Finds dE/dx for the track given a set of hits
-
-  std::vector<double> dEdx;
-
-  for (std::vector<int>::const_iterator trackHitIt = trackHits.begin(); trackHitIt != trackHits.end(); ++trackHitIt)
-    dEdx.push_back(calo.dEdx_AREA(shower.at(*trackHitIt), track->PitchInView(view)));
-
-  double avdEdx = 0;
-  for (std::vector<double>::iterator dEdxIt = dEdx.begin(); dEdxIt != dEdx.end(); ++dEdxIt)
-    avdEdx += *dEdxIt;
-
-  avdEdx /= dEdx.size();
-
-  return avdEdx;
-
-}
-
-art::Ptr<recob::Hit> shower::EMShowerAlg::FindVertex(art::PtrVector<recob::Hit> const& shower, art::Ptr<recob::Hit> const& hit1, art::Ptr<recob::Hit> const& hit2) {
-=======
 void shower::EMShowerAlg::FindVertexTrack(art::Ptr<recob::Track>& vertexTrack, std::map<int,art::Ptr<recob::Hit> > const& vertexMap, std::map<int,art::Ptr<recob::Track> > const& trackMap, std::map<int,std::vector<int> > const& trackHitsMap) {
 
   /// Finds the 3D vertex and direction given the tracks associated with the 2D vertex
->>>>>>> 34ad8a19
 
   // First, find out if two views agree on a track (normally they will)
   std::map<int,std::vector<int> > trackIDToPlanes;
